--- conflicted
+++ resolved
@@ -38,11 +38,8 @@
 	"github.com/ooni/probe-cli/v3/internal/engine/netx/resolver"
 	"github.com/ooni/probe-cli/v3/internal/engine/netx/tlsdialer"
 	"github.com/ooni/probe-cli/v3/internal/engine/netx/trace"
-<<<<<<< HEAD
+	"github.com/ooni/probe-cli/v3/internal/netxlite"
 	utls "gitlab.com/yawning/utls.git"
-=======
-	"github.com/ooni/probe-cli/v3/internal/netxlite"
->>>>>>> 4dc29074
 )
 
 // Logger is the logger assumed by this package
@@ -188,15 +185,10 @@
 	if config.Dialer == nil {
 		config.Dialer = NewDialer(config)
 	}
-<<<<<<< HEAD
-	var h tlsHandshaker = tlsdialer.SystemTLSHandshaker{}
+	var h tlsHandshaker = &netxlite.TLSHandshakerConfigurable{}
 	if config.ClientHelloID != nil {
 		h = tlsdialer.UTLSHandshaker{TLSHandshaker: h, ClientHelloID: config.ClientHelloID}
 	}
-	h = tlsdialer.TimeoutTLSHandshaker{TLSHandshaker: h}
-=======
-	var h tlsHandshaker = &netxlite.TLSHandshakerConfigurable{}
->>>>>>> 4dc29074
 	h = tlsdialer.ErrorWrapperTLSHandshaker{TLSHandshaker: h}
 	if config.Logger != nil {
 		h = &netxlite.TLSHandshakerLogger{Logger: config.Logger, TLSHandshaker: h}
