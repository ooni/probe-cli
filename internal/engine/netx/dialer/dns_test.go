--- conflicted
+++ resolved
@@ -7,14 +7,7 @@
 	"net"
 	"testing"
 
-<<<<<<< HEAD
-	"github.com/ooni/probe-cli/v3/internal/engine/legacy/netx/handlers"
-	"github.com/ooni/probe-cli/v3/internal/engine/legacy/netx/modelx"
-	"github.com/ooni/probe-cli/v3/internal/engine/netx/dialer"
-=======
-	"github.com/ooni/probe-cli/v3/internal/engine/netx/errorx"
 	"github.com/ooni/probe-cli/v3/internal/engine/netx/mockablex"
->>>>>>> 69a44eb2
 )
 
 func TestDNSDialerNoPort(t *testing.T) {
@@ -117,57 +110,4 @@
 		t.Fatal("expected non-nil conn")
 	}
 	conn.Close()
-<<<<<<< HEAD
-	events := saver.Read()
-	if len(events) != 2 {
-		t.Fatal("unexpected number of events")
-	}
-	for _, ev := range events {
-		if ev.Connect != nil && ev.Connect.DialID == 0 {
-			t.Fatal("unexpected DialID")
-		}
-	}
-=======
-}
-
-func TestReduceErrors(t *testing.T) {
-	t.Run("no errors", func(t *testing.T) {
-		result := ReduceErrors(nil)
-		if result != nil {
-			t.Fatal("wrong result")
-		}
-	})
-
-	t.Run("single error", func(t *testing.T) {
-		err := errors.New("mocked error")
-		result := ReduceErrors([]error{err})
-		if result != err {
-			t.Fatal("wrong result")
-		}
-	})
-
-	t.Run("multiple errors", func(t *testing.T) {
-		err1 := errors.New("mocked error #1")
-		err2 := errors.New("mocked error #2")
-		result := ReduceErrors([]error{err1, err2})
-		if result.Error() != "mocked error #1" {
-			t.Fatal("wrong result")
-		}
-	})
-
-	t.Run("multiple errors with meaningful ones", func(t *testing.T) {
-		err1 := errors.New("mocked error #1")
-		err2 := &errorx.ErrWrapper{
-			Failure: "unknown_failure: antani",
-		}
-		err3 := &errorx.ErrWrapper{
-			Failure: errorx.FailureConnectionRefused,
-		}
-		err4 := errors.New("mocked error #3")
-		result := ReduceErrors([]error{err1, err2, err3, err4})
-		if result.Error() != errorx.FailureConnectionRefused {
-			t.Fatal("wrong result")
-		}
-	})
->>>>>>> 69a44eb2
 }