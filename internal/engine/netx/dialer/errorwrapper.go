--- conflicted
+++ resolved
@@ -3,12 +3,6 @@
 import (
 	"context"
 	"net"
-
-<<<<<<< HEAD
-	"github.com/ooni/probe-cli/v3/internal/engine/legacy/netx/dialid"
-=======
-	"github.com/ooni/probe-cli/v3/internal/engine/netx/errorx"
->>>>>>> 69a44eb2
 )
 
 // errorWrapperDialer is a dialer that performs err wrapping
@@ -19,13 +13,6 @@
 // DialContext implements Dialer.DialContext
 func (d *errorWrapperDialer) DialContext(ctx context.Context, network, address string) (net.Conn, error) {
 	conn, err := d.Dialer.DialContext(ctx, network, address)
-<<<<<<< HEAD
-=======
-	err = errorx.SafeErrWrapperBuilder{
-		Error:     err,
-		Operation: errorx.ConnectOperation,
-	}.MaybeBuild()
->>>>>>> 69a44eb2
 	if err != nil {
 		return nil, NewErrDial(&err)
 	}
@@ -40,48 +27,27 @@
 // Read implements net.Conn.Read
 func (c *errorWrapperConn) Read(b []byte) (n int, err error) {
 	n, err = c.Conn.Read(b)
-<<<<<<< HEAD
 	if err != nil {
 		return n, NewErrRead(&err)
 	}
-=======
-	err = errorx.SafeErrWrapperBuilder{
-		Error:     err,
-		Operation: errorx.ReadOperation,
-	}.MaybeBuild()
->>>>>>> 69a44eb2
 	return
 }
 
 // Write implements net.Conn.Write
 func (c *errorWrapperConn) Write(b []byte) (n int, err error) {
 	n, err = c.Conn.Write(b)
-<<<<<<< HEAD
 	if err != nil {
 		return n, NewErrWrite(&err)
 	}
-=======
-	err = errorx.SafeErrWrapperBuilder{
-		Error:     err,
-		Operation: errorx.WriteOperation,
-	}.MaybeBuild()
->>>>>>> 69a44eb2
 	return
 }
 
 // Close implements net.Conn.Close
 func (c *errorWrapperConn) Close() (err error) {
 	err = c.Conn.Close()
-<<<<<<< HEAD
 	if err != nil {
 		return NewErrClose(&err)
 	}
-=======
-	err = errorx.SafeErrWrapperBuilder{
-		Error:     err,
-		Operation: errorx.CloseOperation,
-	}.MaybeBuild()
->>>>>>> 69a44eb2
 	return
 }
 
