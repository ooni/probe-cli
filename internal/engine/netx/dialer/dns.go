package dialer

import (
	"context"
	"net"

<<<<<<< HEAD
	"github.com/ooni/probe-cli/v3/internal/engine/legacy/netx/dialid"
=======
	"github.com/ooni/probe-cli/v3/internal/engine/netx/errorx"
>>>>>>> 69a44eb2
)

// dnsDialer is a dialer that uses the configured Resolver to resolver a
// domain name to IP addresses, and the configured Dialer to connect.
type dnsDialer struct {
	Dialer
	Resolver Resolver
}

// DialContext implements Dialer.DialContext.
func (d *dnsDialer) DialContext(ctx context.Context, network, address string) (net.Conn, error) {
	onlyhost, onlyport, err := net.SplitHostPort(address)
	if err != nil {
		return nil, err
	}
	var addrs []string
	addrs, err = d.lookupHost(ctx, onlyhost)
	if err != nil {
		return nil, err
	}
	var errorslist []error
	for _, addr := range addrs {
		target := net.JoinHostPort(addr, onlyport)
		conn, err := d.Dialer.DialContext(ctx, network, target)
		if err == nil {
			return conn, nil
		}
		errorslist = append(errorslist, err)
	}
<<<<<<< HEAD
	// TODO(kelmenhorst)
	return nil, errorslist[0]
=======
	return nil, ReduceErrors(errorslist)
}

// ReduceErrors finds a known error in a list of errors since it's probably most relevant.
func ReduceErrors(errorslist []error) error {
	if len(errorslist) == 0 {
		return nil
	}
	// If we have a known error, let's consider this the real error
	// since it's probably most relevant. Otherwise let's return the
	// first considering that (1) local resolvers likely will give
	// us IPv4 first and (2) also our resolver does that. So, in case
	// the user has no IPv6 connectivity, an IPv6 error is going to
	// appear later in the list of errors.
	for _, err := range errorslist {
		var wrapper *errorx.ErrWrapper
		if errors.As(err, &wrapper) && !strings.HasPrefix(
			err.Error(), "unknown_failure",
		) {
			return err
		}
	}
	// TODO(bassosimone): handle this case in a better way
	return errorslist[0]
>>>>>>> 69a44eb2
}

// lookupHost performs a domain name resolution.
func (d *dnsDialer) lookupHost(ctx context.Context, hostname string) ([]string, error) {
	if net.ParseIP(hostname) != nil {
		return []string{hostname}, nil
	}
	return d.Resolver.LookupHost(ctx, hostname)
}<|MERGE_RESOLUTION|>--- conflicted
+++ resolved
@@ -3,12 +3,6 @@
 import (
 	"context"
 	"net"
-
-<<<<<<< HEAD
-	"github.com/ooni/probe-cli/v3/internal/engine/legacy/netx/dialid"
-=======
-	"github.com/ooni/probe-cli/v3/internal/engine/netx/errorx"
->>>>>>> 69a44eb2
 )
 
 // dnsDialer is a dialer that uses the configured Resolver to resolver a
@@ -38,35 +32,8 @@
 		}
 		errorslist = append(errorslist, err)
 	}
-<<<<<<< HEAD
 	// TODO(kelmenhorst)
 	return nil, errorslist[0]
-=======
-	return nil, ReduceErrors(errorslist)
-}
-
-// ReduceErrors finds a known error in a list of errors since it's probably most relevant.
-func ReduceErrors(errorslist []error) error {
-	if len(errorslist) == 0 {
-		return nil
-	}
-	// If we have a known error, let's consider this the real error
-	// since it's probably most relevant. Otherwise let's return the
-	// first considering that (1) local resolvers likely will give
-	// us IPv4 first and (2) also our resolver does that. So, in case
-	// the user has no IPv6 connectivity, an IPv6 error is going to
-	// appear later in the list of errors.
-	for _, err := range errorslist {
-		var wrapper *errorx.ErrWrapper
-		if errors.As(err, &wrapper) && !strings.HasPrefix(
-			err.Error(), "unknown_failure",
-		) {
-			return err
-		}
-	}
-	// TODO(bassosimone): handle this case in a better way
-	return errorslist[0]
->>>>>>> 69a44eb2
 }
 
 // lookupHost performs a domain name resolution.
