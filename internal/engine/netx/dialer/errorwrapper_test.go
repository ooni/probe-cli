--- conflicted
+++ resolved
@@ -8,11 +8,8 @@
 	"testing"
 
 	"github.com/ooni/probe-cli/v3/internal/engine/netx/errorx"
-<<<<<<< HEAD
+	"github.com/ooni/probe-cli/v3/internal/engine/netx/mockablex"
 	"github.com/ooni/probe-cli/v3/internal/engine/netx/tlsdialer"
-=======
-	"github.com/ooni/probe-cli/v3/internal/engine/netx/mockablex"
->>>>>>> 69a44eb2
 )
 
 func TestErrorWrapperFailure(t *testing.T) {
@@ -33,12 +30,11 @@
 	if !errors.As(err, &io.EOF) {
 		t.Fatal("expected another error here")
 	}
-<<<<<<< HEAD
 	var (
-		dialErr      *dialer.ErrDial
-		readErr      *dialer.ErrRead
-		writeErr     *dialer.ErrWrite
-		closeErr     *dialer.ErrClose
+		dialErr      *ErrDial
+		readErr      *ErrRead
+		writeErr     *ErrWrite
+		closeErr     *ErrClose
 		handshakeErr *tlsdialer.ErrTLSHandshake
 	)
 	switch op {
@@ -64,17 +60,6 @@
 		}
 	default:
 		t.Fatal("unexpected wrapper")
-=======
-	var errWrapper *errorx.ErrWrapper
-	if !errors.As(err, &errWrapper) {
-		t.Fatal("cannot cast to ErrWrapper")
-	}
-	if errWrapper.Operation != op {
-		t.Fatal("unexpected Operation")
-	}
-	if errWrapper.Failure != errorx.FailureEOFError {
-		t.Fatal("unexpected failure")
->>>>>>> 69a44eb2
 	}
 }
 
