package riseupvpn_test

import (
	"context"
	"encoding/json"
	"errors"
	"fmt"
	"io"
	"strconv"
	"strings"
	"testing"

	"github.com/apex/log"
	"github.com/google/go-cmp/cmp"
	"github.com/ooni/probe-cli/v3/internal/engine/experiment/riseupvpn"
	"github.com/ooni/probe-cli/v3/internal/engine/experiment/urlgetter"
	"github.com/ooni/probe-cli/v3/internal/engine/internal/mockable"
	"github.com/ooni/probe-cli/v3/internal/engine/model"
	"github.com/ooni/probe-cli/v3/internal/engine/netx/archival"
	"github.com/ooni/probe-cli/v3/internal/engine/netx/errorx"
)

const (
	provider = `{
		"api_uri": "https://api.black.riseup.net:443",
		"api_version": "3",
		"ca_cert_fingerprint": "SHA256: a5244308a1374709a9afce95e3ae47c1b44bc2398c0a70ccbf8b3a8a97f29494",
		"ca_cert_uri": "https://black.riseup.net/ca.crt",
		"default_language": "en",
		"description": {
		  "en": "Riseup is a non-profit collective in Seattle that provides online communication tools for people and groups working toward liberatory social change."
		},
		"domain": "riseup.net",
		"enrollment_policy": "closed",
		"languages": [
		  "en"
		],
		"name": {
		  "en": "Riseup Networks"
		},
		"service": {
		  "allow_anonymous": true,
		  "allow_free": true,
		  "allow_limited_bandwidth": false,
		  "allow_paid": false,
		  "allow_registration": false,
		  "allow_unlimited_bandwidth": true,
		  "bandwidth_limit": 102400,
		  "default_service_level": 1,
		  "levels": {
			"1": {
			  "description": "Please donate.",
			  "name": "free"
			}
		  }
		},
		"services": [
		  "openvpn"
		]
	  }`
	eipservice = `{
		"gateways": [
		  {
			"capabilities": {
			  "adblock": false,
			  "filter_dns": false,
			  "limited": false,
			  "transport":[
				{
				  "type":"openvpn",
				  "protocols":[
					"tcp"
				  ],
				  "ports":[
					"443"
				  ]
				}
			  ],
			  "user_ips": false
			},
			"host": "test1.riseup.net",
			"ip_address": "123.456.123.456",
			"location": "paris"
		  },
		  {
			"capabilities": {
			  "adblock": false,
			  "filter_dns": false,
			  "limited": false,
			  "transport":[
				{
				  "type":"obfs4",
				  "protocols":[
					"tcp"
				  ],
				  "ports":[
					"23042"
				  ],
				  "options": {
					"cert": "XXXXXXXXXXXXXXXXXXXXXXXXX",
					"iatMode": "0"
				  }
				},              
				{
				  "type":"openvpn",
				  "protocols":[
					"tcp"
				  ],
				  "ports":[
					"443"
				  ]
				}
			  ],
			  "user_ips": false
			},
			"host": "test2.riseup.net",
			"ip_address": "234.345.234.345",
			"location": "seattle"
		  }
		],
		"locations": {
		  "paris": {
			"country_code": "FR",
			"hemisphere": "N",
			"name": "Paris",
			"timezone": "+2"
		  },
		  "seattle": {
			"country_code": "US",
			"hemisphere": "N",
			"name": "Seattle",
			"timezone": "-7"
		  }
		},
		"openvpn_configuration": {
		  "auth": "SHA1",
		  "cipher": "AES-128-CBC",
		  "keepalive": "10 30",
		  "tls-cipher": "DHE-RSA-AES128-SHA",
		  "tun-ipv6": true
		},
		"serial": 3,
		"version": 3
	  }`
	geoservice = `{"ip":"51.15.0.88","cc":"NL","city":"Haarlem","lat":52.381,"lon":4.6275,"gateways":["test1.riseup.net","test2.riseup.net"]}`
	cacert     = `-----BEGIN CERTIFICATE-----
MIIFjTCCA3WgAwIBAgIBATANBgkqhkiG9w0BAQ0FADBZMRgwFgYDVQQKDA9SaXNl
dXAgTmV0d29ya3MxGzAZBgNVBAsMEmh0dHBzOi8vcmlzZXVwLm5ldDEgMB4GA1UE
AwwXUmlzZXVwIE5ldHdvcmtzIFJvb3QgQ0EwHhcNMTQwNDI4MDAwMDAwWhcNMjQw
NDI4MDAwMDAwWjBZMRgwFgYDVQQKDA9SaXNldXAgTmV0d29ya3MxGzAZBgNVBAsM
Emh0dHBzOi8vcmlzZXVwLm5ldDEgMB4GA1UEAwwXUmlzZXVwIE5ldHdvcmtzIFJv
b3QgQ0EwggIiMA0GCSqGSIb3DQEBAQUAA4ICDwAwggIKAoICAQC76J4ciMJ8Sg0m
TP7DF2DT9zNe0Csk4myoMFC57rfJeqsAlJCv1XMzBmXrw8wq/9z7XHv6n/0sWU7a
7cF2hLR33ktjwODlx7vorU39/lXLndo492ZBhXQtG1INMShyv+nlmzO6GT7ESfNE
LliFitEzwIegpMqxCIHXFuobGSCWF4N0qLHkq/SYUMoOJ96O3hmPSl1kFDRMtWXY
iw1SEKjUvpyDJpVs3NGxeLCaA7bAWhDY5s5Yb2fA1o8ICAqhowurowJpW7n5ZuLK
5VNTlNy6nZpkjt1QycYvNycffyPOFm/Q/RKDlvnorJIrihPkyniV3YY5cGgP+Qkx
HUOT0uLA6LHtzfiyaOqkXwc4b0ZcQD5Vbf6Prd20Ppt6ei0zazkUPwxld3hgyw58
m/4UIjG3PInWTNf293GngK2Bnz8Qx9e/6TueMSAn/3JBLem56E0WtmbLVjvko+LF
PM5xA+m0BmuSJtrD1MUCXMhqYTtiOvgLBlUm5zkNxALzG+cXB28k6XikXt6MRG7q
hzIPG38zwkooM55yy5i1YfcIi5NjMH6A+t4IJxxwb67MSb6UFOwg5kFokdONZcwj
shczHdG9gLKSBIvrKa03Nd3W2dF9hMbRu//STcQxOailDBQCnXXfAATj9pYzdY4k
ha8VCAREGAKTDAex9oXf1yRuktES4QIDAQABo2AwXjAdBgNVHQ4EFgQUC4tdmLVu
f9hwfK4AGliaet5KkcgwDgYDVR0PAQH/BAQDAgIEMAwGA1UdEwQFMAMBAf8wHwYD
VR0jBBgwFoAUC4tdmLVuf9hwfK4AGliaet5KkcgwDQYJKoZIhvcNAQENBQADggIB
AGzL+GRnYu99zFoy0bXJKOGCF5XUXP/3gIXPRDqQf5g7Cu/jYMID9dB3No4Zmf7v
qHjiSXiS8jx1j/6/Luk6PpFbT7QYm4QLs1f4BlfZOti2KE8r7KRDPIecUsUXW6P/
3GJAVYH/+7OjA39za9AieM7+H5BELGccGrM5wfl7JeEz8in+V2ZWDzHQO4hMkiTQ
4ZckuaL201F68YpiItBNnJ9N5nHr1MRiGyApHmLXY/wvlrOpclh95qn+lG6/2jk7
3AmihLOKYMlPwPakJg4PYczm3icFLgTpjV5sq2md9bRyAg3oPGfAuWHmKj2Ikqch
Td5CHKGxEEWbGUWEMP0s1A/JHWiCbDigc4Cfxhy56CWG4q0tYtnc2GMw8OAUO6Wf
Xu5pYKNkzKSEtT/MrNJt44tTZWbKV/Pi/N2Fx36my7TgTUj7g3xcE9eF4JV2H/sg
tsK3pwE0FEqGnT4qMFbixQmc8bGyuakr23wjMvfO7eZUxBuWYR2SkcP26sozF9PF
tGhbZHQVGZUTVPyvwahMUEhbPGVerOW0IYpxkm0x/eaWdTc4vPpf/rIlgbAjarnJ
UN9SaWRlWKSdP4haujnzCoJbM7dU9bjvlGZNyXEekgeT0W2qFeGGp+yyUWw8tNsp
0BuC1b7uW/bBn/xKm319wXVDvBgZgcktMolak39V7DVO
-----END CERTIFICATE-----`

	// TODO(bassosimone): maybe we can switch this test to internal
	// testing (since now it's all unit tested!) and just use the
	// same constants that are used in riseupvpn.go.

	eipserviceurl = "https://api.black.riseup.net:443/3/config/eip-service.json"
	providerurl   = "https://riseup.net/provider.json"
	geoserviceurl = "https://api.black.riseup.net:9001/json"
	cacerturl     = "https://black.riseup.net/ca.crt"
	openvpnurl1   = "tcpconnect://234.345.234.345:443"
	openvpnurl2   = "tcpconnect://123.456.123.456:443"
	obfs4url1     = "tcpconnect://234.345.234.345:23042"
)

var RequestResponse = map[string]string{
	eipserviceurl: eipservice,
	providerurl:   provider,
	geoserviceurl: geoservice,
	cacerturl:     cacert,
	openvpnurl1:   "",
	openvpnurl2:   "",
	obfs4url1:     "",
}

func TestNewExperimentMeasurer(t *testing.T) {
	measurer := riseupvpn.NewExperimentMeasurer(riseupvpn.Config{})
	if measurer.ExperimentName() != "riseupvpn" {
		t.Fatal("unexpected name")
	}
	if measurer.ExperimentVersion() != "0.2.0" {
		t.Fatal("unexpected version")
	}
}

func TestGood(t *testing.T) {
	measurement := runDefaultMockTest(t, generateDefaultMockGetter(map[string]bool{
		cacerturl:     true,
		eipserviceurl: true,
		providerurl:   true,
		geoserviceurl: true,
		openvpnurl1:   true,
		openvpnurl2:   true,
		obfs4url1:     true,
	}))

	tk := measurement.TestKeys.(*riseupvpn.TestKeys)
	if tk.Agent != "" {
		t.Fatal("unexpected Agent: " + tk.Agent)
	}
	if tk.FailedOperation != nil {
		t.Fatal("unexpected FailedOperation")
	}
	if tk.Failure != nil {
		t.Fatal("unexpected Failure")
	}
	if tk.APIFailure != nil {
		t.Fatal("unexpected ApiFailure")
	}
	if tk.APIStatus != "ok" {
		t.Fatal("unexpected ApiStatus")
	}
	if tk.CACertStatus != true {
		t.Fatal("unexpected CaCertStatus")
	}
	if tk.FailingGateways != nil {
		t.Fatal("unexpected FailingGateways value")
	}
	if tk.TransportStatus == nil {
		t.Fatal("unexpected nil TransportStatus struct ")
	}
	if tk.TransportStatus["openvpn"] != "ok" {
		t.Fatal("unexpected openvpn transport status")
	}
}

// TestUpdateWithMixedResults tests if one operation failed
// ApiStatus is considered as blocked
func TestUpdateWithMixedResults(t *testing.T) {
	tk := riseupvpn.NewTestKeys()
	tk.UpdateProviderAPITestKeys(urlgetter.MultiOutput{
		Input: urlgetter.MultiInput{
			Config: urlgetter.Config{Method: "GET"},
			Target: "https://api.black.riseup.net:443/3/config/eip-service.json",
		},
		TestKeys: urlgetter.TestKeys{
			HTTPResponseStatus: 200,
		},
	})
	tk.UpdateProviderAPITestKeys(urlgetter.MultiOutput{
		Input: urlgetter.MultiInput{
			Config: urlgetter.Config{Method: "GET"},
			Target: "https://riseup.net/provider.json",
		},
		TestKeys: urlgetter.TestKeys{
			FailedOperation: (func() *string {
				s := errorx.HTTPRoundTripOperation
				return &s
			})(),
			Failure: (func() *string {
				s := errorx.FailureEOFError
				return &s
			})(),
		},
	})
	tk.UpdateProviderAPITestKeys(urlgetter.MultiOutput{
		Input: urlgetter.MultiInput{
			Config: urlgetter.Config{Method: "GET"},
			Target: "https://api.black.riseup.net:9001/json",
		},
		TestKeys: urlgetter.TestKeys{
			HTTPResponseStatus: 200,
		},
	})
	if tk.APIStatus != "blocked" {
		t.Fatal("ApiStatus should be blocked")
	}
	if *tk.APIFailure != errorx.FailureEOFError {
		t.Fatal("invalid ApiFailure")
	}
	if tk.FailingGateways != nil {
		t.Fatal("invalid FailingGateways")
	}
	if tk.TransportStatus != nil {
		t.Fatal("invalid TransportStatus")
	}
}

func TestInvalidCaCert(t *testing.T) {
	requestResponseMap := map[string]string{
		eipserviceurl: eipservice,
		providerurl:   provider,
		geoserviceurl: geoservice,
		cacerturl:     "invalid",
		openvpnurl1:   "",
		openvpnurl2:   "",
		obfs4url1:     "",
	}
	measurer := riseupvpn.Measurer{
		Config: riseupvpn.Config{},
		Getter: generateMockGetter(requestResponseMap, map[string]bool{
			cacerturl:     true,
			eipserviceurl: true,
			providerurl:   true,
			geoserviceurl: true,
			openvpnurl1:   false,
			openvpnurl2:   true,
			obfs4url1:     true,
		}),
	}
	ctx := context.Background()
	sess := &mockable.Session{MockableLogger: log.Log}
	measurement := new(model.Measurement)
	callbacks := model.NewPrinterCallbacks(log.Log)
	err := measurer.Run(ctx, sess, measurement, callbacks)
	if err != nil {
		t.Fatal(err)
	}
	tk := measurement.TestKeys.(*riseupvpn.TestKeys)
	if tk.CACertStatus == true {
		t.Fatal("unexpected CaCertStatus")
	}
	if tk.APIStatus != "blocked" {
		t.Fatal("ApiStatus should be blocked")
	}
	if tk.FailingGateways != nil {
		t.Fatal("invalid FailingGateways")
	}
	if tk.TransportStatus != nil {
		t.Fatal("invalid TransportStatus")
	}
}

func TestFailureCaCertFetch(t *testing.T) {
	measurement := runDefaultMockTest(t, generateDefaultMockGetter(map[string]bool{
		cacerturl:     false,
		eipserviceurl: true,
		providerurl:   true,
		geoserviceurl: true,
		openvpnurl1:   true,
		openvpnurl2:   true,
		obfs4url1:     true,
	}))

	tk := measurement.TestKeys.(*riseupvpn.TestKeys)
	if tk.CACertStatus != false {
		t.Fatal("invalid CACertStatus ")
	}
	if tk.APIStatus != "blocked" {
		t.Fatal("invalid ApiStatus")
	}

	if tk.APIFailure != nil {
		t.Fatal("ApiFailure should be null")
	}
	if len(tk.Requests) > 1 {
		t.Fatal("Unexpected requests")
	}
	if tk.FailingGateways != nil {
		t.Fatal("invalid FailingGateways")
	}
	if tk.TransportStatus != nil {
		t.Fatal("invalid TransportStatus")
	}
}

func TestFailureEipServiceBlocked(t *testing.T) {
	measurement := runDefaultMockTest(t, generateDefaultMockGetter(map[string]bool{
		cacerturl:     true,
		eipserviceurl: false,
		providerurl:   true,
		geoserviceurl: true,
		openvpnurl1:   true,
		openvpnurl2:   true,
		obfs4url1:     true,
	}))
	tk := measurement.TestKeys.(*riseupvpn.TestKeys)
	if tk.CACertStatus != true {
		t.Fatal("invalid CACertStatus")
	}

	for _, entry := range tk.Requests {
		if entry.Request.URL == "https://api.black.riseup.net:443/3/config/eip-service.json" {
			if entry.Failure == nil {
				t.Fatal("Failure for " + entry.Request.URL + " should not be null")
			}
		}
	}

	if tk.APIStatus != "blocked" {
		t.Fatal("invalid ApiStatus")
	}

	if tk.APIFailure == nil {
		t.Fatal("ApiFailure should not be null")
	}
}

func TestFailureProviderUrlBlocked(t *testing.T) {
	measurement := runDefaultMockTest(t, generateDefaultMockGetter(map[string]bool{
		cacerturl:     true,
		eipserviceurl: true,
		providerurl:   false,
		geoserviceurl: true,
		openvpnurl1:   true,
		openvpnurl2:   true,
		obfs4url1:     true,
	}))
	tk := measurement.TestKeys.(*riseupvpn.TestKeys)

	for _, entry := range tk.Requests {
		if entry.Request.URL == "https://riseup.net/provider.json" {
			if entry.Failure == nil {
				t.Fatal("Failure for " + entry.Request.URL + " should not be null")
			}
		}
	}

	if tk.CACertStatus != true {
		t.Fatal("invalid CACertStatus ")
	}
	if tk.APIStatus != "blocked" {
		t.Fatal("invalid ApiStatus")
	}

	if tk.APIFailure == nil {
		t.Fatal("ApiFailure should not be null")
	}
}

func TestFailureGeoIpServiceBlocked(t *testing.T) {
	measurement := runDefaultMockTest(t, generateDefaultMockGetter(map[string]bool{
		cacerturl:     true,
		eipserviceurl: true,
		providerurl:   true,
		geoserviceurl: false,
		openvpnurl1:   true,
		openvpnurl2:   true,
		obfs4url1:     true,
	}))
	tk := measurement.TestKeys.(*riseupvpn.TestKeys)
	if tk.CACertStatus != true {
		t.Fatal("invalid CACertStatus ")
	}

	for _, entry := range tk.Requests {
		if entry.Request.URL == "https://api.black.riseup.net:9001/json" {
			if entry.Failure == nil {
				t.Fatal("Failure for " + entry.Request.URL + " should not be null")
			}
		}
	}

	if tk.APIStatus != "blocked" {
		t.Fatal("invalid ApiStatus")
	}

	if tk.APIFailure == nil {
		t.Fatal("ApiFailure should not be null")
	}
}

func TestFailureGateway1(t *testing.T) {
	measurement := runDefaultMockTest(t, generateDefaultMockGetter(map[string]bool{
		cacerturl:     true,
		eipserviceurl: true,
		providerurl:   true,
		geoserviceurl: true,
		openvpnurl1:   false,
		openvpnurl2:   true,
		obfs4url1:     true,
	}))
	tk := measurement.TestKeys.(*riseupvpn.TestKeys)
	if tk.CACertStatus != true {
		t.Fatal("invalid CACertStatus ")
	}

	if tk.FailingGateways == nil || len(tk.FailingGateways) != 1 {
		t.Fatal("unexpected amount of failing gateways")
	}

	gw := tk.FailingGateways[0]
	if gw.IP != "234.345.234.345" {
		t.Fatal("invalid failed gateway ip: " + fmt.Sprint(gw.IP))
	}
	if gw.Port != 443 {
		t.Fatal("invalid failed gateway port: " + fmt.Sprint(gw.Port))
	}
	if gw.TransportType != "openvpn" {
		t.Fatal("invalid failed transport type: " + fmt.Sprint(gw.TransportType))
	}

	if tk.APIStatus == "blocked" {
		t.Fatal("invalid ApiStatus")
	}

	if tk.APIFailure != nil {
		t.Fatal("ApiFailure should be null")
	}

	if tk.TransportStatus == nil || tk.TransportStatus["openvpn"] == "blocked" {
		t.Fatal("invalid TransportStatus: " + fmt.Sprint(tk.TransportStatus))
	}

	if tk.TransportStatus == nil || tk.TransportStatus["obfs4"] == "blocked" {
		t.Fatal("invalid TransportStatus: " + fmt.Sprint(tk.TransportStatus))
	}
}

func TestFailureTransport(t *testing.T) {
	measurement := runDefaultMockTest(t, generateDefaultMockGetter(map[string]bool{
		cacerturl:     true,
		eipserviceurl: true,
		providerurl:   true,
		geoserviceurl: true,
		openvpnurl1:   false,
		openvpnurl2:   false,
		obfs4url1:     false,
	}))
	tk := measurement.TestKeys.(*riseupvpn.TestKeys)

	if tk.TransportStatus == nil || tk.TransportStatus["openvpn"] != "blocked" {
		t.Fatal("invalid TransportStatus: " + fmt.Sprint(tk.TransportStatus))
	}

	if tk.TransportStatus == nil || tk.TransportStatus["obfs4"] != "blocked" {
		t.Fatal("invalid TransportStatus: " + fmt.Sprint(tk.TransportStatus))
	}
}

func TestMissingTransport(t *testing.T) {
	eipService, err := riseupvpn.DecodeEIP3(eipservice)
	if err != nil {
		t.Fatal("Preconditions for the test are not met.")
	}

	//remove obfs4 capability from 2. gateway so that our
	//mock provider supports only openvpn
	index := -1
	transports := eipService.Gateways[1].Capabilities.Transport
	for i, transport := range transports {
		if transport.Type == "obfs4" {
			index = i
			break
		}
	}
	if index == -1 {
		t.Fatal("Preconditions for the test are not met. Default eipservice string should contain obfs4 transport.")
	}

	transports[index] = transports[len(transports)-1]
	transports = transports[:len(transports)-1]
	eipService.Gateways[1].Capabilities.Transport = transports
	eipservicejson, err := json.Marshal(eipservice)
	if err != nil {
<<<<<<< HEAD
		t.Fatal(err) // we don't expect this to happen
=======
		t.Fatal(err)
>>>>>>> c89ecce3
	}

	requestResponseMap := map[string]string{
		eipserviceurl: string(eipservicejson),
		providerurl:   provider,
		geoserviceurl: geoservice,
		cacerturl:     cacert,
		openvpnurl1:   "",
		openvpnurl2:   "",
		obfs4url1:     "",
	}

	measurer := riseupvpn.Measurer{
		Config: riseupvpn.Config{},
		Getter: generateMockGetter(requestResponseMap, map[string]bool{
			cacerturl:     true,
			eipserviceurl: true,
			providerurl:   true,
			geoserviceurl: true,
			openvpnurl1:   true,
			openvpnurl2:   true,
			obfs4url1:     false,
		}),
	}

	ctx := context.Background()
	sess := &mockable.Session{MockableLogger: log.Log}
	measurement := new(model.Measurement)
	callbacks := model.NewPrinterCallbacks(log.Log)
	err = measurer.Run(ctx, sess, measurement, callbacks)
	if err != nil {
		t.Fatal(err)
	}
	tk := measurement.TestKeys.(*riseupvpn.TestKeys)
	if tk.TransportStatus == nil || tk.TransportStatus["openvpn"] != "blocked" {
		t.Fatal("invalid TransportStatus: " + fmt.Sprint(tk.TransportStatus))
	}

	if _, found := tk.TransportStatus["obfs"]; found {
		t.Fatal("invalid TransportStatus: " + fmt.Sprint(tk.TransportStatus))
	}
}

func TestSummaryKeysInvalidType(t *testing.T) {
	measurement := new(model.Measurement)
	m := &riseupvpn.Measurer{}
	_, err := m.GetSummaryKeys(measurement)
	if err.Error() != "invalid test keys type" {
		t.Fatal("not the error we expected")
	}
}

func TestSummaryKeysWorksAsIntended(t *testing.T) {
	tests := []struct {
		tk riseupvpn.TestKeys
		sk riseupvpn.SummaryKeys
	}{{
		tk: riseupvpn.TestKeys{
			APIStatus:       "blocked",
			CACertStatus:    true,
			FailingGateways: nil,
			TransportStatus: nil,
		},
		sk: riseupvpn.SummaryKeys{
			APIBlocked:      true,
			ValidCACert:     true,
			IsAnomaly:       true,
			TransportStatus: nil,
			FailingGateways: 0,
		},
	}, {
		tk: riseupvpn.TestKeys{
			APIStatus:       "ok",
			CACertStatus:    false,
			FailingGateways: nil,
			TransportStatus: nil,
		},
		sk: riseupvpn.SummaryKeys{
			ValidCACert:     false,
			IsAnomaly:       true,
			FailingGateways: 0,
			TransportStatus: nil,
		},
	}, {
		tk: riseupvpn.TestKeys{
			APIStatus:    "ok",
			CACertStatus: true,
			FailingGateways: []riseupvpn.GatewayConnection{{
				IP:            "1.1.1.1",
				Port:          443,
				TransportType: "obfs4",
			}},
			TransportStatus: map[string]string{
				"obfs4":   "blocked",
				"openvpn": "ok",
			},
		},
		sk: riseupvpn.SummaryKeys{
			FailingGateways: 1,
			IsAnomaly:       true,
			ValidCACert:     true,
			TransportStatus: map[string]string{
				"obfs4":   "blocked",
				"openvpn": "ok",
			},
		},
	}, {
		tk: riseupvpn.TestKeys{
			APIStatus:       "ok",
			CACertStatus:    true,
			FailingGateways: nil,
			TransportStatus: map[string]string{
				"openvpn": "ok",
			},
		},
		sk: riseupvpn.SummaryKeys{
			ValidCACert:     true,
			IsAnomaly:       false,
			FailingGateways: 0,
			TransportStatus: map[string]string{
				"openvpn": "ok",
			},
		},
	},
	}
	for idx, tt := range tests {
		t.Run(fmt.Sprintf("%d", idx), func(t *testing.T) {
			m := &riseupvpn.Measurer{}
			measurement := &model.Measurement{TestKeys: &tt.tk}
			got, err := m.GetSummaryKeys(measurement)
			if err != nil {
				t.Fatal(err)
				return
			}
			sk := got.(riseupvpn.SummaryKeys)
			if diff := cmp.Diff(tt.sk, sk); diff != "" {
				t.Fatal(diff)
			}
		})
	}
}

func generateMockGetter(requestResponse map[string]string, responseStatus map[string]bool) urlgetter.MultiGetter {
	return func(ctx context.Context, g urlgetter.Getter) (urlgetter.TestKeys, error) {
		url := g.Target
		responseBody, foundRequest := requestResponse[url]
		isSuccessStatus, foundStatus := responseStatus[url]
		if !foundRequest || !foundStatus {
			return urlgetter.TestKeys{}, errors.New("request or status not found")
		}

		var failure *string
		var failedOperation *string
		isBlocked := !isSuccessStatus
		var responseStatus int64 = 200

		if isBlocked {
			responseBody = ""
			eofError := io.EOF.Error()
			failure = &eofError
			connectOperation := errorx.ConnectOperation
			failedOperation = &connectOperation
			responseStatus = 0
		}

		tcpConnect := archival.TCPConnectEntry{
			// use some dummy IP/Port combination for URLs, we don't do DNS resolution
			IP:   "123.456.234.123",
			Port: 443,
			Status: archival.TCPConnectStatus{
				Success: isSuccessStatus,
				Blocked: &isBlocked,
				Failure: failure,
			},
		}
		if strings.Contains(url, "tcpconnect://") {
			ipPort := strings.Split(strings.Split(url, "//")[1], ":")
			port, err := strconv.ParseInt(ipPort[1], 10, 32)
			if err == nil {
				tcpConnect.IP = ipPort[0]
				tcpConnect.Port = int(port)
			}
		}

		tk := urlgetter.TestKeys{
			Failure:            failure,
			FailedOperation:    failedOperation,
			HTTPResponseStatus: responseStatus,
			HTTPResponseBody:   responseBody,
			Requests: []archival.RequestEntry{{
				Failure: failure,
				Request: archival.HTTPRequest{
					URL:             url,
					Body:            archival.MaybeBinaryValue{},
					BodyIsTruncated: false,
				},
				Response: archival.HTTPResponse{
					Body: archival.HTTPBody{
						Value: responseBody,
					},
					BodyIsTruncated: false,
				}},
			},
			TCPConnect: []archival.TCPConnectEntry{tcpConnect},
		}
		return tk, nil
	}
}

func generateDefaultMockGetter(responseStatuses map[string]bool) urlgetter.MultiGetter {
	return generateMockGetter(RequestResponse, responseStatuses)
}

func runDefaultMockTest(t *testing.T, multiGetter urlgetter.MultiGetter) *model.Measurement {
	measurer := riseupvpn.Measurer{
		Config: riseupvpn.Config{},
		Getter: multiGetter,
	}

	measurement := new(model.Measurement)
	err := measurer.Run(
		context.Background(),
		&mockable.Session{
			MockableLogger: log.Log,
		},
		measurement,
		model.NewPrinterCallbacks(log.Log),
	)

	if err != nil {
		t.Fatal(err)
	}
	return measurement
}<|MERGE_RESOLUTION|>--- conflicted
+++ resolved
@@ -569,11 +569,7 @@
 	eipService.Gateways[1].Capabilities.Transport = transports
 	eipservicejson, err := json.Marshal(eipservice)
 	if err != nil {
-<<<<<<< HEAD
-		t.Fatal(err) // we don't expect this to happen
-=======
 		t.Fatal(err)
->>>>>>> c89ecce3
 	}
 
 	requestResponseMap := map[string]string{
