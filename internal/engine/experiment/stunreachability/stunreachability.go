// Package stunreachability contains the STUN reachability experiment.
//
// See https://github.com/ooni/spec/blob/master/nettests/ts-025-stun-reachability.md.
package stunreachability

import (
	"context"
	"errors"
	"fmt"
	"net"
	"net/url"
	"time"

	"github.com/ooni/probe-cli/v3/internal/engine/legacy/errorsx"
	"github.com/ooni/probe-cli/v3/internal/engine/model"
	"github.com/ooni/probe-cli/v3/internal/engine/netx"
	"github.com/ooni/probe-cli/v3/internal/engine/netx/archival"
	"github.com/ooni/probe-cli/v3/internal/engine/netx/dialer"
	"github.com/ooni/probe-cli/v3/internal/engine/netx/trace"
	"github.com/pion/stun"
)

const (
	testName    = "stunreachability"
	testVersion = "0.3.0"
)

// Config contains the experiment config.
type Config struct {
	dialContext func(ctx context.Context, network, address string) (net.Conn, error)
	newClient   func(conn stun.Connection, options ...stun.ClientOption) (*stun.Client, error)
}

// TestKeys contains the experiment's result.
type TestKeys struct {
	Endpoint      string                   `json:"endpoint"`
	Failure       *string                  `json:"failure"`
	NetworkEvents []archival.NetworkEvent  `json:"network_events"`
	Queries       []archival.DNSQueryEntry `json:"queries"`
}

func registerExtensions(m *model.Measurement) {
	archival.ExtDNS.AddTo(m)
	archival.ExtNetevents.AddTo(m)
}

// Measurer performs the measurement.
type Measurer struct {
	config Config
}

// ExperimentName implements ExperimentMeasurer.ExperiExperimentName.
func (m *Measurer) ExperimentName() string {
	return testName
}

// ExperimentVersion implements ExperimentMeasurer.ExperimentVersion.
func (m *Measurer) ExperimentVersion() string {
	return testVersion
}

func wrap(err error) error {
	return errorsx.SafeErrWrapperBuilder{
		Error:     err,
		Operation: "stun",
	}.MaybeBuild()
}

// errStunMissingInput means that the user did not provide any input
var errStunMissingInput = errors.New("stun: missing input")

// errStunMissingPortInURL means the URL is missing the port
var errStunMissingPortInURL = errors.New("stun: missing port in URL")

<<<<<<< HEAD
=======
// errUnsupportedURLScheme means we don't support the URL scheme
var errUnsupportedURLScheme = errors.New("stun: unsupported URL scheme")

>>>>>>> cba72d1c
// Run implements ExperimentMeasurer.Run.
func (m *Measurer) Run(
	ctx context.Context, sess model.ExperimentSession,
	measurement *model.Measurement, callbacks model.ExperimentCallbacks,
) error {
	tk := new(TestKeys)
	measurement.TestKeys = tk
	registerExtensions(measurement)
	input := string(measurement.Input)
	if input == "" {
		return errStunMissingInput
	}
	URL, err := url.Parse(input)
	if err != nil {
		return err
	}
	if URL.Port() == "" {
		return errStunMissingPortInURL
	}
<<<<<<< HEAD
=======
	if URL.Scheme != "stun" {
		return errUnsupportedURLScheme
	}
>>>>>>> cba72d1c
	if err := wrap(tk.run(ctx, m.config, sess, measurement, callbacks, URL.Host)); err != nil {
		s := err.Error()
		tk.Failure = &s
		return err
	}
	return nil
}

func (tk *TestKeys) run(
	ctx context.Context, config Config, sess model.ExperimentSession,
	measurement *model.Measurement, callbacks model.ExperimentCallbacks,
	endpoint string,
) error {
	callbacks.OnProgress(0, fmt.Sprintf("stunreachability: measuring: %s...", endpoint))
	defer callbacks.OnProgress(
		1, fmt.Sprintf("stunreachability: measuring: %s... done", endpoint))
	tk.Endpoint = endpoint
	saver := new(trace.Saver)
	begin := time.Now()
	err := tk.do(ctx, config, netx.NewDialer(netx.Config{
		ContextByteCounting: true,
		DialSaver:           saver,
		Logger:              sess.Logger(),
		ReadWriteSaver:      saver,
		ResolveSaver:        saver,
	}), endpoint)
	events := saver.Read()
	tk.NetworkEvents = append(
		tk.NetworkEvents, archival.NewNetworkEventsList(begin, events)...,
	)
	tk.Queries = append(
		tk.Queries, archival.NewDNSQueriesList(begin, events)...,
	)
	return err
}

func (tk *TestKeys) do(
	ctx context.Context, config Config, dialer dialer.Dialer, endpoint string) error {
	dialContext := dialer.DialContext
	if config.dialContext != nil {
		dialContext = config.dialContext
	}
	conn, err := dialContext(ctx, "udp", endpoint)
	if err != nil {
		return err
	}
	newClient := stun.NewClient
	if config.newClient != nil {
		newClient = config.newClient
	}
	client, err := newClient(conn)
	if err != nil {
		return err
	}
	defer client.Close()
	message := stun.MustBuild(stun.TransactionID, stun.BindingRequest)
	ch := make(chan error)
	err = client.Start(message, func(ev stun.Event) {
		// As mentioned below this code will run after Start has returned.
		if ev.Error != nil {
			ch <- ev.Error
			return
		}
		var xorAddr stun.XORMappedAddress
		ch <- xorAddr.GetFrom(ev.Message)
	})
	// Implementation note: if we successfully started, then the callback
	// will be called when we receive a response or fail.
	if err != nil {
		return err
	}
	return <-ch
}

// NewExperimentMeasurer creates a new ExperimentMeasurer.
func NewExperimentMeasurer(config Config) model.ExperimentMeasurer {
	return &Measurer{config: config}
}

// SummaryKeys contains summary keys for this experiment.
//
// Note that this structure is part of the ABI contract with probe-cli
// therefore we should be careful when changing it.
type SummaryKeys struct {
	IsAnomaly bool `json:"-"`
}

// GetSummaryKeys implements model.ExperimentMeasurer.GetSummaryKeys.
func (m Measurer) GetSummaryKeys(measurement *model.Measurement) (interface{}, error) {
	return SummaryKeys{IsAnomaly: false}, nil
}<|MERGE_RESOLUTION|>--- conflicted
+++ resolved
@@ -72,12 +72,9 @@
 // errStunMissingPortInURL means the URL is missing the port
 var errStunMissingPortInURL = errors.New("stun: missing port in URL")
 
-<<<<<<< HEAD
-=======
 // errUnsupportedURLScheme means we don't support the URL scheme
 var errUnsupportedURLScheme = errors.New("stun: unsupported URL scheme")
 
->>>>>>> cba72d1c
 // Run implements ExperimentMeasurer.Run.
 func (m *Measurer) Run(
 	ctx context.Context, sess model.ExperimentSession,
@@ -97,12 +94,9 @@
 	if URL.Port() == "" {
 		return errStunMissingPortInURL
 	}
-<<<<<<< HEAD
-=======
 	if URL.Scheme != "stun" {
 		return errUnsupportedURLScheme
 	}
->>>>>>> cba72d1c
 	if err := wrap(tk.run(ctx, m.config, sess, measurement, callbacks, URL.Host)); err != nil {
 		s := err.Error()
 		tk.Failure = &s
