--- conflicted
+++ resolved
@@ -40,7 +40,6 @@
 	)
 	if !errors.Is(err, errStunMissingInput) {
 		t.Fatal("not the error we expected", err)
-<<<<<<< HEAD
 	}
 }
 
@@ -48,14 +47,6 @@
 	measurer := NewExperimentMeasurer(Config{})
 	measurement := new(model.Measurement)
 	measurement.Input = model.MeasurementTarget("\t") // <- invalid URL
-=======
-	}
-}
-
-func TestRunWithInvalidURL(t *testing.T) {
-	measurer := NewExperimentMeasurer(Config{})
-	measurement := new(model.Measurement)
-	measurement.Input = model.MeasurementTarget("\t") // <- invalid URL
 	err := measurer.Run(
 		context.Background(),
 		&mockable.Session{},
@@ -71,44 +62,28 @@
 	measurer := NewExperimentMeasurer(Config{})
 	measurement := new(model.Measurement)
 	measurement.Input = model.MeasurementTarget("stun://stun.ekiga.net")
->>>>>>> cba72d1c
-	err := measurer.Run(
-		context.Background(),
-		&mockable.Session{},
-		measurement,
-		model.NewPrinterCallbacks(log.Log),
-	)
-<<<<<<< HEAD
-	if err == nil || !strings.HasSuffix(err.Error(), "invalid control character in URL") {
-=======
+	err := measurer.Run(
+		context.Background(),
+		&mockable.Session{},
+		measurement,
+		model.NewPrinterCallbacks(log.Log),
+	)
 	if !errors.Is(err, errStunMissingPortInURL) {
->>>>>>> cba72d1c
-		t.Fatal("not the error we expected", err)
-	}
-}
-
-<<<<<<< HEAD
-func TestRunWithNoPort(t *testing.T) {
-	measurer := NewExperimentMeasurer(Config{})
-	measurement := new(model.Measurement)
-	measurement.Input = model.MeasurementTarget("stun://stun.ekiga.net")
-=======
+		t.Fatal("not the error we expected", err)
+	}
+}
+
 func TestRunWithUnsupportedURLScheme(t *testing.T) {
 	measurer := NewExperimentMeasurer(Config{})
 	measurement := new(model.Measurement)
 	measurement.Input = model.MeasurementTarget("https://stun.ekiga.net:3478")
->>>>>>> cba72d1c
-	err := measurer.Run(
-		context.Background(),
-		&mockable.Session{},
-		measurement,
-		model.NewPrinterCallbacks(log.Log),
-	)
-<<<<<<< HEAD
-	if !errors.Is(err, errStunMissingPortInURL) {
-=======
+	err := measurer.Run(
+		context.Background(),
+		&mockable.Session{},
+		measurement,
+		model.NewPrinterCallbacks(log.Log),
+	)
 	if !errors.Is(err, errUnsupportedURLScheme) {
->>>>>>> cba72d1c
 		t.Fatal("not the error we expected", err)
 	}
 }
