package quicping

import (
	"context"
	"encoding/hex"
	"errors"
	"net"
	"strings"
	"testing"
	"time"

	"github.com/apex/log"
	"github.com/ooni/probe-cli/v3/internal/engine/mockable"
	"github.com/ooni/probe-cli/v3/internal/model"
	"github.com/ooni/probe-cli/v3/internal/model/mocks"
)

func TestNewExperimentMeasurer(t *testing.T) {
	measurer := NewExperimentMeasurer(Config{})
	if measurer.ExperimentName() != "quicping" {
		t.Fatal("unexpected name")
	}
	if measurer.ExperimentVersion() != "0.1.0" {
		t.Fatal("unexpected version")
	}
}

func TestInvalidHost(t *testing.T) {
	measurer := NewExperimentMeasurer(Config{
		Port:        443,
		Repetitions: 1,
	})
	measurement := new(model.Measurement)
	measurement.Input = model.MeasurementTarget("a.a.a.a")
	sess := &mockable.Session{MockableLogger: log.Log}
	err := measurer.Run(context.Background(), sess, measurement,
		model.NewPrinterCallbacks(log.Log))
	if err == nil {
		t.Fatal("expected an error here")
	}
	if _, ok := err.(*net.DNSError); !ok {
		t.Fatal("unexpected error type")
	}
}

func TestURLInput(t *testing.T) {
	if testing.Short() {
		t.Skip("skip test in short mode")
	}
	measurer := NewExperimentMeasurer(Config{
		Repetitions: 1,
	})
	measurement := new(model.Measurement)
	measurement.Input = model.MeasurementTarget("https://google.com/")
	sess := &mockable.Session{MockableLogger: log.Log}
	err := measurer.Run(context.Background(), sess, measurement,
		model.NewPrinterCallbacks(log.Log))
	if err != nil {
		t.Fatal("unexpected error")
	}
	tk := measurement.TestKeys.(*TestKeys)
	if tk.Domain != "google.com" {
		t.Fatal("unexpected domain")
	}

}

func TestSuccess(t *testing.T) {
	if testing.Short() {
		t.Skip("skip test in short mode")
	}
	measurer := NewExperimentMeasurer(Config{})
	measurement := new(model.Measurement)
	measurement.Input = model.MeasurementTarget("google.com")
	sess := &mockable.Session{MockableLogger: log.Log}
	err := measurer.Run(context.Background(), sess, measurement,
		model.NewPrinterCallbacks(log.Log))
	if err != nil {
		t.Fatal("did not expect an error here")
	}
	tk := measurement.TestKeys.(*TestKeys)
	if tk.Domain != "google.com" {
		t.Fatal("unexpected domain")
	}
	if tk.Repetitions != 10 {
		t.Fatal("unexpected number of repetitions, default is 10")
	}
	if tk.Pings == nil || len(tk.Pings) != 10 {
		t.Fatal("unexpected number of pings", len(tk.Pings))
	}
	for i, ping := range tk.Pings {
		if ping.Failure != nil {
			t.Fatal("ping failed unexpectedly", i, *ping.Failure)
		}
		for _, resp := range ping.Responses {
			if resp.Failure != nil {
				t.Fatal("unexepcted response failure")
			}
			if resp.SupportedVersions == nil || len(resp.SupportedVersions) == 0 {
				t.Fatal("server did not respond with supported versions")
			}
		}
	}
	sk, err := measurer.GetSummaryKeys(measurement)
	if err != nil {
		t.Fatal(err)
	}
	if _, ok := sk.(SummaryKeys); !ok {
		t.Fatal("invalid type for summary keys")
	}
}

func TestWithCancelledContext(t *testing.T) {
	measurer := NewExperimentMeasurer(Config{})
	measurement := new(model.Measurement)
	measurement.Input = model.MeasurementTarget("google.com")
	sess := &mockable.Session{MockableLogger: log.Log}
	ctx, cancel := context.WithCancel(context.Background())
	cancel()
	err := measurer.Run(ctx, sess, measurement,
		model.NewPrinterCallbacks(log.Log))
	if err != nil {
		t.Fatal("did not expect an error here")
	}
	tk := measurement.TestKeys.(*TestKeys)
	if len(tk.Pings) > 0 {
		t.Fatal("there should not be any measurements")
	}
}

func TestListenFails(t *testing.T) {
	expected := errors.New("expected")
	measurer := NewExperimentMeasurer(Config{
<<<<<<< HEAD
		netListenUDP: (&FailStdLib{err: expected, readErr: nil, writeErr: nil}).ListenUDP,
=======
		netListenUDP: func(network string, laddr *net.UDPAddr) (model.UDPLikeConn, error) {
			return nil, expected
		},
>>>>>>> da1c13e3
	})
	measurement := new(model.Measurement)
	measurement.Input = model.MeasurementTarget("google.com")
	sess := &mockable.Session{MockableLogger: log.Log}
	err := measurer.Run(context.Background(), sess, measurement,
		model.NewPrinterCallbacks(log.Log))
	if err == nil {
		t.Fatal("expected an error here")
	}
	if err != expected {
		t.Fatal("unexpected error type")
	}
}

func TestWriteFails(t *testing.T) {
	if testing.Short() {
		t.Skip("skip test in short mode")
	}
	expected := errors.New("expected")
	setDeadlineCalled := false
	closeCalled := false
	pconn := &mocks.UDPLikeConn{
		MockReadFrom: func(p []byte) (int, net.Addr, error) {
			source := make([]byte, len(p))
			copy(p, source)
			return len(p), &mocks.Addr{}, nil
		},
		MockSetDeadline: func(t time.Time) error {
			setDeadlineCalled = true
			return nil
		},
		MockClose: func() error {
			closeCalled = true
			return nil
		},
		MockWriteTo: func(p []byte, addr net.Addr) (int, error) {
			return 0, expected
		},
	}
	measurer := NewExperimentMeasurer(Config{
<<<<<<< HEAD
		netListenUDP: (&FailStdLib{err: nil, readErr: nil, writeErr: expected}).ListenUDP,
		Repetitions:  1,
=======
		netListenUDP: func(network string, laddr *net.UDPAddr) (model.UDPLikeConn, error) {
			return pconn, nil
		},
		Repetitions: 1,
>>>>>>> da1c13e3
	})
	measurement := new(model.Measurement)
	measurement.Input = model.MeasurementTarget("google.com")
	sess := &mockable.Session{MockableLogger: log.Log}
	err := measurer.Run(context.Background(), sess, measurement,
		model.NewPrinterCallbacks(log.Log))
	if err != nil {
		t.Fatal("unexpected error")
	}
	tk := measurement.TestKeys.(*TestKeys)
	if tk.Pings == nil || len(tk.Pings) != 1 {
		t.Fatal("unexpected number of pings", len(tk.Pings))
	}
	for i, ping := range tk.Pings {
		if ping.Failure == nil {
			t.Fatal("expected an error here, ping", i)
		}
		if !strings.Contains(*ping.Failure, "expected") {
			t.Fatal("ping: unexpected error type", i, *ping.Failure)
		}
	}
	if !setDeadlineCalled {
		t.Fatal("did not call set deadline")
	}
	if !closeCalled {
		t.Fatal("did not call close")
	}
}

func TestReadFails(t *testing.T) {
	if testing.Short() {
		t.Skip("skip test in short mode")
	}
	setDeadlineCalled := false
	closeCalled := false
	expected := errors.New("expected")
	pconn := &mocks.UDPLikeConn{
		MockReadFrom: func(p []byte) (int, net.Addr, error) {
			return 0, nil, expected
		},
		MockSetDeadline: func(t time.Time) error {
			setDeadlineCalled = true
			return nil
		},
		MockClose: func() error {
			closeCalled = true
			return nil
		},
		MockWriteTo: func(p []byte, addr net.Addr) (int, error) {
			return len(p), nil
		},
	}
	measurer := NewExperimentMeasurer(Config{
<<<<<<< HEAD
		netListenUDP: (&FailStdLib{err: nil, readErr: expected, writeErr: nil}).ListenUDP,
		Repetitions:  1,
=======
		netListenUDP: func(network string, laddr *net.UDPAddr) (model.UDPLikeConn, error) {
			return pconn, nil
		},
		Repetitions: 1,
>>>>>>> da1c13e3
	})
	measurement := new(model.Measurement)
	measurement.Input = model.MeasurementTarget("google.com")
	sess := &mockable.Session{MockableLogger: log.Log}
	err := measurer.Run(context.Background(), sess, measurement,
		model.NewPrinterCallbacks(log.Log))
	if err != nil {
		t.Fatal("unexpected error")
	}
	tk := measurement.TestKeys.(*TestKeys)
	if tk.Pings == nil || len(tk.Pings) != 1 {
		t.Fatal("unexpected number of pings", len(tk.Pings))
	}
	for i, ping := range tk.Pings {
		if ping.Failure == nil {
			t.Fatal("expected an error here, ping", i)
		}
	}
	if !setDeadlineCalled {
		t.Fatal("did not call set deadline")
	}
	if !closeCalled {
		t.Fatal("did not call close")
	}
}

func TestNoResponse(t *testing.T) {
	if testing.Short() {
		t.Skip("skip test in short mode")
	}
	measurer := NewExperimentMeasurer(Config{
		Repetitions: 1,
	})
	measurement := new(model.Measurement)
	measurement.Input = model.MeasurementTarget("ooni.org")
	sess := &mockable.Session{MockableLogger: log.Log}
	err := measurer.Run(context.Background(), sess, measurement,
		model.NewPrinterCallbacks(log.Log))
	if err != nil {
		t.Fatal("did not expect an error here")
	}
	tk := measurement.TestKeys.(*TestKeys)
	if tk.Pings == nil || len(tk.Pings) != 1 {
		t.Fatal("unexpected number of pings", len(tk.Pings))
	}
	if tk.Pings[0].Failure == nil {
		t.Fatal("expected an error here")
	}
	if *tk.Pings[0].Failure != "generic_timeout_error" {
		t.Fatal("unexpected error type")
	}
}

func TestDissect(t *testing.T) {
	// destID--srcID: 040b9649d3fd4c038ab6c073966f3921--44d064031288e97646451f
	versionNegotiationResponse, _ := hex.DecodeString("eb0000000010040b9649d3fd4c038ab6c073966f39210b44d064031288e97646451f00000001ff00001dff00001cff00001b")
	measurer := NewExperimentMeasurer(Config{})
	destID := "040b9649d3fd4c038ab6c073966f3921"
	_, dst, err := measurer.(*Measurer).dissectVersionNegotiation(versionNegotiationResponse)
	if err != nil {
		t.Fatal("unexpected error", err)
	}
	if hex.EncodeToString(dst) != destID {
		t.Fatal("unexpected destination connection ID")
	}

	versionNegotiationResponse[1] = byte(0xff)
	_, _, err = measurer.(*Measurer).dissectVersionNegotiation(versionNegotiationResponse)
	if err == nil {
		t.Fatal("expected an error here", err)
	}
	if !strings.HasSuffix(err.Error(), "unexpected Version Negotiation format") {
		t.Fatal("unexpected error type", err)
	}

	versionNegotiationResponse[0] = byte(0x01)
	_, _, err = measurer.(*Measurer).dissectVersionNegotiation(versionNegotiationResponse)
	if err == nil {
		t.Fatal("expected an error here", err)
	}
	if !strings.HasSuffix(err.Error(), "not a long header packet") {
		t.Fatal("unexpected error type", err)
	}
}<|MERGE_RESOLUTION|>--- conflicted
+++ resolved
@@ -131,13 +131,9 @@
 func TestListenFails(t *testing.T) {
 	expected := errors.New("expected")
 	measurer := NewExperimentMeasurer(Config{
-<<<<<<< HEAD
-		netListenUDP: (&FailStdLib{err: expected, readErr: nil, writeErr: nil}).ListenUDP,
-=======
 		netListenUDP: func(network string, laddr *net.UDPAddr) (model.UDPLikeConn, error) {
 			return nil, expected
 		},
->>>>>>> da1c13e3
 	})
 	measurement := new(model.Measurement)
 	measurement.Input = model.MeasurementTarget("google.com")
@@ -178,15 +174,10 @@
 		},
 	}
 	measurer := NewExperimentMeasurer(Config{
-<<<<<<< HEAD
-		netListenUDP: (&FailStdLib{err: nil, readErr: nil, writeErr: expected}).ListenUDP,
-		Repetitions:  1,
-=======
 		netListenUDP: func(network string, laddr *net.UDPAddr) (model.UDPLikeConn, error) {
 			return pconn, nil
 		},
 		Repetitions: 1,
->>>>>>> da1c13e3
 	})
 	measurement := new(model.Measurement)
 	measurement.Input = model.MeasurementTarget("google.com")
@@ -240,15 +231,10 @@
 		},
 	}
 	measurer := NewExperimentMeasurer(Config{
-<<<<<<< HEAD
-		netListenUDP: (&FailStdLib{err: nil, readErr: expected, writeErr: nil}).ListenUDP,
-		Repetitions:  1,
-=======
 		netListenUDP: func(network string, laddr *net.UDPAddr) (model.UDPLikeConn, error) {
 			return pconn, nil
 		},
 		Repetitions: 1,
->>>>>>> da1c13e3
 	})
 	measurement := new(model.Measurement)
 	measurement.Input = model.MeasurementTarget("google.com")
