--- conflicted
+++ resolved
@@ -65,11 +65,7 @@
 	SetOptionAny(key string, value any) error
 
 	// SetOptionsAny sets options from a map[string]any. See the documentation of
-<<<<<<< HEAD
-	// the SetOptionAny function for more information.
-=======
 	// the SetOptionAny method for more information.
->>>>>>> 97864b32
 	SetOptionsAny(options map[string]any) error
 
 	// SetCallbacks sets the experiment's interactive callbacks.
@@ -220,14 +216,7 @@
 	}
 }
 
-<<<<<<< HEAD
-// SetOptionAny sets an option whose value is an any value. We will use reasonable
-// heuristics to convert the any value to the proper type of the field whose name is
-// contained by the key variable. If we cannot convert the provided any value to
-// the proper type, then this function returns an error.
-=======
 // SetOptionAny implements ExperimentBuilder.SetOptionAny.
->>>>>>> 97864b32
 func (b *experimentBuilder) SetOptionAny(key string, value any) error {
 	field, err := b.fieldbyname(b.config, key)
 	if err != nil {
@@ -260,11 +249,7 @@
 	b.callbacks = callbacks
 }
 
-<<<<<<< HEAD
-// fieldbyname return v's filed whose name is equal to the given key.
-=======
 // fieldbyname return v's field whose name is equal to the given key.
->>>>>>> 97864b32
 func (b *experimentBuilder) fieldbyname(v interface{}, key string) (reflect.Value, error) {
 	// See https://stackoverflow.com/a/6396678/4354461
 	ptrinfo := reflect.ValueOf(v)
