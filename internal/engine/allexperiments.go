package engine

import (
	"time"

	"github.com/ooni/probe-cli/v3/internal/engine/experiment/dash"
	"github.com/ooni/probe-cli/v3/internal/engine/experiment/dnscheck"
	"github.com/ooni/probe-cli/v3/internal/engine/experiment/example"
	"github.com/ooni/probe-cli/v3/internal/engine/experiment/fbmessenger"
	"github.com/ooni/probe-cli/v3/internal/engine/experiment/hhfm"
	"github.com/ooni/probe-cli/v3/internal/engine/experiment/hirl"
	"github.com/ooni/probe-cli/v3/internal/engine/experiment/httphostheader"
	"github.com/ooni/probe-cli/v3/internal/engine/experiment/ndt7"
	"github.com/ooni/probe-cli/v3/internal/engine/experiment/psiphon"
	"github.com/ooni/probe-cli/v3/internal/engine/experiment/riseupvpn"
	"github.com/ooni/probe-cli/v3/internal/engine/experiment/run"
	"github.com/ooni/probe-cli/v3/internal/engine/experiment/signal"
	"github.com/ooni/probe-cli/v3/internal/engine/experiment/sniblocking"
	"github.com/ooni/probe-cli/v3/internal/engine/experiment/stunreachability"
	"github.com/ooni/probe-cli/v3/internal/engine/experiment/telegram"
	"github.com/ooni/probe-cli/v3/internal/engine/experiment/tlstool"
	"github.com/ooni/probe-cli/v3/internal/engine/experiment/tor"
	"github.com/ooni/probe-cli/v3/internal/engine/experiment/torsf"
	"github.com/ooni/probe-cli/v3/internal/engine/experiment/urlgetter"
	"github.com/ooni/probe-cli/v3/internal/engine/experiment/webconnectivity"
	"github.com/ooni/probe-cli/v3/internal/engine/experiment/webstepsx"
	"github.com/ooni/probe-cli/v3/internal/engine/experiment/whatsapp"
)

var experimentsByName = map[string]func(*Session) *ExperimentBuilder{
	"dash": func(session *Session) *ExperimentBuilder {
		return &ExperimentBuilder{
			build: func(config interface{}) *Experiment {
				return NewExperiment(session, dash.NewExperimentMeasurer(
					*config.(*dash.Config),
				))
			},
			config:        &dash.Config{},
			interruptible: true,
			inputPolicy:   InputNone,
		}
	},

	"dnscheck": func(session *Session) *ExperimentBuilder {
		return &ExperimentBuilder{
			build: func(config interface{}) *Experiment {
				return NewExperiment(session, dnscheck.NewExperimentMeasurer(
					*config.(*dnscheck.Config),
				))
			},
			config:      &dnscheck.Config{},
			inputPolicy: InputOrStaticDefault,
		}
	},

	//
	// The following few experiments are variations on the example
	// experiment, which are useful for testing oonimkall.
	//

	"example": func(session *Session) *ExperimentBuilder {
		return &ExperimentBuilder{
			build: func(config interface{}) *Experiment {
				return NewExperiment(session, example.NewExperimentMeasurer(
					*config.(*example.Config), "example",
				))
			},
			config: &example.Config{
				Message:   "Good day from the example experiment!",
				SleepTime: int64(time.Second),
			},
			interruptible: true,
			inputPolicy:   InputNone,
		}
	},

<<<<<<< HEAD
	"example_with_input": func(session *Session) *ExperimentBuilder {
		return &ExperimentBuilder{
			build: func(config interface{}) *Experiment {
				return NewExperiment(session, example.NewExperimentMeasurer(
					*config.(*example.Config), "example_with_input",
				))
			},
			config: &example.Config{
				Message:   "Good day from the example with input experiment!",
				SleepTime: int64(time.Second),
			},
			interruptible: true,
			inputPolicy:   InputStrictlyRequired,
		}
	},

	"example_with_input_non_interruptible": func(session *Session) *ExperimentBuilder {
		return &ExperimentBuilder{
			build: func(config interface{}) *Experiment {
				return NewExperiment(session, example.NewExperimentMeasurer(
					*config.(*example.Config), "example_with_input_non_interruptible",
				))
			},
			config: &example.Config{
				Message:   "Good day from the example with input experiment!",
				SleepTime: int64(time.Second),
			},
			interruptible: false,
			inputPolicy:   InputStrictlyRequired,
		}
	},

	"example_with_failure": func(session *Session) *ExperimentBuilder {
		return &ExperimentBuilder{
			build: func(config interface{}) *Experiment {
				return NewExperiment(session, example.NewExperimentMeasurer(
					*config.(*example.Config), "example_with_failure",
				))
			},
			config: &example.Config{
				Message:     "Good day from the example with failure experiment!",
				ReturnError: true,
				SleepTime:   int64(time.Second),
			},
			interruptible: true,
			inputPolicy:   InputNone,
		}
	},

	"example_with_default_input": func(session *Session) *ExperimentBuilder {
		return &ExperimentBuilder{
			build: func(config interface{}) *Experiment {
				return NewExperiment(session, example.NewExperimentMeasurer(
					*config.(*example.Config), "example_with_default_input",
				))
			},
			config: &example.Config{
				Message:   "Good day from the example with default static input experiment!",
				SleepTime: int64(time.Second),
			},
			interruptible: true,
			inputPolicy:   InputOrStaticDefault,
		}
	},

	"example_with_default_input_wrongly_configured": func(session *Session) *ExperimentBuilder {
		return &ExperimentBuilder{
			build: func(config interface{}) *Experiment {
				return NewExperiment(session, example.NewExperimentMeasurer(
					*config.(*example.Config), "example_with_default_input_wrongly_configured",
				))
			},
			config: &example.Config{
				Message:   "Good day from the misconfigured example with default static input experiment!",
				SleepTime: int64(time.Second),
			},
			interruptible: true,
			inputPolicy:   InputOrStaticDefault,
		}
	},

=======
>>>>>>> 9cdca413
	"facebook_messenger": func(session *Session) *ExperimentBuilder {
		return &ExperimentBuilder{
			build: func(config interface{}) *Experiment {
				return NewExperiment(session, fbmessenger.NewExperimentMeasurer(
					*config.(*fbmessenger.Config),
				))
			},
			config:      &fbmessenger.Config{},
			inputPolicy: InputNone,
		}
	},

	"http_header_field_manipulation": func(session *Session) *ExperimentBuilder {
		return &ExperimentBuilder{
			build: func(config interface{}) *Experiment {
				return NewExperiment(session, hhfm.NewExperimentMeasurer(
					*config.(*hhfm.Config),
				))
			},
			config:      &hhfm.Config{},
			inputPolicy: InputNone,
		}
	},

	"http_host_header": func(session *Session) *ExperimentBuilder {
		return &ExperimentBuilder{
			build: func(config interface{}) *Experiment {
				return NewExperiment(session, httphostheader.NewExperimentMeasurer(
					*config.(*httphostheader.Config),
				))
			},
			config:      &httphostheader.Config{},
			inputPolicy: InputOrQueryBackend,
		}
	},

	"http_invalid_request_line": func(session *Session) *ExperimentBuilder {
		return &ExperimentBuilder{
			build: func(config interface{}) *Experiment {
				return NewExperiment(session, hirl.NewExperimentMeasurer(
					*config.(*hirl.Config),
				))
			},
			config:      &hirl.Config{},
			inputPolicy: InputNone,
		}
	},

	"ndt": func(session *Session) *ExperimentBuilder {
		return &ExperimentBuilder{
			build: func(config interface{}) *Experiment {
				return NewExperiment(session, ndt7.NewExperimentMeasurer(
					*config.(*ndt7.Config),
				))
			},
			config:        &ndt7.Config{},
			interruptible: true,
			inputPolicy:   InputNone,
		}
	},

	"psiphon": func(session *Session) *ExperimentBuilder {
		return &ExperimentBuilder{
			build: func(config interface{}) *Experiment {
				return NewExperiment(session, psiphon.NewExperimentMeasurer(
					*config.(*psiphon.Config),
				))
			},
			config:      &psiphon.Config{},
			inputPolicy: InputOptional,
		}
	},

	"riseupvpn": func(session *Session) *ExperimentBuilder {
		return &ExperimentBuilder{
			build: func(config interface{}) *Experiment {
				return NewExperiment(session, riseupvpn.NewExperimentMeasurer(
					*config.(*riseupvpn.Config),
				))
			},
			config:      &riseupvpn.Config{},
			inputPolicy: InputNone,
		}
	},

	"run": func(session *Session) *ExperimentBuilder {
		return &ExperimentBuilder{
			build: func(config interface{}) *Experiment {
				return NewExperiment(session, run.NewExperimentMeasurer(
					*config.(*run.Config),
				))
			},
			config:      &run.Config{},
			inputPolicy: InputStrictlyRequired,
		}
	},

	"signal": func(session *Session) *ExperimentBuilder {
		return &ExperimentBuilder{
			build: func(config interface{}) *Experiment {
				return NewExperiment(session, signal.NewExperimentMeasurer(
					*config.(*signal.Config),
				))
			},
			config:      &signal.Config{},
			inputPolicy: InputNone,
		}
	},

	"sni_blocking": func(session *Session) *ExperimentBuilder {
		return &ExperimentBuilder{
			build: func(config interface{}) *Experiment {
				return NewExperiment(session, sniblocking.NewExperimentMeasurer(
					*config.(*sniblocking.Config),
				))
			},
			config:      &sniblocking.Config{},
			inputPolicy: InputOrQueryBackend,
		}
	},

	"stunreachability": func(session *Session) *ExperimentBuilder {
		return &ExperimentBuilder{
			build: func(config interface{}) *Experiment {
				return NewExperiment(session, stunreachability.NewExperimentMeasurer(
					*config.(*stunreachability.Config),
				))
			},
			config:      &stunreachability.Config{},
			inputPolicy: InputOrStaticDefault,
		}
	},

	"telegram": func(session *Session) *ExperimentBuilder {
		return &ExperimentBuilder{
			build: func(config interface{}) *Experiment {
				return NewExperiment(session, telegram.NewExperimentMeasurer(
					*config.(*telegram.Config),
				))
			},
			config:      &telegram.Config{},
			inputPolicy: InputNone,
		}
	},

	"tlstool": func(session *Session) *ExperimentBuilder {
		return &ExperimentBuilder{
			build: func(config interface{}) *Experiment {
				return NewExperiment(session, tlstool.NewExperimentMeasurer(
					*config.(*tlstool.Config),
				))
			},
			config:      &tlstool.Config{},
			inputPolicy: InputOrQueryBackend,
		}
	},

	"tor": func(session *Session) *ExperimentBuilder {
		return &ExperimentBuilder{
			build: func(config interface{}) *Experiment {
				return NewExperiment(session, tor.NewExperimentMeasurer(
					*config.(*tor.Config),
				))
			},
			config:      &tor.Config{},
			inputPolicy: InputNone,
		}
	},

	"torsf": func(session *Session) *ExperimentBuilder {
		return &ExperimentBuilder{
			build: func(config interface{}) *Experiment {
				return NewExperiment(session, torsf.NewExperimentMeasurer(
					*config.(*torsf.Config),
				))
			},
			config:      &torsf.Config{},
			inputPolicy: InputNone,
		}
	},

	"urlgetter": func(session *Session) *ExperimentBuilder {
		return &ExperimentBuilder{
			build: func(config interface{}) *Experiment {
				return NewExperiment(session, urlgetter.NewExperimentMeasurer(
					*config.(*urlgetter.Config),
				))
			},
			config:      &urlgetter.Config{},
			inputPolicy: InputStrictlyRequired,
		}
	},

	"web_connectivity": func(session *Session) *ExperimentBuilder {
		return &ExperimentBuilder{
			build: func(config interface{}) *Experiment {
				return NewExperiment(session, webconnectivity.NewExperimentMeasurer(
					*config.(*webconnectivity.Config),
				))
			},
			config:      &webconnectivity.Config{},
			inputPolicy: InputOrQueryBackend,
		}
	},

	"websteps": func(session *Session) *ExperimentBuilder {
		return &ExperimentBuilder{
			build: func(config interface{}) *Experiment {
				return NewExperiment(session, webstepsx.NewExperimentMeasurer(
					*config.(*webstepsx.Config),
				))
			},
			config:      &webstepsx.Config{},
			inputPolicy: InputOrQueryBackend,
		}
	},

	"whatsapp": func(session *Session) *ExperimentBuilder {
		return &ExperimentBuilder{
			build: func(config interface{}) *Experiment {
				return NewExperiment(session, whatsapp.NewExperimentMeasurer(
					*config.(*whatsapp.Config),
				))
			},
			config:      &whatsapp.Config{},
			inputPolicy: InputNone,
		}
	},
}

// AllExperiments returns the name of all experiments
func AllExperiments() []string {
	var names []string
	for key := range experimentsByName {
		names = append(names, key)
	}
	return names
}<|MERGE_RESOLUTION|>--- conflicted
+++ resolved
@@ -74,90 +74,6 @@
 		}
 	},
 
-<<<<<<< HEAD
-	"example_with_input": func(session *Session) *ExperimentBuilder {
-		return &ExperimentBuilder{
-			build: func(config interface{}) *Experiment {
-				return NewExperiment(session, example.NewExperimentMeasurer(
-					*config.(*example.Config), "example_with_input",
-				))
-			},
-			config: &example.Config{
-				Message:   "Good day from the example with input experiment!",
-				SleepTime: int64(time.Second),
-			},
-			interruptible: true,
-			inputPolicy:   InputStrictlyRequired,
-		}
-	},
-
-	"example_with_input_non_interruptible": func(session *Session) *ExperimentBuilder {
-		return &ExperimentBuilder{
-			build: func(config interface{}) *Experiment {
-				return NewExperiment(session, example.NewExperimentMeasurer(
-					*config.(*example.Config), "example_with_input_non_interruptible",
-				))
-			},
-			config: &example.Config{
-				Message:   "Good day from the example with input experiment!",
-				SleepTime: int64(time.Second),
-			},
-			interruptible: false,
-			inputPolicy:   InputStrictlyRequired,
-		}
-	},
-
-	"example_with_failure": func(session *Session) *ExperimentBuilder {
-		return &ExperimentBuilder{
-			build: func(config interface{}) *Experiment {
-				return NewExperiment(session, example.NewExperimentMeasurer(
-					*config.(*example.Config), "example_with_failure",
-				))
-			},
-			config: &example.Config{
-				Message:     "Good day from the example with failure experiment!",
-				ReturnError: true,
-				SleepTime:   int64(time.Second),
-			},
-			interruptible: true,
-			inputPolicy:   InputNone,
-		}
-	},
-
-	"example_with_default_input": func(session *Session) *ExperimentBuilder {
-		return &ExperimentBuilder{
-			build: func(config interface{}) *Experiment {
-				return NewExperiment(session, example.NewExperimentMeasurer(
-					*config.(*example.Config), "example_with_default_input",
-				))
-			},
-			config: &example.Config{
-				Message:   "Good day from the example with default static input experiment!",
-				SleepTime: int64(time.Second),
-			},
-			interruptible: true,
-			inputPolicy:   InputOrStaticDefault,
-		}
-	},
-
-	"example_with_default_input_wrongly_configured": func(session *Session) *ExperimentBuilder {
-		return &ExperimentBuilder{
-			build: func(config interface{}) *Experiment {
-				return NewExperiment(session, example.NewExperimentMeasurer(
-					*config.(*example.Config), "example_with_default_input_wrongly_configured",
-				))
-			},
-			config: &example.Config{
-				Message:   "Good day from the misconfigured example with default static input experiment!",
-				SleepTime: int64(time.Second),
-			},
-			interruptible: true,
-			inputPolicy:   InputOrStaticDefault,
-		}
-	},
-
-=======
->>>>>>> 9cdca413
 	"facebook_messenger": func(session *Session) *ExperimentBuilder {
 		return &ExperimentBuilder{
 			build: func(config interface{}) *Experiment {
