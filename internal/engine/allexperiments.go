package engine

import (
	"time"

	"github.com/ooni/probe-cli/v3/internal/engine/experiment/dash"
	"github.com/ooni/probe-cli/v3/internal/engine/experiment/dnscheck"
	"github.com/ooni/probe-cli/v3/internal/engine/experiment/example"
	"github.com/ooni/probe-cli/v3/internal/engine/experiment/fbmessenger"
	"github.com/ooni/probe-cli/v3/internal/engine/experiment/hhfm"
	"github.com/ooni/probe-cli/v3/internal/engine/experiment/hirl"
	"github.com/ooni/probe-cli/v3/internal/engine/experiment/httphostheader"
	"github.com/ooni/probe-cli/v3/internal/engine/experiment/ndt7"
	"github.com/ooni/probe-cli/v3/internal/engine/experiment/psiphon"
	"github.com/ooni/probe-cli/v3/internal/engine/experiment/riseupvpn"
	"github.com/ooni/probe-cli/v3/internal/engine/experiment/run"
	"github.com/ooni/probe-cli/v3/internal/engine/experiment/signal"
	"github.com/ooni/probe-cli/v3/internal/engine/experiment/sniblocking"
	"github.com/ooni/probe-cli/v3/internal/engine/experiment/stunreachability"
	"github.com/ooni/probe-cli/v3/internal/engine/experiment/telegram"
	"github.com/ooni/probe-cli/v3/internal/engine/experiment/tlstool"
	"github.com/ooni/probe-cli/v3/internal/engine/experiment/tor"
	"github.com/ooni/probe-cli/v3/internal/engine/experiment/torsf"
	"github.com/ooni/probe-cli/v3/internal/engine/experiment/urlgetter"
	"github.com/ooni/probe-cli/v3/internal/engine/experiment/webconnectivity"
	"github.com/ooni/probe-cli/v3/internal/engine/experiment/websteps"
	"github.com/ooni/probe-cli/v3/internal/engine/experiment/whatsapp"
)

var experimentsByName = map[string]func(*Session) *ExperimentBuilder{
	"dash": func(session *Session) *ExperimentBuilder {
		return &ExperimentBuilder{
			build: func(config interface{}) *Experiment {
				return NewExperiment(session, dash.NewExperimentMeasurer(
					*config.(*dash.Config),
				))
			},
			config:        &dash.Config{},
			interruptible: true,
			inputPolicy:   InputNone,
		}
	},

	"dnscheck": func(session *Session) *ExperimentBuilder {
		return &ExperimentBuilder{
			build: func(config interface{}) *Experiment {
				return NewExperiment(session, dnscheck.NewExperimentMeasurer(
					*config.(*dnscheck.Config),
				))
			},
			config:      &dnscheck.Config{},
			inputPolicy: InputStrictlyRequired,
		}
	},

	"example": func(session *Session) *ExperimentBuilder {
		return &ExperimentBuilder{
			build: func(config interface{}) *Experiment {
				return NewExperiment(session, example.NewExperimentMeasurer(
					*config.(*example.Config), "example",
				))
			},
			config: &example.Config{
				Message:   "Good day from the example experiment!",
				SleepTime: int64(time.Second),
			},
			interruptible: true,
			inputPolicy:   InputNone,
		}
	},

	"example_with_input": func(session *Session) *ExperimentBuilder {
		return &ExperimentBuilder{
			build: func(config interface{}) *Experiment {
				return NewExperiment(session, example.NewExperimentMeasurer(
					*config.(*example.Config), "example_with_input",
				))
			},
			config: &example.Config{
				Message:   "Good day from the example with input experiment!",
				SleepTime: int64(time.Second),
			},
			interruptible: true,
			inputPolicy:   InputStrictlyRequired,
		}
	},

	// TODO(bassosimone): when we can set experiment options using the JSON
	// we need to get rid of all these multiple experiments.
	//
	// See https://github.com/ooni/probe-engine/issues/413
	"example_with_input_non_interruptible": func(session *Session) *ExperimentBuilder {
		return &ExperimentBuilder{
			build: func(config interface{}) *Experiment {
				return NewExperiment(session, example.NewExperimentMeasurer(
					*config.(*example.Config), "example_with_input_non_interruptible",
				))
			},
			config: &example.Config{
				Message:   "Good day from the example with input experiment!",
				SleepTime: int64(time.Second),
			},
			interruptible: false,
			inputPolicy:   InputStrictlyRequired,
		}
	},

	"example_with_failure": func(session *Session) *ExperimentBuilder {
		return &ExperimentBuilder{
			build: func(config interface{}) *Experiment {
				return NewExperiment(session, example.NewExperimentMeasurer(
					*config.(*example.Config), "example_with_failure",
				))
			},
			config: &example.Config{
				Message:     "Good day from the example with failure experiment!",
				ReturnError: true,
				SleepTime:   int64(time.Second),
			},
			interruptible: true,
			inputPolicy:   InputNone,
		}
	},

	"facebook_messenger": func(session *Session) *ExperimentBuilder {
		return &ExperimentBuilder{
			build: func(config interface{}) *Experiment {
				return NewExperiment(session, fbmessenger.NewExperimentMeasurer(
					*config.(*fbmessenger.Config),
				))
			},
			config:      &fbmessenger.Config{},
			inputPolicy: InputNone,
		}
	},

	"http_header_field_manipulation": func(session *Session) *ExperimentBuilder {
		return &ExperimentBuilder{
			build: func(config interface{}) *Experiment {
				return NewExperiment(session, hhfm.NewExperimentMeasurer(
					*config.(*hhfm.Config),
				))
			},
			config:      &hhfm.Config{},
			inputPolicy: InputNone,
		}
	},

	"http_host_header": func(session *Session) *ExperimentBuilder {
		return &ExperimentBuilder{
			build: func(config interface{}) *Experiment {
				return NewExperiment(session, httphostheader.NewExperimentMeasurer(
					*config.(*httphostheader.Config),
				))
			},
			config:      &httphostheader.Config{},
			inputPolicy: InputOrQueryBackend,
		}
	},

	"http_invalid_request_line": func(session *Session) *ExperimentBuilder {
		return &ExperimentBuilder{
			build: func(config interface{}) *Experiment {
				return NewExperiment(session, hirl.NewExperimentMeasurer(
					*config.(*hirl.Config),
				))
			},
			config:      &hirl.Config{},
			inputPolicy: InputNone,
		}
	},

	"ndt": func(session *Session) *ExperimentBuilder {
		return &ExperimentBuilder{
			build: func(config interface{}) *Experiment {
				return NewExperiment(session, ndt7.NewExperimentMeasurer(
					*config.(*ndt7.Config),
				))
			},
			config:        &ndt7.Config{},
			interruptible: true,
			inputPolicy:   InputNone,
		}
	},

	"psiphon": func(session *Session) *ExperimentBuilder {
		return &ExperimentBuilder{
			build: func(config interface{}) *Experiment {
				return NewExperiment(session, psiphon.NewExperimentMeasurer(
					*config.(*psiphon.Config),
				))
			},
			config:      &psiphon.Config{},
			inputPolicy: InputOptional,
		}
	},

	"riseupvpn": func(session *Session) *ExperimentBuilder {
		return &ExperimentBuilder{
			build: func(config interface{}) *Experiment {
				return NewExperiment(session, riseupvpn.NewExperimentMeasurer(
					*config.(*riseupvpn.Config),
				))
			},
			config:      &riseupvpn.Config{},
			inputPolicy: InputNone,
		}
	},

	"run": func(session *Session) *ExperimentBuilder {
		return &ExperimentBuilder{
			build: func(config interface{}) *Experiment {
				return NewExperiment(session, run.NewExperimentMeasurer(
					*config.(*run.Config),
				))
			},
			config:      &run.Config{},
			inputPolicy: InputStrictlyRequired,
		}
	},

	"signal": func(session *Session) *ExperimentBuilder {
		return &ExperimentBuilder{
			build: func(config interface{}) *Experiment {
				return NewExperiment(session, signal.NewExperimentMeasurer(
					*config.(*signal.Config),
				))
			},
			config:      &signal.Config{},
			inputPolicy: InputNone,
		}
	},

	"sni_blocking": func(session *Session) *ExperimentBuilder {
		return &ExperimentBuilder{
			build: func(config interface{}) *Experiment {
				return NewExperiment(session, sniblocking.NewExperimentMeasurer(
					*config.(*sniblocking.Config),
				))
			},
			config:      &sniblocking.Config{},
			inputPolicy: InputOrQueryBackend,
		}
	},

	"stunreachability": func(session *Session) *ExperimentBuilder {
		return &ExperimentBuilder{
			build: func(config interface{}) *Experiment {
				return NewExperiment(session, stunreachability.NewExperimentMeasurer(
					*config.(*stunreachability.Config),
				))
			},
			config:      &stunreachability.Config{},
			inputPolicy: InputOptional,
		}
	},

	"telegram": func(session *Session) *ExperimentBuilder {
		return &ExperimentBuilder{
			build: func(config interface{}) *Experiment {
				return NewExperiment(session, telegram.NewExperimentMeasurer(
					*config.(*telegram.Config),
				))
			},
			config:      &telegram.Config{},
			inputPolicy: InputNone,
		}
	},

	"tlstool": func(session *Session) *ExperimentBuilder {
		return &ExperimentBuilder{
			build: func(config interface{}) *Experiment {
				return NewExperiment(session, tlstool.NewExperimentMeasurer(
					*config.(*tlstool.Config),
				))
			},
			config:      &tlstool.Config{},
			inputPolicy: InputOrQueryBackend,
		}
	},

	"tor": func(session *Session) *ExperimentBuilder {
		return &ExperimentBuilder{
			build: func(config interface{}) *Experiment {
				return NewExperiment(session, tor.NewExperimentMeasurer(
					*config.(*tor.Config),
				))
			},
			config:      &tor.Config{},
			inputPolicy: InputNone,
		}
	},

	"torsf": func(session *Session) *ExperimentBuilder {
		return &ExperimentBuilder{
			build: func(config interface{}) *Experiment {
				return NewExperiment(session, torsf.NewExperimentMeasurer(
					*config.(*torsf.Config),
				))
			},
			config:      &torsf.Config{},
			inputPolicy: InputNone,
		}
	},

	"urlgetter": func(session *Session) *ExperimentBuilder {
		return &ExperimentBuilder{
			build: func(config interface{}) *Experiment {
				return NewExperiment(session, urlgetter.NewExperimentMeasurer(
					*config.(*urlgetter.Config),
				))
			},
			config:      &urlgetter.Config{},
			inputPolicy: InputStrictlyRequired,
		}
	},

	"web_connectivity": func(session *Session) *ExperimentBuilder {
		return &ExperimentBuilder{
			build: func(config interface{}) *Experiment {
				return NewExperiment(session, webconnectivity.NewExperimentMeasurer(
					*config.(*webconnectivity.Config),
				))
			},
			config:      &webconnectivity.Config{},
			inputPolicy: InputOrQueryBackend,
		}
	},

<<<<<<< HEAD
	"web_steps": func(session *Session) *ExperimentBuilder {
=======
	"websteps": func(session *Session) *ExperimentBuilder {
>>>>>>> f18a9852
		return &ExperimentBuilder{
			build: func(config interface{}) *Experiment {
				return NewExperiment(session, websteps.NewExperimentMeasurer(
					*config.(*websteps.Config),
				))
			},
			config:      &websteps.Config{},
			inputPolicy: InputOrQueryBackend,
		}
	},

	"whatsapp": func(session *Session) *ExperimentBuilder {
		return &ExperimentBuilder{
			build: func(config interface{}) *Experiment {
				return NewExperiment(session, whatsapp.NewExperimentMeasurer(
					*config.(*whatsapp.Config),
				))
			},
			config:      &whatsapp.Config{},
			inputPolicy: InputNone,
		}
	},
}

// AllExperiments returns the name of all experiments
func AllExperiments() []string {
	var names []string
	for key := range experimentsByName {
		names = append(names, key)
	}
	return names
}<|MERGE_RESOLUTION|>--- conflicted
+++ resolved
@@ -327,11 +327,7 @@
 		}
 	},
 
-<<<<<<< HEAD
-	"web_steps": func(session *Session) *ExperimentBuilder {
-=======
 	"websteps": func(session *Session) *ExperimentBuilder {
->>>>>>> f18a9852
 		return &ExperimentBuilder{
 			build: func(config interface{}) *Experiment {
 				return NewExperiment(session, websteps.NewExperimentMeasurer(
