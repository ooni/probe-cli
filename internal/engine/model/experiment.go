package model

import (
	"context"
	"net/http"
)

// ExperimentSession is the experiment's view of a session.
type ExperimentSession interface {
	GetTestHelpersByName(name string) ([]Service, bool)
	DefaultHTTPClient() *http.Client
	FetchPsiphonConfig(ctx context.Context) ([]byte, error)
	FetchTorTargets(ctx context.Context, cc string) (map[string]TorTarget, error)
	FetchURLList(ctx context.Context, config URLListConfig) ([]URLInfo, error)
	Logger() Logger
	ProbeCC() string
	ResolverIP() string
	TempDir() string
	TorArgs() []string
	TorBinary() string
	UserAgent() string
}

// ExperimentAsyncTestKeys is the type of test keys returned by an experiment
// when running in async fashion rather than in sync fashion.
type ExperimentAsyncTestKeys struct {
<<<<<<< HEAD
	// MeasurementRuntime should return the total measurement runtime.
	MeasurementRuntime float64

	// TestKeys should return the actual test keys.
	TestKeys interface{}

	// Extensions returns the extensions used by this experiment.
	Extensions map[string]int64
}

// ExperimentMeasurerAsync is an experiment that can run in async fashion.
=======
	// MeasurementRuntime is the total measurement runtime.
	MeasurementRuntime float64

	// TestKeys contains the actual test keys.
	TestKeys interface{}

	// Extensions contains the extensions used by this experiment.
	Extensions map[string]int64
}

// ExperimentMeasurerAsync is a measurer that can run in async fashion.
//
// Currently this functionality is optional, but we will likely
// migrate all experiments to use this functionality in 2022.
>>>>>>> ff1c1705
type ExperimentMeasurerAsync interface {
	// RunAsync runs the experiment in async fashion.
	//
	// Arguments:
	//
	// - ctx is the context for deadline/timeout/cancellation
	//
	// - sess is the measurement session
	//
	// - input is the input URL to measure
	//
	// - callbacks contains the experiment callbacks
	//
	// Returns either a channel where TestKeys are posted or an error.
	//
<<<<<<< HEAD
	// An error indicate specific preconditions for running the experiment
=======
	// An error indicates that specific preconditions for running the experiment
>>>>>>> ff1c1705
	// are not met (e.g., the input URL is invalid).
	//
	// On success, the experiment will post on the channel each new
	// measurement until it is done and closes the channel.
	RunAsync(ctx context.Context, sess ExperimentSession, input string,
		callbacks ExperimentCallbacks) (<-chan *ExperimentAsyncTestKeys, error)
}

// ExperimentCallbacks contains experiment event-handling callbacks
type ExperimentCallbacks interface {
	// OnProgress provides information about an experiment progress.
	OnProgress(percentage float64, message string)
}

// PrinterCallbacks is the default event handler
type PrinterCallbacks struct {
	Logger
}

// NewPrinterCallbacks returns a new default callback handler
func NewPrinterCallbacks(logger Logger) PrinterCallbacks {
	return PrinterCallbacks{Logger: logger}
}

// OnProgress provides information about an experiment progress.
func (d PrinterCallbacks) OnProgress(percentage float64, message string) {
	d.Logger.Infof("[%5.1f%%] %s", percentage*100, message)
}

// ExperimentMeasurer is the interface that allows to run a
// measurement for a specific experiment.
type ExperimentMeasurer interface {
	// ExperimentName returns the experiment name.
	ExperimentName() string

	// ExperimentVersion returns the experiment version.
	ExperimentVersion() string

	// Run runs the experiment with the specified context, session,
	// measurement, and experiment calbacks. This method should only
	// return an error in case the experiment could not run (e.g.,
	// a required input is missing). Otherwise, the code should just
	// set the relevant OONI error inside of the measurement and
	// return nil. This is important because the caller may not submit
	// the measurement if this method returns an error.
	Run(
		ctx context.Context, sess ExperimentSession,
		measurement *Measurement, callbacks ExperimentCallbacks,
	) error

	// GetSummaryKeys returns summary keys expected by ooni/probe-cli.
	GetSummaryKeys(*Measurement) (interface{}, error)
}<|MERGE_RESOLUTION|>--- conflicted
+++ resolved
@@ -24,19 +24,6 @@
 // ExperimentAsyncTestKeys is the type of test keys returned by an experiment
 // when running in async fashion rather than in sync fashion.
 type ExperimentAsyncTestKeys struct {
-<<<<<<< HEAD
-	// MeasurementRuntime should return the total measurement runtime.
-	MeasurementRuntime float64
-
-	// TestKeys should return the actual test keys.
-	TestKeys interface{}
-
-	// Extensions returns the extensions used by this experiment.
-	Extensions map[string]int64
-}
-
-// ExperimentMeasurerAsync is an experiment that can run in async fashion.
-=======
 	// MeasurementRuntime is the total measurement runtime.
 	MeasurementRuntime float64
 
@@ -51,7 +38,6 @@
 //
 // Currently this functionality is optional, but we will likely
 // migrate all experiments to use this functionality in 2022.
->>>>>>> ff1c1705
 type ExperimentMeasurerAsync interface {
 	// RunAsync runs the experiment in async fashion.
 	//
@@ -67,11 +53,7 @@
 	//
 	// Returns either a channel where TestKeys are posted or an error.
 	//
-<<<<<<< HEAD
-	// An error indicate specific preconditions for running the experiment
-=======
 	// An error indicates that specific preconditions for running the experiment
->>>>>>> ff1c1705
 	// are not met (e.g., the input URL is invalid).
 	//
 	// On success, the experiment will post on the channel each new
