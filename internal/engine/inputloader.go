--- conflicted
+++ resolved
@@ -13,17 +13,9 @@
 
 // These errors are returned by the InputLoader.
 var (
-<<<<<<< HEAD
-	ErrCheckInInvalidRunType = errors.New("check-in: invalid run type")
-	ErrCheckInReturnedNoURLs = errors.New("check-in returned no URLs")
-	ErrDetectedEmptyFile     = errors.New("file did not contain any input")
-	ErrInputRequired         = errors.New("no input provided")
-	ErrNoInputExpected       = errors.New("we did not expect any input")
-=======
 	ErrDetectedEmptyFile = errors.New("file did not contain any input")
 	ErrInputRequired     = errors.New("no input provided")
 	ErrNoInputExpected   = errors.New("we did not expect any input")
->>>>>>> 0115d6c4
 )
 
 // InputLoaderSession is the session according to an InputLoader. We
@@ -139,11 +131,7 @@
 	InputLoaderConfig
 }
 
-<<<<<<< HEAD
-// _ verifies that inputLoader is an InputLoader.
-=======
 // verifies that inputLoader is an InputLoader.
->>>>>>> 0115d6c4
 var _ InputLoader = inputLoader{}
 
 // Load attempts to load input using the specified input loader. We will
@@ -247,11 +235,7 @@
 }
 
 // inputLoaderLoadRemoteConfig contains configuration for loading the input from
-<<<<<<< HEAD
-// a remote source (which currrently is _only_ the OONI backend).
-=======
 // a remote source (which currently is _only_ the OONI backend).
->>>>>>> 0115d6c4
 type inputLoaderLoadRemoteConfig struct {
 	ctx     context.Context
 	session InputLoaderSession
@@ -259,15 +243,6 @@
 
 // loadRemote loads inputs from a remote source.
 func (il inputLoader) loadRemote(conf inputLoaderLoadRemoteConfig) ([]model.URLInfo, error) {
-<<<<<<< HEAD
-	switch il.CheckInRunType {
-	case "timed", "manual":
-		// nothing
-	default:
-		return nil, fmt.Errorf("%w: '%s'", ErrCheckInInvalidRunType, il.CheckInRunType)
-	}
-=======
->>>>>>> 0115d6c4
 	if err := conf.session.MaybeLookupLocationContext(conf.ctx); err != nil {
 		return nil, err
 	}
