--- conflicted
+++ resolved
@@ -304,10 +304,7 @@
 }
 
 // loadRemote loads inputs from a remote source.
-<<<<<<< HEAD
 func (il *InputLoader) loadRemote(ctx context.Context) ([]model.ExperimentTarget, error) {
-=======
-func (il *InputLoader) loadRemote(ctx context.Context) ([]model.OOAPIURLInfo, error) {
 	switch registry.CanonicalizeExperimentName(il.ExperimentName) {
 	case "openvpn":
 		// TODO(ainghazal): given the semantics of the current API call, in an ideal world we'd need to pass
@@ -322,8 +319,7 @@
 }
 
 // loadRemoteWebConnectivity loads webconnectivity inputs from a remote source.
-func (il *InputLoader) loadRemoteWebConnectivity(ctx context.Context) ([]model.OOAPIURLInfo, error) {
->>>>>>> 1e4f1049
+func (il *InputLoader) loadRemoteWebConnectivity(ctx context.Context) ([]model.ExperimentTarget, error) {
 	config := il.CheckInConfig
 	if config == nil {
 		// Note: Session.CheckIn documentation says it will fill in
@@ -339,11 +335,11 @@
 	if reply.WebConnectivity == nil || len(reply.WebConnectivity.URLs) <= 0 {
 		return nil, ErrNoURLsReturned
 	}
-	output := inputLoaderWebConnectivityURLsToModelExperimentTarget(reply.WebConnectivity.URLs)
+	output := inputLoaderModelOOAPIURLInfoToModelExperimentTarget(reply.WebConnectivity.URLs)
 	return output, nil
 }
 
-func inputLoaderWebConnectivityURLsToModelExperimentTarget(
+func inputLoaderModelOOAPIURLInfoToModelExperimentTarget(
 	inputs []model.OOAPIURLInfo) (outputs []model.ExperimentTarget) {
 	for _, input := range inputs {
 		// Note: Dammit! Before we switch to go1.22 we need to continue to
@@ -360,7 +356,7 @@
 }
 
 // loadRemoteOpenVPN loads openvpn inputs from a remote source.
-func (il *InputLoader) loadRemoteOpenVPN(ctx context.Context) ([]model.OOAPIURLInfo, error) {
+func (il *InputLoader) loadRemoteOpenVPN(ctx context.Context) ([]model.ExperimentTarget, error) {
 	// VPN Inputs do not match exactly the semantics expected from [model.OOAPIURLInfo],
 	// since OOAPIURLInfo is oriented towards webconnectivity,
 	// but we force VPN targets in the URL and ignore all the other fields.
@@ -376,7 +372,8 @@
 		// hitting the API too many times.
 		reply, err := il.fetchOpenVPNConfig(ctx, provider)
 		if err != nil {
-			return urls, err
+			output := inputLoaderModelOOAPIURLInfoToModelExperimentTarget(urls)
+			return output, err
 		}
 		for _, input := range reply.Inputs {
 			urls = append(urls, model.OOAPIURLInfo{URL: input})
@@ -389,7 +386,8 @@
 		// the experiment on the backend.
 		return nil, ErrNoURLsReturned
 	}
-	return urls, nil
+	output := inputLoaderModelOOAPIURLInfoToModelExperimentTarget(urls)
+	return output, nil
 }
 
 // checkIn executes the check-in and filters the returned URLs to exclude
