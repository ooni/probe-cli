--- conflicted
+++ resolved
@@ -873,41 +873,6 @@
 	panic("should not be called")
 }
 
-<<<<<<< HEAD
-func TestFactoryCustomTargetLoaderForRicherInput(t *testing.T) {
-	// create factory creating a custom target loader
-	factory := &Factory{
-		build:            nil,
-		canonicalName:    "",
-		config:           &customConfig{},
-		enabledByDefault: false,
-		inputPolicy:      "",
-		interruptible:    false,
-		newLoader: func(config *targetloading.Loader, options any) model.ExperimentTargetLoader {
-			return &customTargetLoader{}
-		},
-	}
-
-	// create config for creating a new target loader
-	config := &model.ExperimentTargetLoaderConfig{
-		CheckInConfig: &model.OOAPICheckInConfig{ /* nothing */ },
-		Session: &mocks.Session{
-			MockLogger: func() model.Logger {
-				return model.DiscardLogger
-			},
-		},
-		StaticInputs: []string{},
-		SourceFiles:  []string{},
-	}
-
-	// create the loader
-	loader := factory.NewTargetLoader(config)
-
-	// make sure the type is the one we expected
-	if _, good := loader.(*customTargetLoader); !good {
-		t.Fatalf("expected a *customTargetLoader, got %T", loader)
-	}
-=======
 func TestFactoryNewTargetLoader(t *testing.T) {
 	t.Run("with custom target loader", func(t *testing.T) {
 		// create factory creating a custom target loader
@@ -976,5 +941,4 @@
 			t.Fatalf("expected a *targetloading.Loader, got %T", loader)
 		}
 	})
->>>>>>> 41a42826
 }