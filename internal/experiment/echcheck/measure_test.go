package echcheck

import (
	"context"
	"testing"

	"github.com/ooni/probe-cli/v3/internal/mocks"
	"github.com/ooni/probe-cli/v3/internal/model"
	"github.com/ooni/probe-cli/v3/internal/netemx"
)

func TestNewExperimentMeasurer(t *testing.T) {
	measurer := NewExperimentMeasurer(Config{})
	if measurer.ExperimentName() != "echcheck" {
		t.Fatal("unexpected name")
	}
	if measurer.ExperimentVersion() != "0.1.2" {
		t.Fatal("unexpected version")
	}
}

// qaenv creates a [netemx.QAEnv] with a single crypto.cloudflare.com test server and a DoH server.
func qaenv() *netemx.QAEnv {
	cfg := []*netemx.ScenarioDomainAddresses{
		{
			Domains:          []string{"crypto.cloudflare.com"},
			Addresses:        []string{"130.192.91.7"},
			Role:             netemx.ScenarioRoleWebServer,
			WebServerFactory: netemx.ExampleWebPageHandlerFactory(),
		},
		{
			Domains:   []string{"mozilla.cloudflare-dns.com"},
			Addresses: []string{"130.192.91.13"},
			Role:      netemx.ScenarioRolePublicDNS,
		},
	}
	return netemx.MustNewScenario(cfg)
}

func TestMeasurerMeasureWithCancelledContext(t *testing.T) {
	// create QAEnv
	env := qaenv()
	defer env.Close()

	env.Do(func() {
		ctx, cancel := context.WithCancel(context.Background())
		cancel() // immediately cancel the context

		// create measurer
		measurer := NewExperimentMeasurer(Config{})
		args := &model.ExperimentArgs{
			Callbacks:   model.NewPrinterCallbacks(model.DiscardLogger),
			Measurement: &model.Measurement{},
			Session:     &mocks.Session{MockLogger: func() model.Logger { return model.DiscardLogger }},
		}
		// run measurement
		err := measurer.Run(ctx, args)
		if err == nil {
			t.Fatal("expected an error here")
		}
		if err.Error() != "interrupted" {
			t.Fatal("unexpected error type")
		}
	})

}

func TestMeasurerMeasureWithInvalidInput(t *testing.T) {
	// create QAEnv
	env := qaenv()
	defer env.Close()

	// create measurer
	measurer := NewExperimentMeasurer(Config{})
	args := &model.ExperimentArgs{
		Callbacks: model.NewPrinterCallbacks(model.DiscardLogger),
		Measurement: &model.Measurement{
			// leading space to test url.Parse failure
			Input: " https://crypto.cloudflare.com/cdn-cgi/trace",
		},
		Session: &mocks.Session{MockLogger: func() model.Logger { return model.DiscardLogger }},
	}
	// run measurement
	err := measurer.Run(context.Background(), args)
	if err == nil {
		t.Fatal("expected an error here")
	}
	if err.Error() != "input is not an URL" {
		t.Fatal("unexpected error type")
	}
}

<<<<<<< HEAD
func TestMeasurementSuccessRealWorld(t *testing.T) {
	if testing.Short() {
		// this test uses the real internet so we want to skip this in short mode
		t.Skip("skip test in short mode")
	}
	// create measurer
=======
func TestMeasurementSuccess(t *testing.T) {
	if testing.Short() {
		t.Skip("skip test in short mode")
	}

	sess := &mockable.Session{MockableLogger: log.Log}
	callbacks := model.NewPrinterCallbacks(sess.Logger())
>>>>>>> 4ea67b84
	measurer := NewExperimentMeasurer(Config{})
	msrmnt := &model.Measurement{}
	args := &model.ExperimentArgs{
		Callbacks:   model.NewPrinterCallbacks(model.DiscardLogger),
		Measurement: msrmnt,
		Session:     &mocks.Session{MockLogger: func() model.Logger { return model.DiscardLogger }},
	}
	// run measurement
	err := measurer.Run(context.Background(), args)
	if err != nil {
		t.Fatal("unexpected error: ", err)
	}
	summary, err := measurer.GetSummaryKeys(&model.Measurement{})
	if err != nil {
		t.Fatal("unexpected error: ", err)
	}
	if summary.(SummaryKeys).IsAnomaly != false {
		t.Fatal("expected false")
	}
	tk := msrmnt.TestKeys.(TestKeys)
	if tk.Control.Failure != nil {
		t.Fatal("unexpected control failure:", *tk.Control.Failure)
	}
	if tk.Target.Failure != nil {
		t.Fatal("unexpected target failure:", *tk.Target.Failure)
	}
}<|MERGE_RESOLUTION|>--- conflicted
+++ resolved
@@ -90,22 +90,13 @@
 	}
 }
 
-<<<<<<< HEAD
 func TestMeasurementSuccessRealWorld(t *testing.T) {
 	if testing.Short() {
 		// this test uses the real internet so we want to skip this in short mode
 		t.Skip("skip test in short mode")
 	}
+
 	// create measurer
-=======
-func TestMeasurementSuccess(t *testing.T) {
-	if testing.Short() {
-		t.Skip("skip test in short mode")
-	}
-
-	sess := &mockable.Session{MockableLogger: log.Log}
-	callbacks := model.NewPrinterCallbacks(sess.Logger())
->>>>>>> 4ea67b84
 	measurer := NewExperimentMeasurer(Config{})
 	msrmnt := &model.Measurement{}
 	args := &model.ExperimentArgs{
@@ -113,11 +104,14 @@
 		Measurement: msrmnt,
 		Session:     &mocks.Session{MockLogger: func() model.Logger { return model.DiscardLogger }},
 	}
+
 	// run measurement
 	err := measurer.Run(context.Background(), args)
 	if err != nil {
 		t.Fatal("unexpected error: ", err)
 	}
+
+	// check results
 	summary, err := measurer.GetSummaryKeys(&model.Measurement{})
 	if err != nil {
 		t.Fatal("unexpected error: ", err)
