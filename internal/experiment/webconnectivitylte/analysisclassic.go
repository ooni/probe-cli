package webconnectivitylte

//
// The "classic" analysis engine.
//
// We try to emulate results produced by v0.4 of Web Connectivity.
//

import (
	"github.com/ooni/probe-cli/v3/internal/minipipeline"
	"github.com/ooni/probe-cli/v3/internal/model"
	"github.com/ooni/probe-cli/v3/internal/optional"
	"github.com/ooni/probe-cli/v3/internal/runtimex"
)

// AnalysisEngineClassic is an alternative analysis engine that aims to produce
// results that are backward compatible with Web Connectivity v0.4.
func AnalysisEngineClassic(tk *TestKeys, logger model.Logger) {
	tk.analysisClassic(logger)
}

func (tk *TestKeys) analysisClassic(logger model.Logger) {
	// Since we run after all tasks have completed (or so we assume) we're
	// not going to use any form of locking here.

	// 1. produce web observations
	container := minipipeline.NewWebObservationsContainer()
	container.IngestDNSLookupEvents(tk.Queries...)
	container.IngestTCPConnectEvents(tk.TCPConnect...)
	container.IngestTLSHandshakeEvents(tk.TLSHandshakes...)
	container.IngestHTTPRoundTripEvents(tk.Requests...)

	// be defensive in case the control request or response are not defined
	if tk.ControlRequest != nil && tk.Control != nil {
		// Implementation note: the only error that can happen here is when the input
		// doesn't parse as a URL, which should have caused measurer.go to fail
		runtimex.Try0(container.IngestControlMessages(tk.ControlRequest, tk.Control))
	}

	// 2. compute extended analysis flags
	analysisExtCompute(tk, container)

	// 3. filter observations to only include results collected by the
	// system resolver, which approximates v0.4's results
	classic := minipipeline.ClassicFilter(container)

<<<<<<< HEAD
	// 4. produce a web observations analysis based on the web observations
	woa := minipipeline.AnalyzeWebObservations(classic)
=======
	// 3. produce a web observations analysis based on the web observations
	woa := minipipeline.AnalyzeWebObservationsWithLinearAnalysis(classic)
>>>>>>> 75780fdf

	// 5. determine the DNS consistency
	tk.DNSConsistency = analysisClassicDNSConsistency(woa)

	// 6. set DNSExperimentFailure
	if !woa.DNSExperimentFailure.IsNone() && woa.DNSExperimentFailure.Unwrap() != "" {
		value := woa.DNSExperimentFailure.Unwrap()
		tk.DNSExperimentFailure = &value
	}

	// 7. compute the HTTPDiff values
	tk.setHTTPDiffValues(woa)

	// 8. compute blocking & accessible
	analysisClassicComputeBlockingAccessible(woa, tk)
}

func analysisClassicDNSConsistency(woa *minipipeline.WebAnalysis) optional.Value[string] {
	switch {
	case woa.DNSLookupUnexpectedFailure.Len() <= 0 && // no unexpected failures; and
		woa.DNSLookupSuccessWithInvalidAddressesClassic.Len() <= 0 && // no invalid addresses; and
		(woa.DNSLookupSuccessWithValidAddressClassic.Len() > 0 || // good addrs; or
			woa.DNSLookupExpectedFailure.Len() > 0): // expected failures
		return optional.Some("consistent")

	case woa.DNSLookupSuccessWithInvalidAddressesClassic.Len() > 0 || // unexpected addrs; or
		woa.DNSLookupUnexpectedFailure.Len() > 0: // unexpected failures
		return optional.Some("inconsistent")

	default:
		return optional.None[string]() // none of the above
	}
}

func (tk *TestKeys) setHTTPDiffValues(woa *minipipeline.WebAnalysis) {
	const bodyProportionFactor = 0.7
	if !woa.HTTPFinalResponseDiffBodyProportionFactor.IsNone() {
		tk.BodyProportion = woa.HTTPFinalResponseDiffBodyProportionFactor.Unwrap()
		value := tk.BodyProportion > bodyProportionFactor
		tk.BodyLengthMatch = &value
	}

	if !woa.HTTPFinalResponseDiffUncommonHeadersIntersection.IsNone() {
		value := len(woa.HTTPFinalResponseDiffUncommonHeadersIntersection.Unwrap()) > 0
		tk.HeadersMatch = &value
	}

	if !woa.HTTPFinalResponseDiffStatusCodeMatch.IsNone() {
		value := woa.HTTPFinalResponseDiffStatusCodeMatch.Unwrap()
		tk.StatusCodeMatch = &value
	}

	if !woa.HTTPFinalResponseDiffTitleDifferentLongWords.IsNone() {
		value := len(woa.HTTPFinalResponseDiffTitleDifferentLongWords.Unwrap()) <= 0
		tk.TitleMatch = &value
	}
}

type analysisClassicTestKeysProxy interface {
	// httpDiff returns true if there's an http-diff.
	httpDiff() bool

	// setBlockingString sets blocking to a string.
	setBlockingString(value string)

	// setBlockingNil sets blocking to nil.
	setBlockingNil()

	// setBlockingFalse sets Blocking to false.
	setBlockingFalse()

	// setHTTPExperimentFailure sets the HTTPExperimentFailure field.
	setHTTPExperimentFailure(value optional.Value[string])
}

var _ analysisClassicTestKeysProxy = &TestKeys{}

// httpDiff implements analysisClassicTestKeysProxy.
func (tk *TestKeys) httpDiff() bool {
	if tk.StatusCodeMatch != nil && *tk.StatusCodeMatch {
		if tk.BodyLengthMatch != nil && *tk.BodyLengthMatch {
			return false
		}
		if tk.HeadersMatch != nil && *tk.HeadersMatch {
			return false
		}
		if tk.TitleMatch != nil && *tk.TitleMatch {
			return false
		}
		// fallthrough
	}
	return true
}

// setBlockingFalse implements analysisClassicTestKeysProxy.
func (tk *TestKeys) setBlockingFalse() {
	tk.Blocking = false
	tk.Accessible = true
}

// setBlockingNil implements analysisClassicTestKeysProxy.
func (tk *TestKeys) setBlockingNil() {
	if !tk.DNSConsistency.IsNone() && tk.DNSConsistency.Unwrap() == "inconsistent" {
		tk.Blocking = "dns"
		tk.Accessible = false
	} else {
		tk.Blocking = nil
		tk.Accessible = nil
	}
}

// setBlockingString implements analysisClassicTestKeysProxy.
func (tk *TestKeys) setBlockingString(value string) {
	if !tk.DNSConsistency.IsNone() && tk.DNSConsistency.Unwrap() == "inconsistent" {
		tk.Blocking = "dns"
	} else {
		tk.Blocking = value
	}
	tk.Accessible = false
}

// setHTTPExperimentFailure implements analysisClassicTestKeysProxy.
func (tk *TestKeys) setHTTPExperimentFailure(value optional.Value[string]) {
	tk.HTTPExperimentFailure = value
}

func analysisClassicComputeBlockingAccessible(woa *minipipeline.WebAnalysis, tk analysisClassicTestKeysProxy) {
	// minipipeline.NewLinearWebAnalysis produces a woa.Linear sorted
	//
	// 1. by descending TagDepth;
	//
	// 2. with TagDepth being equal, by descending [WebObservationType];
	//
	// 3. with [WebObservationType] being equal, by ascending failure string;
	//
	// This means that you divide the list in groups like this:
	//
	//	+------------+------------+------------+------------+
	//	| TagDepth=3 | TagDepth=2 | TagDepth=1 | TagDepth=0 |
	//	+------------+------------+------------+------------+
	//
	// Where TagDepth=3 is the last redirect and TagDepth=0 is the initial request.
	//
	// Each group is further divided as follows:
	//
	//	+------+-----+-----+-----+
	//	| HTTP | TLS | TCP | DNS |
	//	+------+-----+-----+-----+
	//
	// Where each group may be empty. The first non-empty group is about the
	// operation that failed for the current TagDepth.
	//
	// Within each group, successes sort before failures because the empty
	// string has priority over non-empty strings.
	//
	// So, when walking the list from index 0 to index N, you encounter the
	// latest redirects first, you observe the more complex operations first,
	// and you see errors before failures.
	for _, entry := range woa.Linear {

		// 1. As a special case, handle a "final" response first. We define "final" a
		// successful response whose status code is like 2xx, 4xx, or 5xx.
		if !entry.HTTPResponseIsFinal.IsNone() && entry.HTTPResponseIsFinal.Unwrap() {

			// 1.1. Handle the case of succesful response over TLS.
			if !entry.TLSHandshakeFailure.IsNone() && entry.TLSHandshakeFailure.Unwrap() == "" {
				tk.setBlockingFalse()
				return
			}

			// 1.2. Handle the case of missing HTTP control.
			if entry.ControlHTTPFailure.IsNone() {
				tk.setBlockingNil()
				return
			}

			// 1.3. Figure out whether the measurement and the control are close enough.
			if !tk.httpDiff() {
				tk.setBlockingFalse()
				return
			}

			// 1.4. There's something different in the two responses.
			tk.setBlockingString("http-diff")
			return
		}

		// 2. Let's now focus on failed HTTP round trips.
		if entry.Type == minipipeline.WebObservationTypeHTTPRoundTrip &&
			!entry.Failure.IsNone() && entry.Failure.Unwrap() != "" {

			// 2.1. Handle the case of a missing HTTP control. Maybe
			// the control server is unreachable or blocked.
			if entry.ControlHTTPFailure.IsNone() {
				tk.setBlockingNil()
				tk.setHTTPExperimentFailure(entry.Failure)
				return
			}

			// 2.2. Handle the case where both the probe and the control failed.
			if entry.ControlHTTPFailure.Unwrap() != "" {
				// TODO(bassosimone): returning this result is wrong and we
				// should also set Accessible to false. However, v0.4
				// does this and we should play along for the A/B testing.
				tk.setBlockingFalse()
				tk.setHTTPExperimentFailure(entry.Failure)
				return
			}

			// 2.3. Handle the case where just the probe failed.
			tk.setBlockingString("http-failure")
			tk.setHTTPExperimentFailure(entry.Failure)
			return
		}

		// 3. Handle the case of TLS failure.
		if entry.Type == minipipeline.WebObservationTypeTLSHandshake &&
			!entry.Failure.IsNone() && entry.Failure.Unwrap() != "" {

			// 3.1. Handle the case of missing TLS control information. The control
			// only provides information for the first request. Once we start following
			// redirects we do not have TLS/TCP/DNS control.
			if entry.ControlTLSHandshakeFailure.IsNone() {

				// 3.1.1 Handle the case of missing an expectation about what
				// accessing the website should lead to, which is set forth by
				// the control accessing the website and telling us.
				if entry.ControlHTTPFailure.IsNone() {
					tk.setBlockingNil()
					tk.setHTTPExperimentFailure(entry.Failure)
					return
				}

				// 3.1.2. Otherwise, if the control worked, that's blocking.
				tk.setBlockingString("http-failure")
				tk.setHTTPExperimentFailure(entry.Failure)
				return
			}

			// 3.2. Handle the case where both probe and control failed.
			if entry.ControlTLSHandshakeFailure.Unwrap() != "" {
				// TODO(bassosimone): returning this result is wrong and we
				// should set Accessible and Blocking to false. However, v0.4
				// does this and we should play along for the A/B testing.
				tk.setBlockingNil()
				tk.setHTTPExperimentFailure(entry.Failure)
				return
			}

			// 3.3. Handle the case where just the probe failed.
			tk.setBlockingString("http-failure")
			tk.setHTTPExperimentFailure(entry.Failure)
			return
		}

		// 4. Handle the case of TCP failure.
		if entry.Type == minipipeline.WebObservationTypeTCPConnect &&
			!entry.Failure.IsNone() && entry.Failure.Unwrap() != "" {

			// 4.1. Handle the case of missing TCP control info.
			if entry.ControlTCPConnectFailure.IsNone() {

				// 4.1.1 Handle the case of missing an expectation about what
				// accessing the website should lead to.
				if entry.ControlHTTPFailure.IsNone() {
					tk.setBlockingNil()
					tk.setHTTPExperimentFailure(entry.Failure)
					return
				}

				// 4.1.2. Otherwise, if the control worked, that's blocking.
				tk.setBlockingString("http-failure")
				tk.setHTTPExperimentFailure(entry.Failure)
				return
			}

			// 4.2. Handle the case where both probe and control failed.
			if entry.ControlTCPConnectFailure.Unwrap() != "" {
				// TODO(bassosimone): returning this result is wrong and we
				// should set Accessible and Blocking to false. However, v0.4
				// does this and we should play along for the A/B testing.
				tk.setBlockingFalse()
				tk.setHTTPExperimentFailure(entry.Failure)
				return
			}

			// 4.3. Handle the case where just the probe failed.
			tk.setBlockingString("tcp_ip")
			tk.setHTTPExperimentFailure(entry.Failure)
			return
		}

		// 5. Handle the case of DNS failure
		if entry.Type == minipipeline.WebObservationTypeDNSLookup &&
			!entry.Failure.IsNone() && entry.Failure.Unwrap() != "" {

			// 5.1. Handle the case of missing DNS control info.
			if entry.ControlDNSLookupFailure.IsNone() {

				// 5.1.1 Handle the case of missing an expectation about what
				// accessing the website should lead to.
				if entry.ControlHTTPFailure.IsNone() {
					tk.setBlockingFalse()
					analysisClassicSetHTTPExperimentFailureDNS(tk, entry)
					return
				}

				// 5.1.2. Otherwise, if the control worked, that's blocking.
				tk.setBlockingString("dns")
				analysisClassicSetHTTPExperimentFailureDNS(tk, entry)
				return
			}

			// 5.2. Handle the case where both probe and control failed.
			if entry.ControlDNSLookupFailure.Unwrap() != "" {
				// TODO(bassosimone): returning this result is wrong and we
				// should set Accessible and Blocking to false. However, v0.4
				// does this and we should play along for the A/B testing.
				tk.setBlockingFalse()
				analysisClassicSetHTTPExperimentFailureDNS(tk, entry)
				return
			}

			// 5.3. Handle the case where just the probe failed.
			tk.setBlockingString("dns")
			analysisClassicSetHTTPExperimentFailureDNS(tk, entry)
			return
		}
	}
}

// analysisClassicSetHTTPExperimentFailureDNS sets the HTTPExperimentFailure if and
// only if the entry's TagDepth is >= 1. We have a v0.4 bug where we do not properly
// set this value for the first HTTP request <facepalm>.
func analysisClassicSetHTTPExperimentFailureDNS(tk analysisClassicTestKeysProxy, entry *minipipeline.WebObservation) {
	if entry.TagDepth.UnwrapOr(0) <= 0 {
		return
	}
	tk.setHTTPExperimentFailure(entry.Failure)
}<|MERGE_RESOLUTION|>--- conflicted
+++ resolved
@@ -44,13 +44,8 @@
 	// system resolver, which approximates v0.4's results
 	classic := minipipeline.ClassicFilter(container)
 
-<<<<<<< HEAD
-	// 4. produce a web observations analysis based on the web observations
-	woa := minipipeline.AnalyzeWebObservations(classic)
-=======
 	// 3. produce a web observations analysis based on the web observations
 	woa := minipipeline.AnalyzeWebObservationsWithLinearAnalysis(classic)
->>>>>>> 75780fdf
 
 	// 5. determine the DNS consistency
 	tk.DNSConsistency = analysisClassicDNSConsistency(woa)
