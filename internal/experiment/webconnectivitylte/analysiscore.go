--- conflicted
+++ resolved
@@ -38,11 +38,7 @@
 
 // AnalysisEngineFn is the function that runs the analysis engine for
 // processing and scoring measurements collected by LTE.
-<<<<<<< HEAD
-var AnalysisEngineFn func(tk *TestKeys, logger model.Logger) = AnalysisEngineClassic
-=======
 var AnalysisEngineFn func(tk *TestKeys, logger model.Logger) = AnalysisEngineOrig
->>>>>>> 0d55aa76
 
 // analysisToplevel is the toplevel function that analyses the results
 // of the experiment once all network tasks have completed.
