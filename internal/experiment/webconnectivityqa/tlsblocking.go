package webconnectivityqa

import (
	"github.com/apex/log"
	"github.com/ooni/netem"
	"github.com/ooni/probe-cli/v3/internal/netemx"
)

// tlsBlockingConnectionResetWithConsistentDNS resets the connection for the SNI we're using.
func tlsBlockingConnectionResetWithConsistentDNS() *TestCase {
	return &TestCase{
<<<<<<< HEAD
		Name:  "measuring https://www.example.com/ with TLS blocking of the SNI",
		Flags: 0,
=======
		Name:  "tlsBlockingConnectionResetWithConsistentDNS",
>>>>>>> 9d3b4573
		Input: "https://www.example.com/",
		Configure: func(env *netemx.QAEnv) {

			env.DPIEngine().AddRule(&netem.DPIResetTrafficForString{
				Logger: log.Log,
				String: "www.example.com",
			})

			env.DPIEngine().AddRule(&netem.DPIResetTrafficForTLSSNI{
				Logger: log.Log,
				SNI:    "www.example.com",
			})

		},
		ExpectErr: false,
		ExpectTestKeys: &testKeys{
			DNSConsistency:        "consistent",
			HTTPExperimentFailure: "connection_reset",
			XStatus:               8448, // StatusExperimentHTTP | StatusAnomalyReadWrite
			XBlockingFlags:        4,    // analysisFlagTLSBlocking
			Accessible:            false,
			Blocking:              "http-failure",
		},
	}
}

// tlsBlockingConnectionResetWithInconsistentDNS resets the connection for the SNI we're using.
func tlsBlockingConnectionResetWithInconsistentDNS() *TestCase {
	return &TestCase{
		Name:  "tlsBlockingConnectionResetWithInconsistentDNS",
		Input: "https://www.example.com/",
		Configure: func(env *netemx.QAEnv) {

			env.DPIEngine().AddRule(&netem.DPISpoofDNSResponse{
				Addresses: []string{
					netemx.ISPProxyAddress,
				},
				Logger: log.Log,
				Domain: "www.example.com",
			})

			env.DPIEngine().AddRule(&netem.DPIResetTrafficForString{
				Logger: log.Log,
				String: "www.example.com",
			})

			env.DPIEngine().AddRule(&netem.DPIResetTrafficForTLSSNI{
				Logger: log.Log,
				SNI:    "www.example.com",
			})

		},
		ExpectErr: false,
		ExpectTestKeys: &testKeys{
<<<<<<< HEAD
			DNSConsistency: "consistent",
			Accessible:     false,
			Blocking:       "http-failure",
=======
			DNSConsistency:        "inconsistent",
			HTTPExperimentFailure: "connection_reset",
			XStatus:               8480, // StatusExperimentHTTP | StatusAnomalyReadWrite | StatusAnomalyDNS
			XDNSFlags:             4,    // AnalysisDNSUnexpectedAddrs
			XBlockingFlags:        5,    // analysisFlagTLSBlocking | analysisFlagDNSBlocking
			Accessible:            false,
			Blocking:              "dns",
>>>>>>> 9d3b4573
		},
	}
}<|MERGE_RESOLUTION|>--- conflicted
+++ resolved
@@ -9,12 +9,7 @@
 // tlsBlockingConnectionResetWithConsistentDNS resets the connection for the SNI we're using.
 func tlsBlockingConnectionResetWithConsistentDNS() *TestCase {
 	return &TestCase{
-<<<<<<< HEAD
-		Name:  "measuring https://www.example.com/ with TLS blocking of the SNI",
-		Flags: 0,
-=======
 		Name:  "tlsBlockingConnectionResetWithConsistentDNS",
->>>>>>> 9d3b4573
 		Input: "https://www.example.com/",
 		Configure: func(env *netemx.QAEnv) {
 
@@ -69,11 +64,6 @@
 		},
 		ExpectErr: false,
 		ExpectTestKeys: &testKeys{
-<<<<<<< HEAD
-			DNSConsistency: "consistent",
-			Accessible:     false,
-			Blocking:       "http-failure",
-=======
 			DNSConsistency:        "inconsistent",
 			HTTPExperimentFailure: "connection_reset",
 			XStatus:               8480, // StatusExperimentHTTP | StatusAnomalyReadWrite | StatusAnomalyDNS
@@ -81,7 +71,6 @@
 			XBlockingFlags:        5,    // analysisFlagTLSBlocking | analysisFlagDNSBlocking
 			Accessible:            false,
 			Blocking:              "dns",
->>>>>>> 9d3b4573
 		},
 	}
 }