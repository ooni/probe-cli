--- conflicted
+++ resolved
@@ -3,21 +3,12 @@
 // successWithHTTP ensures we can successfully measure an HTTP URL.
 func sucessWithHTTP() *TestCase {
 	return &TestCase{
-<<<<<<< HEAD
-		Name:      "measuring http://www.example.com/ without censorship",
-=======
 		Name:      "successWithHTTP",
->>>>>>> 9d3b4573
 		Flags:     0,
 		Input:     "http://www.example.com/",
 		Configure: nil,
 		ExpectErr: false,
 		ExpectTestKeys: &testKeys{
-<<<<<<< HEAD
-			DNSConsistency: "consistent",
-			Accessible:     true,
-			Blocking:       false,
-=======
 			DNSConsistency:  "consistent",
 			BodyLengthMatch: true,
 			BodyProportion:  1,
@@ -28,7 +19,6 @@
 			XBlockingFlags:  32,
 			Accessible:      true,
 			Blocking:        false,
->>>>>>> 9d3b4573
 		},
 	}
 }
@@ -36,22 +26,12 @@
 // successWithHTTPS ensures we can successfully measure an HTTPS URL.
 func sucessWithHTTPS() *TestCase {
 	return &TestCase{
-<<<<<<< HEAD
-		Name:      "measuring https://www.example.com/ without censorship",
-		Flags:     0,
-=======
 		Name:      "successWithHTTPS",
 		Flags:     TestCaseFlagNoLTE, // it does not set any HTTP comparison value with HTTPS
->>>>>>> 9d3b4573
 		Input:     "https://www.example.com/",
 		Configure: nil,
 		ExpectErr: false,
 		ExpectTestKeys: &testKeys{
-<<<<<<< HEAD
-			DNSConsistency: "consistent",
-			Accessible:     true,
-			Blocking:       false,
-=======
 			DNSConsistency:  "consistent",
 			BodyLengthMatch: true,
 			BodyProportion:  1,
@@ -62,7 +42,6 @@
 			XBlockingFlags:  32,
 			Accessible:      true,
 			Blocking:        false,
->>>>>>> 9d3b4573
 		},
 	}
 }