package webconnectivityqa

import (
	"encoding/json"
	"fmt"

	"github.com/google/go-cmp/cmp"
	"github.com/google/go-cmp/cmp/cmpopts"
	"github.com/ooni/probe-cli/v3/internal/model"
	"github.com/ooni/probe-cli/v3/internal/runtimex"
)

// testKeys is the test keys structure returned by this package.
type testKeys struct {
<<<<<<< HEAD
	// DNSConsistency indicates whether the DNS is consistent with the TH.
	DNSConsistency any `json:"dns_consistency"`

=======
	// XExperimentVersion is the experiment version.
	XExperimentVersion string `json:"x_experiment_version"`

	// DNSExperimentFailure contains the failure occurre during the DNS experiment.
	DNSExperimentFailure any `json:"dns_experiment_failure"`

	// DNSConsistency is either "consistent" or "inconsistent" and indicates whether the IP addresses
	// returned by the probe match those returned by the TH. When the probe DNS lookup fails and the
	// TH lookup succeeds (or the other way around) the DNSConsistency should be "inconsistent".
	DNSConsistency any `json:"dns_consistency"`

	// ControlFailure indicates whether the control connection failed.
	ControlFailure any `json:"control_failure"`

	// HTTPExperimentFailure indicates whether the HTTP experiment failed.
	HTTPExperimentFailure any `json:"http_experiment_failure"`

	// These keys indicate whether the HTTP body returned by the TH matches the probe's body.
	BodyLengthMatch any     `json:"body_length_match"`
	BodyProportion  float64 `json:"body_proportion"`
	StatusCodeMatch any     `json:"status_code_match"`
	HeadersMatch    any     `json:"headers_match"`
	TitleMatch      any     `json:"title_match"`

	// XStatus summarizes the result of the analysis performed by WebConnectivity v0.4.
	XStatus int64 `json:"x_status"`

	// These flags summarize the result of the analysis performed by WebConnectivity LTE.
	XDNSFlags      int64 `json:"x_dns_flags"`
	XBlockingFlags int64 `json:"x_blocking_flags"`
	XNullNullFlags int64 `json:"x_null_null_flags"`

>>>>>>> 9d3b4573
	// Accessible indicates whether the URL was accessible.
	Accessible any `json:"accessible"`

	// Blocking is either nil or a string classifying the blocking type.
	Blocking any `json:"blocking"`
}

// newTestKeys constructs the test keys from the measurement.
func newTestKeys(measurement *model.Measurement) *testKeys {
	rawTk := runtimex.Try1(json.Marshal(measurement.TestKeys))
	var tk testKeys
	runtimex.Try0(json.Unmarshal(rawTk, &tk))
	tk.XExperimentVersion = measurement.TestVersion
	return &tk
}

// compareTestKeys compares two testKeys instances. It returns an error in
// case of a mismatch and returns nil otherwise.
func compareTestKeys(expected, got *testKeys) error {
	// always ignore the experiment version because it is not set inside the expected value
	options := []cmp.Option{
		cmpopts.IgnoreFields(testKeys{}, "XExperimentVersion"),
	}

	switch got.XExperimentVersion {
	case "0.4.2":
		// ignore the fields that are specific to LTE
		options = append(options, cmpopts.IgnoreFields(testKeys{}, "XDNSFlags", "XBlockingFlags", "XNullNullFlags"))

	case "0.5.26":
		// ignore the fields that are specific to v0.4
		options = append(options, cmpopts.IgnoreFields(testKeys{}, "XStatus"))

		// BUG: LTE does not set http_experiment_failure
		options = append(options, cmpopts.IgnoreFields(testKeys{}, "HTTPExperimentFailure"))

		// BUG: LTE does not set body_proportion
		options = append(options, cmpopts.IgnoreFields(testKeys{}, "BodyProportion"))

	default:
		return fmt.Errorf("unknown experiment version: %s", got.XExperimentVersion)
	}

	// return an error if the comparison indicates there are differences
	if d := cmp.Diff(expected, got, options...); d != "" {
		return fmt.Errorf("test keys mismatch: %s", d)
	}
	return nil
}<|MERGE_RESOLUTION|>--- conflicted
+++ resolved
@@ -12,11 +12,6 @@
 
 // testKeys is the test keys structure returned by this package.
 type testKeys struct {
-<<<<<<< HEAD
-	// DNSConsistency indicates whether the DNS is consistent with the TH.
-	DNSConsistency any `json:"dns_consistency"`
-
-=======
 	// XExperimentVersion is the experiment version.
 	XExperimentVersion string `json:"x_experiment_version"`
 
@@ -49,7 +44,6 @@
 	XBlockingFlags int64 `json:"x_blocking_flags"`
 	XNullNullFlags int64 `json:"x_null_null_flags"`
 
->>>>>>> 9d3b4573
 	// Accessible indicates whether the URL was accessible.
 	Accessible any `json:"accessible"`
 
