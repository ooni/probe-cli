package dnsping

import (
	"context"
	"errors"
	"testing"
	"time"

<<<<<<< HEAD
	"github.com/google/gopacket/layers"
=======
	"github.com/google/go-cmp/cmp"
>>>>>>> c357542a
	"github.com/ooni/netem"
	"github.com/ooni/probe-cli/v3/internal/mocks"
	"github.com/ooni/probe-cli/v3/internal/model"
	"github.com/ooni/probe-cli/v3/internal/netemx"
<<<<<<< HEAD
=======
	"github.com/ooni/probe-cli/v3/internal/netxlite"
>>>>>>> c357542a
)

func TestConfig_domains(t *testing.T) {
	c := Config{}
	if c.domains() != "edge-chat.instagram.com example.com" {
		t.Fatal("invalid default domains list")
	}
}

func TestConfig_repetitions(t *testing.T) {
	c := Config{}
	if c.repetitions() != 10 {
		t.Fatal("invalid default number of repetitions")
	}
}

func TestConfig_delay(t *testing.T) {
	c := Config{}
	if c.delay() != time.Second {
		t.Fatal("invalid default delay")
	}
}

func TestMeasurer_run(t *testing.T) {
	// expectedPings is the expected number of pings
	const expectedPings = 4

	// runHelper is an helper function to run this set of tests.
	runHelper := func(input string) (*model.Measurement, model.ExperimentMeasurer, error) {
		m := NewExperimentMeasurer(Config{
			Domains:     "example.com",
			Delay:       1, // millisecond
			Repetitions: expectedPings,
		})
		if m.ExperimentName() != "dnsping" {
			t.Fatal("invalid experiment name")
		}
		if m.ExperimentVersion() != "0.3.0" {
			t.Fatal("invalid experiment version")
		}
		ctx := context.Background()
		meas := &model.Measurement{
			Input: model.MeasurementTarget(input),
		}
		sess := &mocks.Session{
			MockLogger: func() model.Logger { return model.DiscardLogger },
		}
		callbacks := model.NewPrinterCallbacks(model.DiscardLogger)
		args := &model.ExperimentArgs{
			Callbacks:   callbacks,
			Measurement: meas,
			Session:     sess,
		}
		err := m.Run(ctx, args)
		return meas, m, err
	}

	t.Run("with empty input", func(t *testing.T) {
		_, _, err := runHelper("")
		if !errors.Is(err, errNoInputProvided) {
			t.Fatal("unexpected error", err)
		}
	})

	t.Run("with invalid URL", func(t *testing.T) {
		_, _, err := runHelper("\t")
		if !errors.Is(err, errInputIsNotAnURL) {
			t.Fatal("unexpected error", err)
		}
	})

	t.Run("with invalid scheme", func(t *testing.T) {
		_, _, err := runHelper("https://8.8.8.8:443/")
		if !errors.Is(err, errInvalidScheme) {
			t.Fatal("unexpected error", err)
		}
	})

	t.Run("with missing port", func(t *testing.T) {
		_, _, err := runHelper("udp://8.8.8.8")
		if !errors.Is(err, errMissingPort) {
			t.Fatal("unexpected error", err)
		}
	})

	t.Run("with netem: without DPI: expect success", func(t *testing.T) {
<<<<<<< HEAD
		// we use the same empty DNS config for client and servers here
		dnsConfig := netem.NewDNSConfig()
		// create configuration for DNS server
		dnsConfig.AddRecord(
=======
		// create a new test environment
		env := netemx.NewQAEnv(netemx.QAEnvOptionDNSOverUDPResolvers("8.8.8.8"))
		defer env.Close()

		// we use the same configuration for all resolvers
		env.AddRecordToAllResolvers(
>>>>>>> c357542a
			"example.com",
			"example.com", // CNAME
			"93.184.216.34",
		)

<<<<<<< HEAD
		clientConf := &netemx.ClientConfig{
			DNSConfig:    dnsConfig,
			ResolverAddr: "8.8.8.8",
		}

		// create a new test environment
		env := netemx.NewEnvironment(clientConf, &netemx.ServersConfig{})
		defer env.Close()
=======
>>>>>>> c357542a
		env.Do(func() {
			meas, m, err := runHelper("udp://8.8.8.8:53")
			if err != nil {
				t.Fatalf("Unexpected error: %s", err)
			}

			tk, _ := (meas.TestKeys).(*TestKeys)
			if len(tk.Pings) != expectedPings*2 { // account for A & AAAA pings
				t.Fatal("unexpected number of pings", len(tk.Pings))
			}

			ask, err := m.GetSummaryKeys(meas)
			if err != nil {
				t.Fatal("cannot obtain summary")
			}
			summary := ask.(SummaryKeys)
			if summary.IsAnomaly {
				t.Fatal("expected no anomaly")
			}

			for _, p := range tk.Pings {
				if p.Query == nil {
					t.Fatal("QUery should not be nil")
				}
<<<<<<< HEAD
=======
				t.Logf("%+v", p.Query)
>>>>>>> c357542a
				if p.Query.Answers == nil {
					t.Fatal("p.Query.Answers should not be nil")
				}
				if p.Query.QueryType == "A" && p.Query.Failure != nil {
					t.Fatal("unexpected error", *p.Query.Failure)
				}
			}
		})
	})

<<<<<<< HEAD
	t.Run("with netem: with DPI that drops TCP segments to 8.8.8.8:443: expect failure", func(t *testing.T) {
		// we use the same empty DNS config for client and servers here
		dnsConfig := netem.NewDNSConfig()
		// create configuration for DNS server
		dnsConfig.AddRecord(
=======
	t.Run("with netem: with DNS spoofing: expect to see delayed responses", func(t *testing.T) {
		// create a new test environment
		env := netemx.NewQAEnv(netemx.QAEnvOptionDNSOverUDPResolvers("8.8.8.8"))
		defer env.Close()

		// we use the same configuration for all resolvers
		env.AddRecordToAllResolvers(
>>>>>>> c357542a
			"example.com",
			"example.com", // CNAME
			"93.184.216.34",
		)

<<<<<<< HEAD
		clientConf := &netemx.ClientConfig{
			DNSConfig:    dnsConfig,
			ResolverAddr: "8.8.8.8",
		}

		// create a new test environment
		env := netemx.NewEnvironment(clientConf, &netemx.ServersConfig{})
		defer env.Close()

		// add DPI engine to emulate the censorship condition
		dpi := env.DPIEngine()
		dpi.AddRule(&netem.DPIDropTrafficForServerEndpoint{
			Logger:          model.DiscardLogger,
			ServerIPAddress: "8.8.8.8",
			ServerPort:      53,
			ServerProtocol:  layers.IPProtocolUDP,
=======
		// use DPI to create DNS spoofing
		dpi := env.DPIEngine()
		dpi.AddRule(&netem.DPISpoofDNSResponse{
			Addresses: []string{
				"10.10.34.35",
				"10.10.34.36",
			},
			Logger: model.DiscardLogger,
			Domain: "example.com",
>>>>>>> c357542a
		})

		env.Do(func() {
			meas, m, err := runHelper("udp://8.8.8.8:53")
			if err != nil {
				t.Fatalf("Unexpected error: %s", err)
			}

			tk, _ := (meas.TestKeys).(*TestKeys)
<<<<<<< HEAD
=======
			if len(tk.Pings) != expectedPings*2 { // account for A & AAAA pings
				t.Fatal("unexpected number of pings", len(tk.Pings))
			}
>>>>>>> c357542a

			// note: this experiment does not set anomaly but we still want
			// to have a test here for when we possibly will
			ask, err := m.GetSummaryKeys(meas)
			if err != nil {
				t.Fatal("cannot obtain summary")
			}
			summary := ask.(SummaryKeys)
			if summary.IsAnomaly {
				t.Fatal("expected no anomaly")
			}

			for _, p := range tk.Pings {
				if p.Query == nil {
<<<<<<< HEAD
					t.Fatal("Query should not be nil")
				}
				if p.Query.Answers != nil {
					t.Fatal("unexpected answers")
				}
				if p.Query.Failure == nil {
					t.Fatal("expected a failure here")
=======
					t.Fatal("QUery should not be nil")
				}

				switch p.Query.QueryType {
				case "A":
					if p.Query.Answers == nil {
						t.Fatal("[A] p.Query.Answers should not be nil")
					}
					if p.Query.Failure != nil {
						t.Fatal("[A] unexpected error", *p.Query.Failure)
					}
					expected := map[string]bool{
						"10.10.34.35": true,
						"10.10.34.36": true,
					}
					got := make(map[string]bool)
					for _, entry := range p.Query.Answers {
						got[entry.IPv4] = true
					}
					if diff := cmp.Diff(expected, got); diff != "" {
						t.Fatal(diff)
					}

				case "AAAA":
					if p.Query.Answers != nil {
						t.Fatal("[AAAA] p.Query.Answers should be nil")
					}
					if p.Query.Failure == nil {
						t.Fatal("[AAAA] expected error but found nil")
					}
					if *p.Query.Failure != netxlite.FailureDNSNoAnswer {
						t.Fatal("[A] unexpected error", *p.Query.Failure)
					}
				}

				if len(p.DelayedResponses) < 1 {
					t.Fatal("expected to see delayed responses, found nothing")
>>>>>>> c357542a
				}
			}
		})
	})
}<|MERGE_RESOLUTION|>--- conflicted
+++ resolved
@@ -6,19 +6,12 @@
 	"testing"
 	"time"
 
-<<<<<<< HEAD
-	"github.com/google/gopacket/layers"
-=======
 	"github.com/google/go-cmp/cmp"
->>>>>>> c357542a
 	"github.com/ooni/netem"
 	"github.com/ooni/probe-cli/v3/internal/mocks"
 	"github.com/ooni/probe-cli/v3/internal/model"
 	"github.com/ooni/probe-cli/v3/internal/netemx"
-<<<<<<< HEAD
-=======
 	"github.com/ooni/probe-cli/v3/internal/netxlite"
->>>>>>> c357542a
 )
 
 func TestConfig_domains(t *testing.T) {
@@ -105,35 +98,17 @@
 	})
 
 	t.Run("with netem: without DPI: expect success", func(t *testing.T) {
-<<<<<<< HEAD
-		// we use the same empty DNS config for client and servers here
-		dnsConfig := netem.NewDNSConfig()
-		// create configuration for DNS server
-		dnsConfig.AddRecord(
-=======
 		// create a new test environment
 		env := netemx.NewQAEnv(netemx.QAEnvOptionDNSOverUDPResolvers("8.8.8.8"))
 		defer env.Close()
 
 		// we use the same configuration for all resolvers
 		env.AddRecordToAllResolvers(
->>>>>>> c357542a
 			"example.com",
 			"example.com", // CNAME
 			"93.184.216.34",
 		)
 
-<<<<<<< HEAD
-		clientConf := &netemx.ClientConfig{
-			DNSConfig:    dnsConfig,
-			ResolverAddr: "8.8.8.8",
-		}
-
-		// create a new test environment
-		env := netemx.NewEnvironment(clientConf, &netemx.ServersConfig{})
-		defer env.Close()
-=======
->>>>>>> c357542a
 		env.Do(func() {
 			meas, m, err := runHelper("udp://8.8.8.8:53")
 			if err != nil {
@@ -158,10 +133,7 @@
 				if p.Query == nil {
 					t.Fatal("QUery should not be nil")
 				}
-<<<<<<< HEAD
-=======
 				t.Logf("%+v", p.Query)
->>>>>>> c357542a
 				if p.Query.Answers == nil {
 					t.Fatal("p.Query.Answers should not be nil")
 				}
@@ -172,13 +144,6 @@
 		})
 	})
 
-<<<<<<< HEAD
-	t.Run("with netem: with DPI that drops TCP segments to 8.8.8.8:443: expect failure", func(t *testing.T) {
-		// we use the same empty DNS config for client and servers here
-		dnsConfig := netem.NewDNSConfig()
-		// create configuration for DNS server
-		dnsConfig.AddRecord(
-=======
 	t.Run("with netem: with DNS spoofing: expect to see delayed responses", func(t *testing.T) {
 		// create a new test environment
 		env := netemx.NewQAEnv(netemx.QAEnvOptionDNSOverUDPResolvers("8.8.8.8"))
@@ -186,30 +151,11 @@
 
 		// we use the same configuration for all resolvers
 		env.AddRecordToAllResolvers(
->>>>>>> c357542a
 			"example.com",
 			"example.com", // CNAME
 			"93.184.216.34",
 		)
 
-<<<<<<< HEAD
-		clientConf := &netemx.ClientConfig{
-			DNSConfig:    dnsConfig,
-			ResolverAddr: "8.8.8.8",
-		}
-
-		// create a new test environment
-		env := netemx.NewEnvironment(clientConf, &netemx.ServersConfig{})
-		defer env.Close()
-
-		// add DPI engine to emulate the censorship condition
-		dpi := env.DPIEngine()
-		dpi.AddRule(&netem.DPIDropTrafficForServerEndpoint{
-			Logger:          model.DiscardLogger,
-			ServerIPAddress: "8.8.8.8",
-			ServerPort:      53,
-			ServerProtocol:  layers.IPProtocolUDP,
-=======
 		// use DPI to create DNS spoofing
 		dpi := env.DPIEngine()
 		dpi.AddRule(&netem.DPISpoofDNSResponse{
@@ -219,7 +165,6 @@
 			},
 			Logger: model.DiscardLogger,
 			Domain: "example.com",
->>>>>>> c357542a
 		})
 
 		env.Do(func() {
@@ -229,12 +174,9 @@
 			}
 
 			tk, _ := (meas.TestKeys).(*TestKeys)
-<<<<<<< HEAD
-=======
 			if len(tk.Pings) != expectedPings*2 { // account for A & AAAA pings
 				t.Fatal("unexpected number of pings", len(tk.Pings))
 			}
->>>>>>> c357542a
 
 			// note: this experiment does not set anomaly but we still want
 			// to have a test here for when we possibly will
@@ -249,15 +191,6 @@
 
 			for _, p := range tk.Pings {
 				if p.Query == nil {
-<<<<<<< HEAD
-					t.Fatal("Query should not be nil")
-				}
-				if p.Query.Answers != nil {
-					t.Fatal("unexpected answers")
-				}
-				if p.Query.Failure == nil {
-					t.Fatal("expected a failure here")
-=======
 					t.Fatal("QUery should not be nil")
 				}
 
@@ -295,7 +228,6 @@
 
 				if len(p.DelayedResponses) < 1 {
 					t.Fatal("expected to see delayed responses, found nothing")
->>>>>>> c357542a
 				}
 			}
 		})
