package tcpping

import (
	"context"
	"errors"
	"testing"
	"time"

	"github.com/google/gopacket/layers"
	"github.com/ooni/netem"
	"github.com/ooni/probe-cli/v3/internal/mocks"
	"github.com/ooni/probe-cli/v3/internal/model"
	"github.com/ooni/probe-cli/v3/internal/netemx"
	"github.com/ooni/probe-cli/v3/internal/netxlite"
)

func TestConfig_repetitions(t *testing.T) {
	c := Config{}
	if c.repetitions() != 10 {
		t.Fatal("invalid default number of repetitions")
	}
}

func TestConfig_delay(t *testing.T) {
	c := Config{}
	if c.delay() != time.Second {
		t.Fatal("invalid default delay")
	}
}

func TestMeasurer_run(t *testing.T) {
	// expectedPings is the expected number of pings
	const expectedPings = 4

	// runHelper is an helper function to run this set of tests.
	runHelper := func(input string) (*model.Measurement, model.ExperimentMeasurer, error) {
		m := NewExperimentMeasurer(Config{
			Delay:       1, // millisecond
			Repetitions: expectedPings,
		})
		if m.ExperimentName() != "tcpping" {
			t.Fatal("invalid experiment name")
		}
		if m.ExperimentVersion() != "0.2.0" {
			t.Fatal("invalid experiment version")
		}
		ctx := context.Background()
		meas := &model.Measurement{
			Input: model.MeasurementTarget(input),
		}
		sess := &mocks.Session{
			MockLogger: func() model.Logger { return model.DiscardLogger },
		}
		callbacks := model.NewPrinterCallbacks(model.DiscardLogger)
		args := &model.ExperimentArgs{
			Callbacks:   callbacks,
			Measurement: meas,
			Session:     sess,
		}
		err := m.Run(ctx, args)
		return meas, m, err
	}

	t.Run("with empty input", func(t *testing.T) {
		_, _, err := runHelper("")
		if !errors.Is(err, errNoInputProvided) {
			t.Fatal("unexpected error", err)
		}
	})

	t.Run("with invalid URL", func(t *testing.T) {
		_, _, err := runHelper("\t")
		if !errors.Is(err, errInputIsNotAnURL) {
			t.Fatal("unexpected error", err)
		}
	})

	t.Run("with invalid scheme", func(t *testing.T) {
		_, _, err := runHelper("https://8.8.8.8:443/")
		if !errors.Is(err, errInvalidScheme) {
			t.Fatal("unexpected error", err)
		}
	})

	t.Run("with missing port", func(t *testing.T) {
		_, _, err := runHelper("tcpconnect://8.8.8.8")
		if !errors.Is(err, errMissingPort) {
			t.Fatal("unexpected error", err)
		}
	})

	t.Run("with netem: without DPI: expect success", func(t *testing.T) {
<<<<<<< HEAD
		// we use the same empty DNS config for client and servers here
		dnsConfig := netem.NewDNSConfig()

		clientConf := &netemx.ClientConfig{DNSConfig: dnsConfig}
		serversConf := &netemx.ServersConfig{
			DNSConfig: dnsConfig,
			Servers: []netemx.ConfigServerStack{
				{
					ServerAddr:  "8.8.8.8",
					HTTPServers: []netemx.ConfigHTTPServer{{Port: 443}},
				},
			},
		}

		// create a new test environment
		env := netemx.NewEnvironment(clientConf, serversConf)
		defer env.Close()
=======
		env := netemx.NewQAEnv(netemx.QAEnvOptionHTTPServer("8.8.8.8", netemx.QAEnvDefaultHTTPHandler()))
		defer env.Close()

>>>>>>> bf68527a
		env.Do(func() {
			meas, m, err := runHelper("tcpconnect://8.8.8.8:443")
			if err != nil {
				t.Fatalf("Unexpected error: %s", err)
			}

			tk, _ := (meas.TestKeys).(*TestKeys)
			if len(tk.Pings) != expectedPings {
				t.Fatal("unexpected number of pings")
			}

			ask, err := m.GetSummaryKeys(meas)
			if err != nil {
				t.Fatal("cannot obtain summary")
			}
			summary := ask.(SummaryKeys)
			if summary.IsAnomaly {
				t.Fatal("expected no anomaly")
			}

			for _, p := range tk.Pings {
				if p.TCPConnect == nil {
					t.Fatal("TCPConnect should not be nil")
				}
				if p.TCPConnect == nil {
					t.Fatal("TCPConnect should not be nil")
				}
				if !p.TCPConnect.Status.Success {
					t.Fatal("expected success here")
				}
				if p.TCPConnect.Status.Failure != nil {
					t.Fatal("unexpected TCPConnect status failure")
				}
			}
		})
	})

	t.Run("with netem: with DPI that drops TCP segments to 8.8.8.8:443: expect failure", func(t *testing.T) {
<<<<<<< HEAD
		// we use the same empty DNS config for client and servers here
		dnsConfig := netem.NewDNSConfig()

		clientConf := &netemx.ClientConfig{DNSConfig: dnsConfig}
		serversConf := &netemx.ServersConfig{
			DNSConfig: dnsConfig,
			Servers: []netemx.ConfigServerStack{
				{
					ServerAddr:  "8.8.8.8",
					HTTPServers: []netemx.ConfigHTTPServer{{Port: 443}},
				},
			},
		}

		// create a new test environment
		env := netemx.NewEnvironment(clientConf, serversConf)
=======
		// create a new test environment
		env := netemx.NewQAEnv(netemx.QAEnvOptionHTTPServer("8.8.8.8", netemx.QAEnvDefaultHTTPHandler()))
>>>>>>> bf68527a
		defer env.Close()

		// add DPI engine to emulate the censorship condition
		dpi := env.DPIEngine()
		dpi.AddRule(&netem.DPIDropTrafficForServerEndpoint{
			Logger:          model.DiscardLogger,
			ServerIPAddress: "8.8.8.8",
			ServerPort:      443,
			ServerProtocol:  layers.IPProtocolTCP,
		})

		env.Do(func() {
			meas, m, err := runHelper("tcpconnect://8.8.8.8:443")
			if err != nil {
				t.Fatalf("Unexpected error: %s", err)
			}

			tk, _ := (meas.TestKeys).(*TestKeys)

			// note: this experiment does not set anomaly but we still want
			// to have a test here for when we possibly will
			ask, err := m.GetSummaryKeys(meas)
			if err != nil {
				t.Fatal("cannot obtain summary")
			}
			summary := ask.(SummaryKeys)
			if summary.IsAnomaly {
				t.Fatal("expected no anomaly")
			}

			for _, p := range tk.Pings {
				if p.TCPConnect == nil {
					t.Fatal("TCPConnect should not be nil")
				}
				if p.TCPConnect.Status.Failure == nil {
					t.Fatal("expected an error here")
				}
				if *p.TCPConnect.Status.Failure != netxlite.FailureGenericTimeoutError {
					t.Fatal("expected an error here")
				}
			}
		})
	})
}<|MERGE_RESOLUTION|>--- conflicted
+++ resolved
@@ -90,29 +90,9 @@
 	})
 
 	t.Run("with netem: without DPI: expect success", func(t *testing.T) {
-<<<<<<< HEAD
-		// we use the same empty DNS config for client and servers here
-		dnsConfig := netem.NewDNSConfig()
-
-		clientConf := &netemx.ClientConfig{DNSConfig: dnsConfig}
-		serversConf := &netemx.ServersConfig{
-			DNSConfig: dnsConfig,
-			Servers: []netemx.ConfigServerStack{
-				{
-					ServerAddr:  "8.8.8.8",
-					HTTPServers: []netemx.ConfigHTTPServer{{Port: 443}},
-				},
-			},
-		}
-
-		// create a new test environment
-		env := netemx.NewEnvironment(clientConf, serversConf)
-		defer env.Close()
-=======
 		env := netemx.NewQAEnv(netemx.QAEnvOptionHTTPServer("8.8.8.8", netemx.QAEnvDefaultHTTPHandler()))
 		defer env.Close()
 
->>>>>>> bf68527a
 		env.Do(func() {
 			meas, m, err := runHelper("tcpconnect://8.8.8.8:443")
 			if err != nil {
@@ -151,27 +131,8 @@
 	})
 
 	t.Run("with netem: with DPI that drops TCP segments to 8.8.8.8:443: expect failure", func(t *testing.T) {
-<<<<<<< HEAD
-		// we use the same empty DNS config for client and servers here
-		dnsConfig := netem.NewDNSConfig()
-
-		clientConf := &netemx.ClientConfig{DNSConfig: dnsConfig}
-		serversConf := &netemx.ServersConfig{
-			DNSConfig: dnsConfig,
-			Servers: []netemx.ConfigServerStack{
-				{
-					ServerAddr:  "8.8.8.8",
-					HTTPServers: []netemx.ConfigHTTPServer{{Port: 443}},
-				},
-			},
-		}
-
-		// create a new test environment
-		env := netemx.NewEnvironment(clientConf, serversConf)
-=======
 		// create a new test environment
 		env := netemx.NewQAEnv(netemx.QAEnvOptionHTTPServer("8.8.8.8", netemx.QAEnvDefaultHTTPHandler()))
->>>>>>> bf68527a
 		defer env.Close()
 
 		// add DPI engine to emulate the censorship condition
