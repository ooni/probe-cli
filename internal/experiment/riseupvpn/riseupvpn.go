--- conflicted
+++ resolved
@@ -278,20 +278,6 @@
 	var geoService *GeoService = nil
 	var scrubbedRequests = []model.ArchivalHTTPRequestResult{}
 	for _, requestEntry := range testKeys.Requests {
-<<<<<<< HEAD
-		if requestEntry.Request.URL == eipServiceURL && requestEntry.Response.Code == 200 {
-			var err error = nil
-			eipService, err = DecodeEIP3(requestEntry.Response.Body.Value)
-			if err != nil {
-				testKeys.APIFailure = append(testKeys.APIFailure, "invalid_eipservice_response")
-				return nil
-			}
-		} else if requestEntry.Request.URL == geoServiceURL && requestEntry.Response.Code == 200 {
-			var err error = nil
-			geoService, err = DecodeGeoService(requestEntry.Response.Body.Value)
-			if err != nil {
-				testKeys.APIFailure = append(testKeys.APIFailure, "invalid_geoservice_response")
-=======
 		if requestEntry.Request.URL == eipServiceURL && requestEntry.Failure == nil {
 			// TODO(bassosimone,cyberta): is it reasonable that we discard
 			// the error when the JSON we fetched cannot be parsed?
@@ -299,30 +285,6 @@
 			eipService, err := DecodeEIP3(string(requestEntry.Response.Body))
 			if err == nil {
 				return eipService.Gateways
->>>>>>> 82b11fc1
-			}
-		}
-		requestEntry.Response.Body = model.ArchivalHTTPBody{Value: "[scrubbed]"}
-		scrubbedRequests = append(scrubbedRequests, requestEntry)
-	}
-	testKeys.Requests = scrubbedRequests
-	return filterGateways(eipService, geoService)
-}
-
-// filterGateways selects a subset of available gateways supporting obfs4
-func filterGateways(eipService *EipServiceV3, geoService *GeoService) []GatewayV3 {
-	var result []GatewayV3 = nil
-	if eipService != nil {
-		locations := getLocationsUnderTest(eipService, geoService)
-		for _, gateway := range eipService.Gateways {
-			if !gateway.hasTransport("obfs4") ||
-				!gateway.isLocationUnderTest(locations) ||
-				geoService != nil && !geoService.isHealthyGateway(gateway) {
-				continue
-			}
-			result = append(result, gateway)
-			if len(result) == 3 {
-				return result
 			}
 		}
 	}
