--- conflicted
+++ resolved
@@ -23,13 +23,8 @@
 	tcpConnect    = "tcpconnect://"
 )
 
-<<<<<<< HEAD
-// EipServiceV3 is the main JSON object of eip-service.json.
-type EipServiceV3 struct {
-=======
 // EIPServiceV3 is the main JSON object returned by eip-service.json.
 type EIPServiceV3 struct {
->>>>>>> 4828c582
 	Gateways []GatewayV3
 }
 
@@ -43,10 +38,6 @@
 	Capabilities CapabilitiesV3
 	Host         string
 	IPAddress    string `json:"ip_address"`
-<<<<<<< HEAD
-	Location     string `json:"location"`
-=======
->>>>>>> 4828c582
 }
 
 // TransportV3 describes a transport.
@@ -212,10 +203,6 @@
 			NoTLSVerify:     !testkeys.CACertStatus,
 		}},
 	}
-<<<<<<< HEAD
-
-=======
->>>>>>> 4828c582
 	for entry := range multi.CollectOverall(ctx, inputs, 1, 20, "riseupvpn", callbacks) {
 		testkeys.UpdateProviderAPITestKeys(entry)
 	}
@@ -375,15 +362,9 @@
 	return false
 }
 
-<<<<<<< HEAD
-// DecodeEIP3 decodes eip-service.json version 3
-func DecodeEIP3(body string) (*EipServiceV3, error) {
-	var eip EipServiceV3
-=======
 // DecodeEIPServiceV3 decodes eip-service.json version 3
 func DecodeEIPServiceV3(body string) (*EIPServiceV3, error) {
 	var eip EIPServiceV3
->>>>>>> 4828c582
 	err := json.Unmarshal([]byte(body), &eip)
 	if err != nil {
 		return nil, err
