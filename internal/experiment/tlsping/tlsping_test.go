package tlsping

import (
	"context"
	"errors"
	"testing"
	"time"

	"github.com/google/gopacket/layers"
	"github.com/ooni/netem"
<<<<<<< HEAD
	"github.com/ooni/probe-cli/v3/internal/legacy/mockable"
=======
	"github.com/ooni/probe-cli/v3/internal/mocks"
>>>>>>> a4cbbc38
	"github.com/ooni/probe-cli/v3/internal/model"
	"github.com/ooni/probe-cli/v3/internal/netemx"
	"github.com/ooni/probe-cli/v3/internal/netxlite"
)

func TestConfig_alpn(t *testing.T) {
	c := Config{}
	if c.alpn() != "h2 http/1.1" {
		t.Fatal("invalid default alpn list")
	}
}

func TestConfig_repetitions(t *testing.T) {
	c := Config{}
	if c.repetitions() != 10 {
		t.Fatal("invalid default number of repetitions")
	}
}

func TestConfig_delay(t *testing.T) {
	c := Config{}
	if c.delay() != time.Second {
		t.Fatal("invalid default delay")
	}
}

const (
	NPINGS = 4
	SNI    = "blocked.com"
)
<<<<<<< HEAD

func TestMeasurerRun(t *testing.T) {

	// run is an helper function to run this set of tests.
	run := func(ctx context.Context, input string) (*model.Measurement, model.ExperimentMeasurer, error) {
=======

func TestMeasurerRun(t *testing.T) {
	// runHelper is an helper function to run this set of tests.
	runHelper := func(ctx context.Context, input string) (*model.Measurement, model.ExperimentMeasurer, error) {
>>>>>>> a4cbbc38
		m := NewExperimentMeasurer(Config{
			ALPN:        "http/1.1",
			Delay:       1, // millisecond
			Repetitions: NPINGS,
			SNI:         SNI,
		})

		if m.ExperimentName() != "tlsping" {
			t.Fatal("invalid experiment name")
		}
		if m.ExperimentVersion() != "0.2.1" {
			t.Fatal("invalid experiment version")
		}

		meas := &model.Measurement{
			Input: model.MeasurementTarget(input),
		}
		sess := &mocks.Session{
			MockLogger: func() model.Logger { return model.DiscardLogger },
		}
		callbacks := model.NewPrinterCallbacks(model.DiscardLogger)
		args := &model.ExperimentArgs{
			Callbacks:   callbacks,
			Measurement: meas,
			Session:     sess,
		}

		err := m.Run(ctx, args)

		return meas, m, err
	}

	t.Run("with empty input", func(t *testing.T) {
		_, _, err := run(context.Background(), "")
		if !errors.Is(err, errNoInputProvided) {
			t.Fatal("unexpected error", err)
		}
	})

	t.Run("with invalid URL", func(t *testing.T) {
<<<<<<< HEAD
		_, _, err := run(context.Background(), "\t") // \t causes the URL to be invalid
=======
		_, _, err := runHelper(context.Background(), "\t") // \t causes the URL to be invalid
>>>>>>> a4cbbc38
		if !errors.Is(err, errInputIsNotAnURL) {
			t.Fatal("unexpected error", err)
		}
	})

	t.Run("with invalid scheme", func(t *testing.T) {
<<<<<<< HEAD
		_, _, err := run(context.Background(), "https://8.8.8.8:443/") // we expect tlshandshake://
=======
		_, _, err := runHelper(context.Background(), "https://8.8.8.8:443/") // we expect tlshandshake://
>>>>>>> a4cbbc38
		if !errors.Is(err, errInvalidScheme) {
			t.Fatal("unexpected error", err)
		}
	})

	t.Run("with missing port", func(t *testing.T) {
<<<<<<< HEAD
		_, _, err := run(context.Background(), "tlshandshake://8.8.8.8") // missing port
=======
		_, _, err := runHelper(context.Background(), "tlshandshake://8.8.8.8") // missing port
>>>>>>> a4cbbc38
		if !errors.Is(err, errMissingPort) {
			t.Fatal("unexpected error", err)
		}
	})

	t.Run("with netem: without DPI: expect success", func(t *testing.T) {
<<<<<<< HEAD
		// we use the same empty DNS config for client and servers here
		dnsConfig := netem.NewDNSConfig()

		clientConf := &netemx.ClientConfig{DNSConfig: dnsConfig}
		serversConf := &netemx.ServersConfig{
			DNSConfig: dnsConfig,
			Servers: []netemx.ConfigServerStack{
				{
					ServerAddr:  "8.8.8.8",
					HTTPServers: []netemx.ConfigHTTPServer{{Port: 443}},
				},
			},
		}

		// create a new test environment
		env := netemx.NewEnvironment(clientConf, serversConf)
		defer env.Close()
		env.Do(func() {
			meas, m, err := run(context.Background(), "tlshandshake://8.8.8.8:443")
=======
		// create a new test environment
		env := netemx.NewQAEnv(netemx.QAEnvOptionHTTPServer("8.8.8.8", netemx.QAEnvDefaultHTTPHandler()))
		defer env.Close()

		env.Do(func() {
			meas, m, err := runHelper(context.Background(), "tlshandshake://8.8.8.8:443")
>>>>>>> a4cbbc38
			if err != nil {
				t.Fatalf("Unexpected error: %s", err)
			}

			tk, _ := (meas.TestKeys).(*TestKeys)
			if len(tk.Pings) != NPINGS {
				t.Fatal("unexpected number of pings")
			}

			ask, err := m.GetSummaryKeys(meas)
			if err != nil {
				t.Fatal("cannot obtain summary")
			}
			summary := ask.(SummaryKeys)
			if summary.IsAnomaly {
				t.Fatal("expected no anomaly")
			}

			for _, p := range tk.Pings {
				if p.TCPConnect == nil {
					t.Fatal("TCPConnect should not be nil")
				}
				if p.TLSHandshake == nil {
					t.Fatal("TLSHandshake should not be nil")
				}
				if p.TLSHandshake.Failure != nil {
					t.Fatal("unexpected error")
				}
				if len(p.NetworkEvents) < 1 {
					t.Fatal("unexpected number of network events")
				}
			}
		})
	})

	t.Run("with netem: with DPI that drops TCP segments to 8.8.8.8:443: expect failure", func(t *testing.T) {
<<<<<<< HEAD
		// we use the same empty DNS config for client and servers here
		dnsConfig := netem.NewDNSConfig()

		clientConf := &netemx.ClientConfig{DNSConfig: dnsConfig}
		serversConf := &netemx.ServersConfig{
			DNSConfig: dnsConfig,
			Servers: []netemx.ConfigServerStack{
				{
					ServerAddr:  "8.8.8.8",
					HTTPServers: []netemx.ConfigHTTPServer{{Port: 443}},
				},
			},
		}

		// create a new test environment
		env := netemx.NewEnvironment(clientConf, serversConf)
=======
		// create a new test environment
		env := netemx.NewQAEnv(netemx.QAEnvOptionHTTPServer("8.8.8.8", netemx.QAEnvDefaultHTTPHandler()))
>>>>>>> a4cbbc38
		defer env.Close()

		// add DPI engine to emulate the censorship condition
		dpi := env.DPIEngine()
		dpi.AddRule(&netem.DPIDropTrafficForServerEndpoint{
			Logger:          model.DiscardLogger,
			ServerIPAddress: "8.8.8.8",
			ServerPort:      443,
			ServerProtocol:  layers.IPProtocolTCP,
		})

		env.Do(func() {
<<<<<<< HEAD
			meas, m, err := run(context.Background(), "tlshandshake://8.8.8.8:443")
=======
			meas, m, err := runHelper(context.Background(), "tlshandshake://8.8.8.8:443")
>>>>>>> a4cbbc38
			if err != nil {
				t.Fatalf("Unexpected error: %s", err)
			}

			tk, _ := (meas.TestKeys).(*TestKeys)

			// note: this experiment does not set anomaly but we still want
			// to have a test here for when we possibly will
			ask, err := m.GetSummaryKeys(meas)
			if err != nil {
				t.Fatal("cannot obtain summary")
			}
			summary := ask.(SummaryKeys)
			if summary.IsAnomaly {
				t.Fatal("expected no anomaly")
			}

			for _, p := range tk.Pings {
				if p.TCPConnect == nil {
					t.Fatal("TCPConnect should not be nil")
				}
				if p.TCPConnect.Status.Failure == nil {
					t.Fatal("expected an error here")
				}
				if *p.TCPConnect.Status.Failure != netxlite.FailureGenericTimeoutError {
					t.Fatal("expected an error here")
				}

				if p.TLSHandshake != nil {
					t.Fatal("expected TLSHandshake to be nil")
				}

				// TODO(bassosimone): if we were using dslx here we would have an
				// event about connect, so we should eventually address this issue
				// and have one.
				if len(p.NetworkEvents) > 0 {
					t.Fatal("unexpected number of network events")
				}
			}
		})
	})

	t.Run("with netem: with DPI that resets TLS to SNI blocked.com: expect failure", func(t *testing.T) {
<<<<<<< HEAD
		// we use the same empty DNS config for client and servers here
		dnsConfig := netem.NewDNSConfig()

		clientConf := &netemx.ClientConfig{DNSConfig: dnsConfig}
		serversConf := &netemx.ServersConfig{
			DNSConfig: dnsConfig,
			Servers: []netemx.ConfigServerStack{
				{
					ServerAddr:  "8.8.8.8",
					HTTPServers: []netemx.ConfigHTTPServer{{Port: 443}},
				},
			},
		}

		// create a new test environment
		env := netemx.NewEnvironment(clientConf, serversConf)
=======
		// create a new test environment
		env := netemx.NewQAEnv(netemx.QAEnvOptionHTTPServer("8.8.8.8", netemx.QAEnvDefaultHTTPHandler()))
>>>>>>> a4cbbc38
		defer env.Close()

		// add DPI engine to emulate the censorship condition
		dpi := env.DPIEngine()
		dpi.AddRule(&netem.DPIResetTrafficForTLSSNI{
			Logger: model.DiscardLogger,
<<<<<<< HEAD
			SNI:    SNI, // this is the SNI we set inside run()
		})

		env.Do(func() {
			meas, m, err := run(context.Background(), "tlshandshake://8.8.8.8:443")
=======
			SNI:    SNI, // this is the SNI we set inside runHelper()
		})

		env.Do(func() {
			meas, m, err := runHelper(context.Background(), "tlshandshake://8.8.8.8:443")
>>>>>>> a4cbbc38
			if err != nil {
				t.Fatalf("Unexpected error: %s", err)
			}
			tk, _ := (meas.TestKeys).(*TestKeys)

			// note: this experiment does not set anomaly but we still want
			// to have a test here for when we possibly will
			ask, err := m.GetSummaryKeys(meas)
			if err != nil {
				t.Fatal("cannot obtain summary")
			}
			summary := ask.(SummaryKeys)
			if summary.IsAnomaly {
				t.Fatal("expected no anomaly")
			}

			for _, p := range tk.Pings {
				if p.TCPConnect == nil {
					t.Fatal("TCPConnect should not be nil")
				}
				if p.TCPConnect.Status.Failure != nil {
					t.Fatal("did not expect an error here")
				}

				if p.TLSHandshake == nil {
					t.Fatal("unexpected nil TLSHandshake")
				}
				if p.TLSHandshake.Failure == nil {
<<<<<<< HEAD
					t.Fatal("expected an TLS Handshake failure here")
=======
					t.Fatal("expected a TLS Handshake failure here")
>>>>>>> a4cbbc38
				}
				if *p.TLSHandshake.Failure != netxlite.FailureConnectionReset {
					t.Fatal("unexpected TLS failure type")
				}

<<<<<<< HEAD
=======
				// TODO(bassosimone): if we were using dslx here we would have an
				// event about connect, so we should eventually address this issue
				// and have one.
>>>>>>> a4cbbc38
				if len(p.NetworkEvents) <= 0 {
					t.Fatal("unexpected number of network events")
				}
			}
		})
	})
}

func TestConfig_sni(t *testing.T) {
	type fields struct {
		SNI string
	}
	type args struct {
		address string
	}
	tests := []struct {
		name   string
		fields fields
		args   args
		want   string
	}{{
		name: "with config.SNI being set",
		fields: fields{
			SNI: "x.org",
		},
		args: args{
			address: "google.com:443",
		},
		want: "x.org",
	}, {
		name:   "with invalid endpoint",
		fields: fields{},
		args: args{
			address: "google.com",
		},
		want: "",
	}, {
		name:   "with valid endpoint",
		fields: fields{},
		args: args{
			address: "google.com:443",
		},
		want: "google.com",
	}}
	for _, tt := range tests {
		t.Run(tt.name, func(t *testing.T) {
			c := &Config{
				SNI: tt.fields.SNI,
			}
			if got := c.sni(tt.args.address); got != tt.want {
				t.Fatalf("Config.sni() = %v, want %v", got, tt.want)
			}
		})
	}
}<|MERGE_RESOLUTION|>--- conflicted
+++ resolved
@@ -8,11 +8,7 @@
 
 	"github.com/google/gopacket/layers"
 	"github.com/ooni/netem"
-<<<<<<< HEAD
-	"github.com/ooni/probe-cli/v3/internal/legacy/mockable"
-=======
 	"github.com/ooni/probe-cli/v3/internal/mocks"
->>>>>>> a4cbbc38
 	"github.com/ooni/probe-cli/v3/internal/model"
 	"github.com/ooni/probe-cli/v3/internal/netemx"
 	"github.com/ooni/probe-cli/v3/internal/netxlite"
@@ -43,18 +39,10 @@
 	NPINGS = 4
 	SNI    = "blocked.com"
 )
-<<<<<<< HEAD
-
-func TestMeasurerRun(t *testing.T) {
-
-	// run is an helper function to run this set of tests.
-	run := func(ctx context.Context, input string) (*model.Measurement, model.ExperimentMeasurer, error) {
-=======
 
 func TestMeasurerRun(t *testing.T) {
 	// runHelper is an helper function to run this set of tests.
 	runHelper := func(ctx context.Context, input string) (*model.Measurement, model.ExperimentMeasurer, error) {
->>>>>>> a4cbbc38
 		m := NewExperimentMeasurer(Config{
 			ALPN:        "http/1.1",
 			Delay:       1, // millisecond
@@ -95,67 +83,33 @@
 	})
 
 	t.Run("with invalid URL", func(t *testing.T) {
-<<<<<<< HEAD
-		_, _, err := run(context.Background(), "\t") // \t causes the URL to be invalid
-=======
 		_, _, err := runHelper(context.Background(), "\t") // \t causes the URL to be invalid
->>>>>>> a4cbbc38
 		if !errors.Is(err, errInputIsNotAnURL) {
 			t.Fatal("unexpected error", err)
 		}
 	})
 
 	t.Run("with invalid scheme", func(t *testing.T) {
-<<<<<<< HEAD
-		_, _, err := run(context.Background(), "https://8.8.8.8:443/") // we expect tlshandshake://
-=======
 		_, _, err := runHelper(context.Background(), "https://8.8.8.8:443/") // we expect tlshandshake://
->>>>>>> a4cbbc38
 		if !errors.Is(err, errInvalidScheme) {
 			t.Fatal("unexpected error", err)
 		}
 	})
 
 	t.Run("with missing port", func(t *testing.T) {
-<<<<<<< HEAD
-		_, _, err := run(context.Background(), "tlshandshake://8.8.8.8") // missing port
-=======
 		_, _, err := runHelper(context.Background(), "tlshandshake://8.8.8.8") // missing port
->>>>>>> a4cbbc38
 		if !errors.Is(err, errMissingPort) {
 			t.Fatal("unexpected error", err)
 		}
 	})
 
 	t.Run("with netem: without DPI: expect success", func(t *testing.T) {
-<<<<<<< HEAD
-		// we use the same empty DNS config for client and servers here
-		dnsConfig := netem.NewDNSConfig()
-
-		clientConf := &netemx.ClientConfig{DNSConfig: dnsConfig}
-		serversConf := &netemx.ServersConfig{
-			DNSConfig: dnsConfig,
-			Servers: []netemx.ConfigServerStack{
-				{
-					ServerAddr:  "8.8.8.8",
-					HTTPServers: []netemx.ConfigHTTPServer{{Port: 443}},
-				},
-			},
-		}
-
-		// create a new test environment
-		env := netemx.NewEnvironment(clientConf, serversConf)
-		defer env.Close()
-		env.Do(func() {
-			meas, m, err := run(context.Background(), "tlshandshake://8.8.8.8:443")
-=======
 		// create a new test environment
 		env := netemx.NewQAEnv(netemx.QAEnvOptionHTTPServer("8.8.8.8", netemx.QAEnvDefaultHTTPHandler()))
 		defer env.Close()
 
 		env.Do(func() {
 			meas, m, err := runHelper(context.Background(), "tlshandshake://8.8.8.8:443")
->>>>>>> a4cbbc38
 			if err != nil {
 				t.Fatalf("Unexpected error: %s", err)
 			}
@@ -192,27 +146,8 @@
 	})
 
 	t.Run("with netem: with DPI that drops TCP segments to 8.8.8.8:443: expect failure", func(t *testing.T) {
-<<<<<<< HEAD
-		// we use the same empty DNS config for client and servers here
-		dnsConfig := netem.NewDNSConfig()
-
-		clientConf := &netemx.ClientConfig{DNSConfig: dnsConfig}
-		serversConf := &netemx.ServersConfig{
-			DNSConfig: dnsConfig,
-			Servers: []netemx.ConfigServerStack{
-				{
-					ServerAddr:  "8.8.8.8",
-					HTTPServers: []netemx.ConfigHTTPServer{{Port: 443}},
-				},
-			},
-		}
-
-		// create a new test environment
-		env := netemx.NewEnvironment(clientConf, serversConf)
-=======
 		// create a new test environment
 		env := netemx.NewQAEnv(netemx.QAEnvOptionHTTPServer("8.8.8.8", netemx.QAEnvDefaultHTTPHandler()))
->>>>>>> a4cbbc38
 		defer env.Close()
 
 		// add DPI engine to emulate the censorship condition
@@ -225,11 +160,7 @@
 		})
 
 		env.Do(func() {
-<<<<<<< HEAD
-			meas, m, err := run(context.Background(), "tlshandshake://8.8.8.8:443")
-=======
 			meas, m, err := runHelper(context.Background(), "tlshandshake://8.8.8.8:443")
->>>>>>> a4cbbc38
 			if err != nil {
 				t.Fatalf("Unexpected error: %s", err)
 			}
@@ -273,46 +204,19 @@
 	})
 
 	t.Run("with netem: with DPI that resets TLS to SNI blocked.com: expect failure", func(t *testing.T) {
-<<<<<<< HEAD
-		// we use the same empty DNS config for client and servers here
-		dnsConfig := netem.NewDNSConfig()
-
-		clientConf := &netemx.ClientConfig{DNSConfig: dnsConfig}
-		serversConf := &netemx.ServersConfig{
-			DNSConfig: dnsConfig,
-			Servers: []netemx.ConfigServerStack{
-				{
-					ServerAddr:  "8.8.8.8",
-					HTTPServers: []netemx.ConfigHTTPServer{{Port: 443}},
-				},
-			},
-		}
-
-		// create a new test environment
-		env := netemx.NewEnvironment(clientConf, serversConf)
-=======
 		// create a new test environment
 		env := netemx.NewQAEnv(netemx.QAEnvOptionHTTPServer("8.8.8.8", netemx.QAEnvDefaultHTTPHandler()))
->>>>>>> a4cbbc38
 		defer env.Close()
 
 		// add DPI engine to emulate the censorship condition
 		dpi := env.DPIEngine()
 		dpi.AddRule(&netem.DPIResetTrafficForTLSSNI{
 			Logger: model.DiscardLogger,
-<<<<<<< HEAD
-			SNI:    SNI, // this is the SNI we set inside run()
-		})
-
-		env.Do(func() {
-			meas, m, err := run(context.Background(), "tlshandshake://8.8.8.8:443")
-=======
 			SNI:    SNI, // this is the SNI we set inside runHelper()
 		})
 
 		env.Do(func() {
 			meas, m, err := runHelper(context.Background(), "tlshandshake://8.8.8.8:443")
->>>>>>> a4cbbc38
 			if err != nil {
 				t.Fatalf("Unexpected error: %s", err)
 			}
@@ -341,22 +245,15 @@
 					t.Fatal("unexpected nil TLSHandshake")
 				}
 				if p.TLSHandshake.Failure == nil {
-<<<<<<< HEAD
-					t.Fatal("expected an TLS Handshake failure here")
-=======
 					t.Fatal("expected a TLS Handshake failure here")
->>>>>>> a4cbbc38
 				}
 				if *p.TLSHandshake.Failure != netxlite.FailureConnectionReset {
 					t.Fatal("unexpected TLS failure type")
 				}
 
-<<<<<<< HEAD
-=======
 				// TODO(bassosimone): if we were using dslx here we would have an
 				// event about connect, so we should eventually address this issue
 				// and have one.
->>>>>>> a4cbbc38
 				if len(p.NetworkEvents) <= 0 {
 					t.Fatal("unexpected number of network events")
 				}
