--- conflicted
+++ resolved
@@ -206,18 +206,6 @@
 	filep := os.NewFile(uintptr(filedesc), "")
 	runtimex.Assert(filep != nil, "os.NewFile should not fail")
 
-<<<<<<< HEAD
-	// From the documentation of [net.FileConn]:
-	//
-	//	It is the caller's responsibility to close f when
-	//	finished. Closing c does not affect f, and closing
-	//	f does not affect c.
-	//
-	// So, it's safe to defer closing the filep here.
-	defer filep.Close()
-
-=======
->>>>>>> 8e1bed15
 	// Create a new net.Conn using a copy of the underlying
 	// file descriptor as documented above.
 	conn, err := net.FileConn(filep)
