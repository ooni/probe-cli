package fsx

import (
	"errors"
	"io/fs"
	"os"
	"path/filepath"
<<<<<<< HEAD
=======
	"runtime"
>>>>>>> 9270b523
	"sync/atomic"
	"syscall"
	"testing"
)

// baseDir is the base directory we use for testing.
var baseDir = "./testdata/"

// failingStatFS is a fs.FS returning a file where stat() fails.
type failingStatFS struct {
	CloseCount *atomic.Int64
}

// failingStatFile is a fs.File where stat() fails.
type failingStatFile struct {
	CloseCount *atomic.Int64
}

// errStatFailed is the internal error indicating that stat() failed.
var errStatFailed = errors.New("stat failed")

// Stat is a stat implementation that fails.
func (failingStatFile) Stat() (os.FileInfo, error) {
	return nil, errStatFailed
}

// Open opens a fake file whose Stat fails.
func (f failingStatFS) Open(pathname string) (fs.File, error) {
	return failingStatFile(f), nil
}

// Close closes the failingStatFile.
func (fs failingStatFile) Close() error {
	if fs.CloseCount != nil {
		fs.CloseCount.Add(1)
	}
	return nil
}

// Read implements fs.File.Read.
func (failingStatFile) Read([]byte) (int, error) {
	return 0, errors.New("shouldn't be called")
}

func TestOpenWithFailingStat(t *testing.T) {
	count := &atomic.Int64{}
	_, err := openWithFS(
		failingStatFS{CloseCount: count}, baseDir+"testfile.txt")
	if !errors.Is(err, errStatFailed) {
		t.Error("expected error with invalid FS", err)
	}
	if count.Load() != 1 {
		t.Error("expected close counter to be equal to 1")
	}
}

func TestOpenNonexistentFile(t *testing.T) {
	_, err := OpenFile(baseDir + "invalidtestfile.txt")
	if !errors.Is(err, syscall.ENOENT) {
		t.Errorf("not the error we expected")
	}
}

func TestOpenDirectoryShouldFail(t *testing.T) {
	_, err := OpenFile(baseDir)
	if !errors.Is(err, ErrNotRegularFile) {
		t.Fatalf("not the error we expected: %+v", err)
	}
}

func TestOpeningExistingFileShouldWork(t *testing.T) {
	file, err := OpenFile(baseDir + "testfile.txt")
	if err != nil {
		t.Fatal(err)
	}
	defer file.Close()
}

func TestRegularFileExists(t *testing.T) {
	t.Run("for existing file", func(t *testing.T) {
		path := filepath.Join("testdata", "testfile.txt")
		exists := RegularFileExists(path)
		if !exists {
			t.Fatal("should exist")
		}
	})

	t.Run("for existing directory", func(t *testing.T) {
		exists := RegularFileExists("testdata")
		if exists {
			t.Fatal("should not exist")
		}
	})

	t.Run("for nonexisting file", func(t *testing.T) {
		path := filepath.Join("testdata", "nonexistent")
		exists := RegularFileExists(path)
		if exists {
			t.Fatal("should not exist")
		}
	})
<<<<<<< HEAD
=======

	t.Run("for a special file", func(t *testing.T) {
		if runtime.GOOS == "windows" {
			t.Skip("skip test under windows")
		}
		exists := RegularFileExists("/dev/null")
		if exists {
			t.Fatal("should not exist")
		}
	})
>>>>>>> 9270b523
}<|MERGE_RESOLUTION|>--- conflicted
+++ resolved
@@ -5,10 +5,7 @@
 	"io/fs"
 	"os"
 	"path/filepath"
-<<<<<<< HEAD
-=======
 	"runtime"
->>>>>>> 9270b523
 	"sync/atomic"
 	"syscall"
 	"testing"
@@ -110,8 +107,6 @@
 			t.Fatal("should not exist")
 		}
 	})
-<<<<<<< HEAD
-=======
 
 	t.Run("for a special file", func(t *testing.T) {
 		if runtime.GOOS == "windows" {
@@ -122,5 +117,4 @@
 			t.Fatal("should not exist")
 		}
 	})
->>>>>>> 9270b523
 }