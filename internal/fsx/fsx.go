// Package fsx contains io/fs extensions.
package fsx

import (
	"errors"
	"fmt"
	"io/fs"
	"os"
)

// OpenFile is a wrapper for os.OpenFile that ensures that
// we're opening a file rather than a directory. If you are
// not opening a regular file, this func returns an error.
//
// As mentioned in CONTRIBUTING.md, this is the function
// you SHOULD be using when opening files.
func OpenFile(pathname string) (fs.File, error) {
	return openWithFS(filesystem{}, pathname)
}

// ErrNotRegularFile indicates you're not opening a regular file.
var ErrNotRegularFile = errors.New("not a regular file")

// openWithFS is like Open but with explicit file system argument.
func openWithFS(fs fs.FS, pathname string) (fs.File, error) {
	file, err := fs.Open(pathname)
	if err != nil {
		return nil, err
	}
	info, err := file.Stat()
	if err != nil {
		file.Close()
		return nil, err
	}
	if !isRegular(info) {
		file.Close()
		return nil, fmt.Errorf("%w: %s", ErrNotRegularFile, pathname)
	}
	return file, nil
}

// filesystem is a private implementation of fs.FS.
type filesystem struct{}

// Open implements fs.FS.Open.
func (filesystem) Open(pathname string) (fs.File, error) {
	return os.Open(pathname)
}

func isRegular(info fs.FileInfo) bool {
	return info.Mode().IsRegular()
}

<<<<<<< HEAD
// RegularFileExists returns whether the given [filename]
=======
// RegularFileExists returns whether the given filename
>>>>>>> 9270b523
// exists and is a regular file.
func RegularFileExists(filename string) bool {
	finfo, err := os.Stat(filename)
	if err != nil {
		return false
	}
	return isRegular(finfo)
}<|MERGE_RESOLUTION|>--- conflicted
+++ resolved
@@ -51,11 +51,7 @@
 	return info.Mode().IsRegular()
 }
 
-<<<<<<< HEAD
-// RegularFileExists returns whether the given [filename]
-=======
 // RegularFileExists returns whether the given filename
->>>>>>> 9270b523
 // exists and is a regular file.
 func RegularFileExists(filename string) bool {
 	finfo, err := os.Stat(filename)
