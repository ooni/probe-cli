package database

import (
	"database/sql"
	"encoding/json"
	"bufio"
	"io"
	"io/ioutil"
	"os"
	"reflect"
	"time"

	"github.com/apex/log"
	"github.com/ooni/probe-engine/model"
	"github.com/ooni/probe-cli/utils"
	"github.com/ooni/probe-cli/internal/util"
	"github.com/pkg/errors"
	db "upper.io/db.v3"
	"upper.io/db.v3/lib/sqlbuilder"
)

// ListMeasurements given a result ID
func ListMeasurements(sess sqlbuilder.Database, resultID int64) ([]MeasurementURLNetwork, error) {
	measurements := []MeasurementURLNetwork{}

	req := sess.Select(
		db.Raw("networks.*"),
		db.Raw("urls.*"),
		db.Raw("measurements.*"),
		db.Raw("results.*"),
	).From("results").
		Join("measurements").On("results.result_id = measurements.result_id").
		Join("networks").On("results.network_id = networks.network_id").
		LeftJoin("urls").On("urls.url_id = measurements.url_id").
		OrderBy("measurements.measurement_start_time").
		Where("results.result_id = ?", resultID)

	if err := req.All(&measurements); err != nil {
		log.Errorf("failed to run query %s: %v", req.String(), err)
		return measurements, err
	}
	return measurements, nil
}

// GetMeasurementJSON will a map[string]interface{} given a database and a measurementID
func GetMeasurementJSON(sess sqlbuilder.Database, measurementID int64) (map[string]interface{}, error) {
	var (
		measurement MeasurementURLNetwork
		msmtJSON map[string]interface{}
	)

	req := sess.Select(
		db.Raw("urls.*"),
		db.Raw("measurements.*"),
	).From("measurements").
		LeftJoin("urls").On("urls.url_id = measurements.url_id").
		Where("measurements.measurement_id= ?", measurementID)

	if err := req.One(&measurement); err != nil {
		log.Errorf("failed to run query %s: %v", req.String(), err)
		return nil, err
	}
	reportFilePath := measurement.Measurement.ReportFilePath
	// If the url->url is NULL then we are dealing with a single entry
	// measurement and all we have to do is read the file and return it.
	if (measurement.URL.URL.Valid == false) {
		b, err := ioutil.ReadFile(reportFilePath)
		if err != nil {
			return nil, err
		}
		if err := json.Unmarshal(b, &msmtJSON); err != nil {
			return nil, err
		}
		return msmtJSON, nil
	}

	// When the URL is a string then we need to seek until we reach the
	// measurement line in the file that matches the target input
	url := measurement.URL.URL.String
	file, err := os.Open(reportFilePath)
	if err != nil {
		return nil, err
	}
	defer file.Close()

	reader := bufio.NewReader(file)

	for {
		line, err := util.ReadLine(reader)
		if (err == io.EOF) {
			break
		} else if err != nil {
			return nil, err
		}
		if err := json.Unmarshal([]byte(line), &msmtJSON); err != nil {
			return nil, err
		}
		if (msmtJSON["input"].(string) == url) {
			return msmtJSON, nil
		}
	}
	return nil, errors.New("Could not find measurement")
}

// GetResultTestKeys returns a list of TestKeys for a given result
func GetResultTestKeys(sess sqlbuilder.Database, resultID int64) (string, error) {
	res := sess.Collection("measurements").Find("result_id", resultID)
	defer res.Close()

	var (
		msmt Measurement
		tk   PerformanceTestKeys
	)
	for res.Next(&msmt) {
		// We only really care about performance keys.
		// Note: since even in case of failure we still initialise an empty struct,
		// it could be that these keys come out as initializes with the default
		// values.
		// XXX we may want to change this behaviour by adding `omitempty` to the
		// struct definition.
<<<<<<< HEAD
		if (msmt.TestName != "ndt" && msmt.TestName != "dash") {
=======
		if msmt.TestName != "ndt" && msmt.TestName != "dash" {
>>>>>>> f425d3f0
			return "{}", nil
		}
		if err := json.Unmarshal([]byte(msmt.TestKeys), &tk); err != nil {
			log.WithError(err).Error("failed to parse testKeys")
			return "{}", err
		}
	}
	b, err := json.Marshal(tk)
	if err != nil {
		log.WithError(err).Error("failed to serialize testKeys")
		return "{}", err
	}
	return string(b), nil
}

// GetMeasurementCounts returns the number of anomalous and total measurement for a given result
func GetMeasurementCounts(sess sqlbuilder.Database, resultID int64) (uint64, uint64, error) {
	var (
		totalCount uint64
		anmlyCount uint64
		err        error
	)
	col := sess.Collection("measurements")

	// XXX these two queries can be done with a single query
	totalCount, err = col.Find("result_id", resultID).
		Count()
	if err != nil {
		log.WithError(err).Error("failed to get total count")
		return totalCount, anmlyCount, err
	}

	anmlyCount, err = col.Find("result_id", resultID).
		And(db.Cond{"is_anomaly": true}).Count()
	if err != nil {
		log.WithError(err).Error("failed to get anmly count")
		return totalCount, anmlyCount, err
	}

	log.Debugf("counts: %d, %d, %d", resultID, totalCount, anmlyCount)
	return totalCount, anmlyCount, err
}

// ListResults return the list of results
func ListResults(sess sqlbuilder.Database) ([]ResultNetwork, []ResultNetwork, error) {
	doneResults := []ResultNetwork{}
	incompleteResults := []ResultNetwork{}

	req := sess.Select(
		db.Raw("networks.*"),
		db.Raw("results.*"),
	).From("results").
		Join("networks").On("results.network_id = networks.network_id").
		OrderBy("results.result_start_time")

	if err := req.Where("result_is_done = true").All(&doneResults); err != nil {
		return doneResults, incompleteResults, errors.Wrap(err, "failed to get result done list")
	}
	if err := req.Where("result_is_done = false").All(&incompleteResults); err != nil {
		return doneResults, incompleteResults, errors.Wrap(err, "failed to get result done list")
	}

	return doneResults, incompleteResults, nil
}

// DeleteResult will delete a particular result and the relative measurement on
// disk.
func DeleteResult(sess sqlbuilder.Database, resultID int64) error {
	var result Result
	res := sess.Collection("results").Find("result_id", resultID)
	if err := res.One(&result); err != nil {
		if err == db.ErrNoMoreRows {
			return err
		}
		log.WithError(err).Error("error in obtaining the result")
		return err
	}
	if err := res.Delete(); err != nil {
		log.WithError(err).Error("failed to delete the result directory")
		return err
	}

	os.RemoveAll(result.MeasurementDir)
	return nil
}

// CreateMeasurement writes the measurement to the database a returns a pointer
// to the Measurement
func CreateMeasurement(sess sqlbuilder.Database, reportID sql.NullString, testName string, resultID int64, reportFilePath string, urlID sql.NullInt64) (*Measurement, error) {
	msmt := Measurement{
		ReportID:       reportID,
		TestName:       testName,
		ResultID:       resultID,
		ReportFilePath: reportFilePath,
		URLID:          urlID,
		IsFailed:       false,
		IsDone:         false,
		// XXX Do we want to have this be part of something else?
		StartTime: time.Now().UTC(),
		TestKeys:  "",
	}

	newID, err := sess.Collection("measurements").Insert(msmt)
	if err != nil {
		return nil, errors.Wrap(err, "creating measurement")
	}
	msmt.ID = newID.(int64)
	return &msmt, nil
}

// CreateResult writes the Result to the database a returns a pointer
// to the Result
func CreateResult(sess sqlbuilder.Database, homePath string, testGroupName string, networkID int64) (*Result, error) {
	startTime := time.Now().UTC()

	p, err := utils.MakeResultsDir(homePath, testGroupName, startTime)
	if err != nil {
		return nil, err
	}

	result := Result{
		TestGroupName: testGroupName,
		StartTime:     startTime,
		NetworkID:     networkID,
	}
	result.MeasurementDir = p
	log.Debugf("Creating result %v", result)

	newID, err := sess.Collection("results").Insert(result)
	if err != nil {
		return nil, errors.Wrap(err, "creating result")
	}
	result.ID = newID.(int64)
	return &result, nil
}

// CreateNetwork will create a new network in the network table
func CreateNetwork(sess sqlbuilder.Database, location *model.LocationInfo) (*Network, error) {
	network := Network{
		ASN:         location.ASN,
		CountryCode: location.CountryCode,
		NetworkName: location.NetworkName,
		// On desktop we consider it to always be wifi
		NetworkType: "wifi",
		IP:          location.ProbeIP,
	}
	newID, err := sess.Collection("networks").Insert(network)
	if err != nil {
		return nil, err
	}

	network.ID = newID.(int64)
	return &network, nil
}

// CreateOrUpdateURL will create a new URL entry to the urls table if it doesn't
// exists, otherwise it will update the category code of the one already in
// there.
func CreateOrUpdateURL(sess sqlbuilder.Database, urlStr string, categoryCode string, countryCode string) (int64, error) {
	var url URL

	tx, err := sess.NewTx(nil)
	if err != nil {
		log.WithError(err).Error("failed to create transaction")
		return 0, err
	}
	res := tx.Collection("urls").Find(
		db.Cond{"url": urlStr, "url_country_code": countryCode},
	)
	err = res.One(&url)

	if err == db.ErrNoMoreRows {
		url = URL{
			URL:          sql.NullString{String: urlStr, Valid: true},
			CategoryCode: sql.NullString{String: categoryCode, Valid: true},
			CountryCode:  sql.NullString{String: countryCode, Valid: true},
		}
		newID, insErr := tx.Collection("urls").Insert(url)
		if insErr != nil {
			log.Error("Failed to insert into the URLs table")
			return 0, insErr
		}
		url.ID = sql.NullInt64{Int64: newID.(int64), Valid: true}
	} else if err != nil {
		log.WithError(err).Error("Failed to get single result")
		return 0, err
	} else {
		url.CategoryCode = sql.NullString{String: categoryCode, Valid: true}
		res.Update(url)
	}

	err = tx.Commit()
	if err != nil {
		log.WithError(err).Error("Failed to write to the URL table")
		return 0, err
	}

	log.Debugf("returning url %d", url.ID.Int64)

	return url.ID.Int64, nil
}

// AddTestKeys writes the summary to the measurement
func AddTestKeys(sess sqlbuilder.Database, msmt *Measurement, tk interface{}) error {
	var (
		isAnomaly      bool
		isAnomalyValid bool
	)
	tkBytes, err := json.Marshal(tk)
	if err != nil {
		log.WithError(err).Error("failed to serialize summary")
	}

	// This is necessary so that we can extract from the the opaque testKeys just
	// the IsAnomaly field of bool type.
	// Maybe generics are not so bad after-all, heh golang?
	isAnomalyValue := reflect.ValueOf(tk).FieldByName("IsAnomaly")
	if isAnomalyValue.IsValid() == true && isAnomalyValue.Kind() == reflect.Bool {
		isAnomaly = isAnomalyValue.Bool()
		isAnomalyValid = true
	}
	msmt.TestKeys = string(tkBytes)
	msmt.IsAnomaly = sql.NullBool{Bool: isAnomaly, Valid: isAnomalyValid}

	err = sess.Collection("measurements").Find("measurement_id", msmt.ID).Update(msmt)
	if err != nil {
		log.WithError(err).Error("failed to update measurement")
		return errors.Wrap(err, "updating measurement")
	}
	return nil
}<|MERGE_RESOLUTION|>--- conflicted
+++ resolved
@@ -118,11 +118,7 @@
 		// values.
 		// XXX we may want to change this behaviour by adding `omitempty` to the
 		// struct definition.
-<<<<<<< HEAD
-		if (msmt.TestName != "ndt" && msmt.TestName != "dash") {
-=======
 		if msmt.TestName != "ndt" && msmt.TestName != "dash" {
->>>>>>> f425d3f0
 			return "{}", nil
 		}
 		if err := json.Unmarshal([]byte(msmt.TestKeys), &tk); err != nil {
