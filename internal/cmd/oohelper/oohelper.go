// Command oohelper contains a simple command line
// client for the Web Connectivity test helper.
package main

import (
	"context"
	"encoding/json"
	"flag"
	"fmt"
	"net/http"

	"github.com/apex/log"
	"github.com/ooni/probe-cli/v3/internal/cmd/oohelper/internal"
	"github.com/ooni/probe-cli/v3/internal/engine/experiment/webstepsx"
	"github.com/ooni/probe-cli/v3/internal/engine/netx"
	"github.com/ooni/probe-cli/v3/internal/measurex"
	"github.com/ooni/probe-cli/v3/internal/runtimex"
)

var (
	ctx, cancel = context.WithCancel(context.Background())
	debug       = flag.Bool("debug", false, "Toggle debug mode")
	httpClient  *http.Client
	resolver    netx.Resolver
	server      = flag.String("server", "", "URL of the test helper")
	target      = flag.String("target", "", "Target URL for the test helper")
	fwebsteps   = flag.Bool("websteps", false, "Use the websteps TH")
)

func newhttpclient() *http.Client {
	// Use a nonstandard resolver, which is enough to work around the
	// puzzling https://github.com/ooni/probe/issues/1409 issue.
	childResolver, err := netx.NewDNSClient(
		netx.Config{Logger: log.Log}, "dot://8.8.8.8:853")
	runtimex.PanicOnError(err, "netx.NewDNSClient should not fail here")
	txp := netx.NewHTTPTransport(netx.Config{
		BaseResolver: childResolver,
		Logger:       log.Log,
	})
	return &http.Client{Transport: txp}
}

func init() {
	httpClient = newhttpclient()
	resolver = netx.NewResolver(netx.Config{Logger: log.Log})
}

func main() {
	defer cancel()
	logmap := map[bool]log.Level{
		true:  log.DebugLevel,
		false: log.InfoLevel,
	}
	flag.Parse()
	log.SetLevel(logmap[*debug])
	apimap := map[bool]func() interface{}{
		false: wcth,
		true:  webstepsth,
	}
	cresp := apimap[*fwebsteps]()
	data, err := json.MarshalIndent(cresp, "", "    ")
	runtimex.PanicOnError(err, "json.MarshalIndent failed")
	fmt.Printf("%s\n", string(data))
}

func webstepsth() interface{} {
	serverURL := *server
	if serverURL == "" {
<<<<<<< HEAD
		serverURL = "http://127.0.0.1:8080/api/v1/websteps"
=======
		serverURL = "https://1.th.ooni.org/api/v1/websteps"
>>>>>>> ba9151d4
	}
	clnt := &webstepsx.THClient{
		DNServers: []*measurex.ResolverInfo{{
			Network: "udp",
			Address: "8.8.4.4:53",
		}},
		HTTPClient: httpClient,
		ServerURL:  serverURL,
	}
	cresp, err := clnt.Run(ctx, *target)
	runtimex.PanicOnError(err, "client.Run failed")
	return cresp
}

func wcth() interface{} {
	serverURL := *server
	if serverURL == "" {
		serverURL = "https://wcth.ooni.io/"
	}
	clnt := internal.OOClient{HTTPClient: httpClient, Resolver: resolver}
	config := internal.OOConfig{TargetURL: *target, ServerURL: serverURL}
	cresp, err := clnt.Do(ctx, config)
	runtimex.PanicOnError(err, "client.Do failed")
	return cresp
}<|MERGE_RESOLUTION|>--- conflicted
+++ resolved
@@ -66,11 +66,7 @@
 func webstepsth() interface{} {
 	serverURL := *server
 	if serverURL == "" {
-<<<<<<< HEAD
-		serverURL = "http://127.0.0.1:8080/api/v1/websteps"
-=======
 		serverURL = "https://1.th.ooni.org/api/v1/websteps"
->>>>>>> ba9151d4
 	}
 	clnt := &webstepsx.THClient{
 		DNServers: []*measurex.ResolverInfo{{
