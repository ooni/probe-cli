// Command oohelperd implements the Web Connectivity test helper.
package main

import (
	"context"
	"flag"
	"fmt"
	"net"
	"net/http"
	"net/http/pprof"
	"os"
	"os/signal"
	"sync"
	"syscall"
	"time"

	"github.com/apex/log"
	"github.com/ooni/probe-cli/v3/internal/oohelperd"
	"github.com/ooni/probe-cli/v3/internal/runtimex"
	"github.com/ooni/probe-cli/v3/internal/version"
	"github.com/prometheus/client_golang/prometheus/promhttp"
)

var (
	// apiEndpoint is the endpoint where we serve ooniprobe requests
	apiEndpoint = flag.String("api-endpoint", "127.0.0.1:8080", "API endpoint")

	// debug controls whether to enable verbose logging
	debug = flag.Bool("debug", false, "Toggle debug mode")

	// pprofEndpoint is the endpoint where we serve pprof info.
	pprofEndpoint = flag.String("pprof-endpoint", "127.0.0.1:6061", "Pprof endpoint")

	// prometheusEndpoint is the endpoint where we serve prometheus metrics
	prometheusEndpoint = flag.String("prometheus-endpoint", "127.0.0.1:9091", "Prometheus endpoint")

	// replace runs the commands to replace a running oohelperd.
	replace = flag.Bool("replace", false, "Replaces a running oohelperd instance")

	// sigs is the channel where we collect signals
	sigs = make(chan os.Signal, 1)

	// srvAdd is used to pass the server address to tests
	srvAddr = make(chan string, 1)

	// srvWg is used by tests to know when the server has shut down
	srvWg = new(sync.WaitGroup)

	// versionFlag indicates we must print the version on stdout
	versionFlag = flag.Bool("version", false, "Prints version information on the stdout")
)

// shutdown calls srv.Shutdown with a reasonably long timeout. The srv.Shutdown
// function will immediately close any open listener and then will wait until
// all pending connections are closed or the context has expired. By giving pending
// connections a long timeout to complete, we make sure we can serve many of them
// while still eventually shutting down the server. This function will decrement
// the given wait group counter when it is done running.
func shutdown(srv *http.Server, wg *sync.WaitGroup) {
	defer wg.Done()
	ctx, cancel := context.WithTimeout(context.Background(), 45*time.Second)
	defer cancel()
	srv.Shutdown(ctx)
}

<<<<<<< HEAD
// newCookieJar is the factory for constructing a new cookier jar.
func newCookieJar() *cookiejar.Jar {
	// Implementation note: the [cookiejar.New] function always returns a
	// nil error; hence, it's safe here to use [runtimex.Try1].
	return runtimex.Try1(cookiejar.New(&cookiejar.Options{
		PublicSuffixList: publicsuffix.List,
	}))
}

// newHTTPClientWithTransportFactory creates a new HTTP client.
func newHTTPClientWithTransportFactory(
	logger model.Logger,
	txpFactory func(model.DebugLogger, model.Resolver) model.HTTPTransport,
) model.HTTPClient {
	// If the DoH resolver we're using insists that a given domain maps to
	// bogons, make sure we're going to fail the HTTP measurement.
	//
	// The TCP measurements scheduler in ipinfo.go will also refuse to
	// schedule TCP measurements for bogons.
	//
	// While this seems theoretical, as of 2022-08-28, I see:
	//
	//     % host polito.it
	//     polito.it has address 192.168.59.6
	//     polito.it has address 192.168.40.1
	//     polito.it mail is handled by 10 mx.polito.it.
	//
	// So, it's better to consider this as a possible corner case.
	reso := netxlite.MaybeWrapWithBogonResolver(
		true, // enabled
		newResolver(logger),
	)

	// fix: We MUST set a cookie jar for measuring HTTP. See
	// https://github.com/ooni/probe/issues/2488 for additional
	// context and pointers to the relevant measurements.
	client := &http.Client{
		Transport:     txpFactory(logger, reso),
		CheckRedirect: nil,
		Jar:           newCookieJar(),
		Timeout:       0,
	}

	return netxlite.WrapHTTPClient(client)
}

// newHandler constructs the [handler] used by [main].
func newHandler() *handler {
	return &handler{
		BaseLogger:        log.Log,
		Indexer:           &atomic.Int64{},
		MaxAcceptableBody: maxAcceptableBodySize,
		Measure:           measure,

		NewHTTPClient: func(logger model.Logger) model.HTTPClient {
			return newHTTPClientWithTransportFactory(
				logger,
				netxlite.NewHTTPTransportWithResolver,
			)
		},

		NewHTTP3Client: func(logger model.Logger) model.HTTPClient {
			return newHTTPClientWithTransportFactory(
				logger,
				netxlite.NewHTTP3TransportWithResolver,
			)
		},

		NewDialer: func(logger model.Logger) model.Dialer {
			return netxlite.NewDialerWithoutResolver(logger)
		},
		NewQUICDialer: func(logger model.Logger) model.QUICDialer {
			return netxlite.NewQUICDialerWithoutResolver(
				netxlite.NewUDPListener(),
				logger,
			)
		},
		NewResolver: newResolver,
		NewTLSHandshaker: func(logger model.Logger) model.TLSHandshaker {
			return netxlite.NewTLSHandshakerStdlib(logger)
		},
	}
}

=======
>>>>>>> 23059b6c
func main() {
	// parse command line options
	flag.Parse()

	// set log level
	logmap := map[bool]log.Level{
		true:  log.DebugLevel,
		false: log.InfoLevel,
	}
	log.SetLevel(logmap[*debug])

	if *replace {
		replaceRunningInstance(newReplaceDeps())
		return
	}
	if *versionFlag {
		fmt.Printf("oohelperd/%s %s dirty=%v commit=%s\n",
			version.Version,
			runtimex.BuildInfo.GoVersion,
			runtimex.BuildInfo.VcsModified,
			runtimex.BuildInfo.VcsRevision,
		)
		return
	}

	// create the HTTP server mux
	mux := http.NewServeMux()

	// add the main oohelperd handler to the mux
	mux.Handle("/", oohelperd.NewHandler())

	// create a listening server for serving ooniprobe requests
	srv := &http.Server{Addr: *apiEndpoint, Handler: mux}
	listener, err := net.Listen("tcp", *apiEndpoint)
	runtimex.PanicOnError(err, "net.Listen failed")

	// await for the server's address to become available
	srvAddr <- listener.Addr().String()
	srvWg.Add(1)

	// start listening in the background
	go srv.Serve(listener)
	log.Infof("serving ooniprobe requests at http://%s/", listener.Addr().String())

	// create another server for serving prometheus metrics
	promMux := http.NewServeMux()
	promMux.Handle("/metrics", promhttp.Handler())
	promSrv := &http.Server{Addr: *prometheusEndpoint, Handler: promMux}
	go promSrv.ListenAndServe()
	log.Infof("serving prometheus metrics at http://%s/", *prometheusEndpoint)

	// create another server for serving pprof metrics
	pprofMux := http.NewServeMux()
	pprofMux.Handle("/debug/pprof/profile", http.HandlerFunc(pprof.Profile))
	pprofMux.Handle("/debug/pprof/trace", http.HandlerFunc(pprof.Trace))
	pprofSrv := &http.Server{Addr: *pprofEndpoint, Handler: pprofMux}
	go pprofSrv.ListenAndServe()
	log.Infof("serving CPU profile at http://%s/debug/pprof/profile", *pprofEndpoint)
	log.Infof("serving execution traces at http://%s/debug/pprof/trace", *pprofEndpoint)

	// await for the main context to be canceled or for a signal
	signal.Notify(sigs, syscall.SIGINT, syscall.SIGTERM)
	sig := <-sigs
	log.Infof("interrupted by signal: %v", sig)

	// shutdown the servers awaiting for connections being
	// served to terminate before exiting gracefully.
	log.Infof("waiting for pending requests to complete")
	shutdownWg := &sync.WaitGroup{}
	shutdownWg.Add(1)
	go shutdown(srv, shutdownWg)
	shutdownWg.Add(1)
	go shutdown(promSrv, shutdownWg)
	shutdownWg.Add(1)
	go shutdown(pprofSrv, shutdownWg)
	shutdownWg.Wait()

	// notify tests that we are now done
	srvWg.Done()
}<|MERGE_RESOLUTION|>--- conflicted
+++ resolved
@@ -63,93 +63,6 @@
 	srv.Shutdown(ctx)
 }
 
-<<<<<<< HEAD
-// newCookieJar is the factory for constructing a new cookier jar.
-func newCookieJar() *cookiejar.Jar {
-	// Implementation note: the [cookiejar.New] function always returns a
-	// nil error; hence, it's safe here to use [runtimex.Try1].
-	return runtimex.Try1(cookiejar.New(&cookiejar.Options{
-		PublicSuffixList: publicsuffix.List,
-	}))
-}
-
-// newHTTPClientWithTransportFactory creates a new HTTP client.
-func newHTTPClientWithTransportFactory(
-	logger model.Logger,
-	txpFactory func(model.DebugLogger, model.Resolver) model.HTTPTransport,
-) model.HTTPClient {
-	// If the DoH resolver we're using insists that a given domain maps to
-	// bogons, make sure we're going to fail the HTTP measurement.
-	//
-	// The TCP measurements scheduler in ipinfo.go will also refuse to
-	// schedule TCP measurements for bogons.
-	//
-	// While this seems theoretical, as of 2022-08-28, I see:
-	//
-	//     % host polito.it
-	//     polito.it has address 192.168.59.6
-	//     polito.it has address 192.168.40.1
-	//     polito.it mail is handled by 10 mx.polito.it.
-	//
-	// So, it's better to consider this as a possible corner case.
-	reso := netxlite.MaybeWrapWithBogonResolver(
-		true, // enabled
-		newResolver(logger),
-	)
-
-	// fix: We MUST set a cookie jar for measuring HTTP. See
-	// https://github.com/ooni/probe/issues/2488 for additional
-	// context and pointers to the relevant measurements.
-	client := &http.Client{
-		Transport:     txpFactory(logger, reso),
-		CheckRedirect: nil,
-		Jar:           newCookieJar(),
-		Timeout:       0,
-	}
-
-	return netxlite.WrapHTTPClient(client)
-}
-
-// newHandler constructs the [handler] used by [main].
-func newHandler() *handler {
-	return &handler{
-		BaseLogger:        log.Log,
-		Indexer:           &atomic.Int64{},
-		MaxAcceptableBody: maxAcceptableBodySize,
-		Measure:           measure,
-
-		NewHTTPClient: func(logger model.Logger) model.HTTPClient {
-			return newHTTPClientWithTransportFactory(
-				logger,
-				netxlite.NewHTTPTransportWithResolver,
-			)
-		},
-
-		NewHTTP3Client: func(logger model.Logger) model.HTTPClient {
-			return newHTTPClientWithTransportFactory(
-				logger,
-				netxlite.NewHTTP3TransportWithResolver,
-			)
-		},
-
-		NewDialer: func(logger model.Logger) model.Dialer {
-			return netxlite.NewDialerWithoutResolver(logger)
-		},
-		NewQUICDialer: func(logger model.Logger) model.QUICDialer {
-			return netxlite.NewQUICDialerWithoutResolver(
-				netxlite.NewUDPListener(),
-				logger,
-			)
-		},
-		NewResolver: newResolver,
-		NewTLSHandshaker: func(logger model.Logger) model.TLSHandshaker {
-			return netxlite.NewTLSHandshakerStdlib(logger)
-		},
-	}
-}
-
-=======
->>>>>>> 23059b6c
 func main() {
 	// parse command line options
 	flag.Parse()
