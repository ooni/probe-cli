--- conflicted
+++ resolved
@@ -74,32 +74,6 @@
 	STRIP string
 }
 
-<<<<<<< HEAD
-// cBuildExportEnviron merges the global and the local [cBuildEnv] to produce
-// environment variables suitable for cross compiling. More specifically:
-//
-// 1. we use the CC, CXX, LD, etc. scalars from the global environment.
-//
-// 2. we append all the vector variables defined in the local environment
-// to the ones inside the global environment.
-//
-// In other words, the local environment is only suitable for appending
-// new values to CFLAGS, CXXFLAGS, LDFLAGS, etc.
-func cBuildExportEnviron(global, local *cBuildEnv) *shellx.Envp {
-	envp := &shellx.Envp{}
-
-	if global.cc != "" {
-		envp.Append("CC", global.cc)
-	}
-	if global.cxx != "" {
-		envp.Append("CXX", global.cxx)
-	}
-
-	cflags := append([]string{}, global.cflags...)
-	cflags = append(cflags, local.cflags...)
-	if len(cflags) > 0 {
-		envp.Append("CFLAGS", strings.Join(cflags, " "))
-=======
 // cBuildMerge merges the global and the local [cBuildEnv] to produce a
 // new [cBuildEnv] where the following holds:
 //
@@ -131,7 +105,6 @@
 		OPENSSL_COMPILER:   global.OPENSSL_COMPILER,
 		RANLIB:             global.RANLIB,
 		STRIP:              global.STRIP,
->>>>>>> 38ebe0ca
 	}
 	out.CFLAGS = append(out.CFLAGS, local.CFLAGS...)
 	out.CXXFLAGS = append(out.CXXFLAGS, local.CXXFLAGS...)
