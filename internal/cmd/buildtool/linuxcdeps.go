--- conflicted
+++ resolved
@@ -50,22 +50,6 @@
 		"internal", "libtor", "linux", runtime.GOARCH,
 	)))
 	globalEnv := &cBuildEnv{
-<<<<<<< HEAD
-		binpath:       "",
-		cc:            "",
-		cflags:        cflags,
-		configureHost: "",
-		destdir: runtimex.Try1(filepath.Abs(filepath.Join( // must be absolute
-			"internal", "libtor", "linux", runtime.GOARCH,
-		))),
-		cxx:              "",
-		cxxflags:         cflags,
-		goarch:           "",
-		goarm:            "",
-		ldflags:          []string{},
-		openSSLAPIDefine: "",
-		openSSLCompiler:  "linux-x86_64",
-=======
 		ANDROID_HOME:       "",
 		ANDROID_NDK_HOME:   "",
 		AR:                 "",
@@ -84,7 +68,6 @@
 		OPENSSL_COMPILER:   "linux-x86_64",
 		RANLIB:             "",
 		STRIP:              "",
->>>>>>> 38ebe0ca
 	}
 	switch name {
 	case "libevent":
