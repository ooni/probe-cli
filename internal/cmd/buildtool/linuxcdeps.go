--- conflicted
+++ resolved
@@ -35,15 +35,7 @@
 }
 
 // linuxCdepsBuildMain is the main of the linuxCdeps build.
-<<<<<<< HEAD
-func linuxCdepsBuildMain(name string, deps cdepsDependencies) {
-	runtimex.Assert(
-		runtime.GOOS == "linux" && runtime.GOARCH == "amd64",
-		"this command requires linux/amd64",
-	)
-=======
 func linuxCdepsBuildMain(name string, deps buildtoolmodel.Dependencies) {
->>>>>>> c966cd6b
 	cflags := []string{
 		// See https://airbus-seclab.github.io/c-compiler-security/
 		"-D_FORTIFY_SOURCE=2",
@@ -54,21 +46,10 @@
 		"-fsanitize-undefined-trap-on-error",
 		"-O2",
 	}
-<<<<<<< HEAD
-	cdenv := &cdepsEnv{
-		binpath:       "",
-		cc:            "",
-		cflags:        cflags,
-		cxx:           "",
-		cxxflags:      cflags,
-		configureHost: "",
-		destdir: runtimex.Try1(filepath.Abs(filepath.Join(
-=======
 	globalEnv := &cBuildEnv{
 		cflags:   cflags,
 		cxxflags: cflags,
 		destdir: runtimex.Try1(filepath.Abs(filepath.Join( // must be absolute
->>>>>>> c966cd6b
 			"internal", "libtor", "linux", runtime.GOARCH,
 		))),
 		goarch:           "",
