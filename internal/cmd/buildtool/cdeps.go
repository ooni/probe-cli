package main

//
// Building C dependencies: common code
//

import (
	"os"
	"path/filepath"
	"sort"
	"strings"

	"github.com/apex/log"
	"github.com/ooni/probe-cli/v3/internal/must"
	"github.com/ooni/probe-cli/v3/internal/runtimex"
	"github.com/ooni/probe-cli/v3/internal/shellx"
)

<<<<<<< HEAD
// cdepsEnv contains the environment for compiling a C dependency
// either directly or through the CGO compiler.
type cdepsEnv struct {
	// binpath is the path containing the C and C++ compilers.
	binpath string

	// cc is the full path to the C compiler.
	cc string

	// cflags contains the CFLAGS to use when compiling.
	cflags []string

	// cxx is the full path to the CXX compiler.
	cxx string

	// cxxflags contains the extra CXXFLAGS to set.
	cxxflags []string

	// configureHost is the value to pass to ./configure's --host option.
	configureHost string

	// destdir is the directory where to install.
	destdir string

	// goarch is the GOARCH we're building for.
	goarch string

	// goarm is the GOARM subarchitecture.
	goarm string

	// lfdlags contains the LDFLAGS to use when compiling.
	ldflags []string

	// openSSLAPIDefine is an extra define we need to add on Android.
	openSSLAPIDefine string

	// openSSLCompiler is the compiler name for OpenSSL.
	openSSLCompiler string
}

// cdepsDependencies groups dependencies used when building cdeps.
type cdepsDependencies interface {
	// mustChdir changes the current working directory and returns the
	// function to return to the original working directory.
	mustChdir(dirname string) func()

	// absoluteCurDir returns the absolute current directory.
	absoluteCurDir() string

	// verifySHA256 verifies that the tarball has the given checksum.
	verifySHA256(expectedSHA256, tarball string)
}

// cdepsDependenciesStdlib are the [cdepsDependencies] used by default.
type cdepsDependenciesStdlib struct{}

var _ cdepsDependencies = &cdepsDependenciesStdlib{}

// absoluteCurDir implements cdepsDependencies
func (c *cdepsDependenciesStdlib) absoluteCurDir() string {
	return cdepsMustAbsoluteCurdir()
}

// verifySHA256 implements cdepsDependencies
func (c *cdepsDependenciesStdlib) verifySHA256(expectedSHA256, tarball string) {
	cdepsMustVerifySHA256(expectedSHA256, tarball)
}

// mustChdir implements cdepsDependencies
func (c *cdepsDependenciesStdlib) mustChdir(dirname string) func() {
	return cdepsMustChdir(dirname)
}

// cdepsAddCflags merges this struct's cflags with the extra cflags and
// then stores the merged cflags into the given envp.
func cdepsAddCflags(envp *shellx.Envp, c *cdepsEnv, extraCflags ...string) {
	mergedCflags := append([]string{}, c.cflags...)
	mergedCflags = append(mergedCflags, extraCflags...)
	envp.Append("CFLAGS", strings.Join(mergedCflags, " "))
}

// cdepsAddLdflags merges this struct's ldflags with the extra ldflags and
// then stores the merged ldflags into the given envp.
func cdepsAddLdflags(envp *shellx.Envp, c *cdepsEnv, extraLdflags ...string) {
	mergedLdflags := append([]string{}, c.ldflags...)
	mergedLdflags = append(mergedLdflags, extraLdflags...)
	envp.Append("LDFLAGS", strings.Join(mergedLdflags, " "))
}

=======
>>>>>>> c966cd6b
// cdepsMustMkdirTemp creates a temporary directory.
func cdepsMustMkdirTemp() string {
	return runtimex.Try1(os.MkdirTemp("", ""))
}

// cdepsMustChdir changes the current directory to the given dir and
// returns a function to return to the original working dir.
func cdepsMustChdir(work string) func() {
	prevdir := runtimex.Try1(os.Getwd())
	log.Infof("cd %s", work)
	runtimex.Try0(os.Chdir(work))
	return func() {
		runtimex.Try0(os.Chdir(prevdir))
		log.Infof("cd %s", prevdir)
	}
}

// cdepsMustFetch fetches the given URL using curl.
func cdepsMustFetch(URL string) {
	must.Run(log.Log, "curl", "-fsSLO", URL)
}

// cdepsMustVerifySHA256 verifies the SHA256 of the given tarball.
func cdepsMustVerifySHA256(expectedSHA256, tarball string) {
	firstline := string(must.FirstLineBytes(must.RunOutput(
		log.Log, "sha256sum", tarball,
	)))
	sha256, _, good := strings.Cut(firstline, " ")
	runtimex.Assert(good, "cannot obtain the first token")
	runtimex.Assert(expectedSHA256 == sha256, "SHA256 mismatch")
}

// cdepsMustAbsoluteCurdir returns the absolute path of the current dir.
func cdepsMustAbsoluteCurdir() string {
	return runtimex.Try1(filepath.Abs("."))
}

// cdepsMustListPatches returns all the patches inside a dir.
func cdepsMustListPatches(dir string) (out []string) {
	entries := runtimex.Try1(os.ReadDir(dir))
	for _, entry := range entries {
		if !entry.Type().IsRegular() {
			continue
		}
		if !strings.HasSuffix(entry.Name(), ".patch") {
			continue
		}
		out = append(out, filepath.Join(dir, entry.Name()))
	}
	sort.Strings(out)
	return
}

// defaultShellxConfig returns the default config used when calling shellx.RunEx.
func defaultShellxConfig() *shellx.Config {
	return &shellx.Config{
		Logger: log.Log,
		Flags:  shellx.FlagShowStdoutStderr,
	}
}

// cdepsMustRunWithDefaultConfig is a convenience wrapper
// around calling [shellx.RunEx] and checking the return value.
func cdepsMustRunWithDefaultConfig(envp *shellx.Envp, command string, args ...string) {
	argv := runtimex.Try1(shellx.NewArgv(command, args...))
	runtimex.Try0(shellx.RunEx(defaultShellxConfig(), argv, envp))
}<|MERGE_RESOLUTION|>--- conflicted
+++ resolved
@@ -16,98 +16,6 @@
 	"github.com/ooni/probe-cli/v3/internal/shellx"
 )
 
-<<<<<<< HEAD
-// cdepsEnv contains the environment for compiling a C dependency
-// either directly or through the CGO compiler.
-type cdepsEnv struct {
-	// binpath is the path containing the C and C++ compilers.
-	binpath string
-
-	// cc is the full path to the C compiler.
-	cc string
-
-	// cflags contains the CFLAGS to use when compiling.
-	cflags []string
-
-	// cxx is the full path to the CXX compiler.
-	cxx string
-
-	// cxxflags contains the extra CXXFLAGS to set.
-	cxxflags []string
-
-	// configureHost is the value to pass to ./configure's --host option.
-	configureHost string
-
-	// destdir is the directory where to install.
-	destdir string
-
-	// goarch is the GOARCH we're building for.
-	goarch string
-
-	// goarm is the GOARM subarchitecture.
-	goarm string
-
-	// lfdlags contains the LDFLAGS to use when compiling.
-	ldflags []string
-
-	// openSSLAPIDefine is an extra define we need to add on Android.
-	openSSLAPIDefine string
-
-	// openSSLCompiler is the compiler name for OpenSSL.
-	openSSLCompiler string
-}
-
-// cdepsDependencies groups dependencies used when building cdeps.
-type cdepsDependencies interface {
-	// mustChdir changes the current working directory and returns the
-	// function to return to the original working directory.
-	mustChdir(dirname string) func()
-
-	// absoluteCurDir returns the absolute current directory.
-	absoluteCurDir() string
-
-	// verifySHA256 verifies that the tarball has the given checksum.
-	verifySHA256(expectedSHA256, tarball string)
-}
-
-// cdepsDependenciesStdlib are the [cdepsDependencies] used by default.
-type cdepsDependenciesStdlib struct{}
-
-var _ cdepsDependencies = &cdepsDependenciesStdlib{}
-
-// absoluteCurDir implements cdepsDependencies
-func (c *cdepsDependenciesStdlib) absoluteCurDir() string {
-	return cdepsMustAbsoluteCurdir()
-}
-
-// verifySHA256 implements cdepsDependencies
-func (c *cdepsDependenciesStdlib) verifySHA256(expectedSHA256, tarball string) {
-	cdepsMustVerifySHA256(expectedSHA256, tarball)
-}
-
-// mustChdir implements cdepsDependencies
-func (c *cdepsDependenciesStdlib) mustChdir(dirname string) func() {
-	return cdepsMustChdir(dirname)
-}
-
-// cdepsAddCflags merges this struct's cflags with the extra cflags and
-// then stores the merged cflags into the given envp.
-func cdepsAddCflags(envp *shellx.Envp, c *cdepsEnv, extraCflags ...string) {
-	mergedCflags := append([]string{}, c.cflags...)
-	mergedCflags = append(mergedCflags, extraCflags...)
-	envp.Append("CFLAGS", strings.Join(mergedCflags, " "))
-}
-
-// cdepsAddLdflags merges this struct's ldflags with the extra ldflags and
-// then stores the merged ldflags into the given envp.
-func cdepsAddLdflags(envp *shellx.Envp, c *cdepsEnv, extraLdflags ...string) {
-	mergedLdflags := append([]string{}, c.ldflags...)
-	mergedLdflags = append(mergedLdflags, extraLdflags...)
-	envp.Append("LDFLAGS", strings.Join(mergedLdflags, " "))
-}
-
-=======
->>>>>>> c966cd6b
 // cdepsMustMkdirTemp creates a temporary directory.
 func cdepsMustMkdirTemp() string {
 	return runtimex.Try1(os.MkdirTemp("", ""))
