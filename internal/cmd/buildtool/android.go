--- conflicted
+++ resolved
@@ -215,29 +215,6 @@
 		"internal", "libtor", "android", ooniArch,
 	)))
 	out := &cBuildEnv{
-<<<<<<< HEAD
-		ANDROID_HOME:     androidHome,
-		ANDROID_NDK_ROOT: ndkDir,
-		AS:               "", // later
-		AR:               filepath.Join(binpath, "llvm-ar"),
-		BINPATH:          binpath,
-		CC:               "", // later
-		CFLAGS:           androidCflags(ooniArch),
-		CONFIGURE_HOST:   "", // later
-		DESTDIR:          destdir,
-		CXX:              "", // later
-		CXXFLAGS:         androidCflags(ooniArch),
-		GOARCH:           ooniArch,
-		GOARM:            "", // maybe later
-		LD:               filepath.Join(binpath, "ld"),
-		LDFLAGS:          []string{}, // empty
-		OPENSSL_COMPILER: "",         // later
-		OPENSSL_POST_COMPILER_FLAGS: []string{
-			"-D__ANDROID_API__=21",
-		},
-		RANLIB: filepath.Join(binpath, "llvm-ranlib"),
-		STRIP:  filepath.Join(binpath, "llvm-strip"),
-=======
 		ANDROID_HOME:                androidHome,
 		ANDROID_NDK_ROOT:            ndkDir,
 		AS:                          "", // later
@@ -257,7 +234,6 @@
 		OPENSSL_POST_COMPILER_FLAGS: []string{"-D__ANDROID_API__=21"},
 		RANLIB:                      filepath.Join(binpath, "llvm-ranlib"),
 		STRIP:                       filepath.Join(binpath, "llvm-strip"),
->>>>>>> 76c140fe
 	}
 	switch ooniArch {
 	case "arm":
