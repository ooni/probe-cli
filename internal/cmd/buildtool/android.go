package main

//
// Android build
//

import (
	"errors"
	"fmt"
	"os"
	"path/filepath"
	"runtime"

	"github.com/apex/log"
	"github.com/ooni/probe-cli/v3/internal/cmd/buildtool/internal/buildtoolmodel"
	"github.com/ooni/probe-cli/v3/internal/fsx"
	"github.com/ooni/probe-cli/v3/internal/must"
	"github.com/ooni/probe-cli/v3/internal/runtimex"
	"github.com/ooni/probe-cli/v3/internal/shellx"
	"github.com/spf13/cobra"
)

// androidSubcommand returns the android [cobra.Command].
func androidSubcommand() *cobra.Command {
	cmd := &cobra.Command{
		Use:   "android",
		Short: "Builds ooniprobe, miniooni, and oonimkall for android",
	}
	cmd.AddCommand(&cobra.Command{
		Use:   "gomobile",
		Short: "Builds oonimkall for android using gomobile",
		Run: func(cmd *cobra.Command, args []string) {
			androidBuildGomobile(&buildDeps{})
		},
	})
	cmd.AddCommand(&cobra.Command{
		Use:   "cli",
		Short: "Builds ooniprobe and miniooni for usage within termux",
		Run: func(cmd *cobra.Command, args []string) {
			androidBuildCLIAll(&buildDeps{})
		},
	})
	cmd.AddCommand(&cobra.Command{
		Use:   "cdeps {zlib|openssl|libevent|tor} [zlib|openssl|libevent|tor...]",
		Short: "Builds C dependencies on Linux systems (experimental)",
		Run: func(cmd *cobra.Command, args []string) {
			for _, arg := range args {
				androidCdepsBuildMain(arg, &buildDeps{})
			}
		},
		Args: cobra.MinimumNArgs(1),
	})
	return cmd
}

// androidBuildGomobile invokes the gomobile build.
func androidBuildGomobile(deps buildtoolmodel.Dependencies) {
	runtimex.Assert(
		runtime.GOOS == "darwin" || runtime.GOOS == "linux",
		"this command requires darwin or linux",
	)

	deps.PsiphonMaybeCopyConfigFiles()
	deps.GolangCheck()

	androidHome := deps.AndroidSDKCheck()
	ndkDir := deps.AndroidNDKCheck(androidHome)

	envp := &shellx.Envp{}
	envp.Append("ANDROID_HOME", androidHome)
	envp.Append("ANDROID_NDK_HOME", ndkDir)

	config := &gomobileConfig{
		deps:       deps,
		envp:       envp,
		extraFlags: []string{"-androidapi", "21"},
		output:     filepath.Join("MOBILE", "android", "oonimkall.aar"),
		target:     "android",
	}
	log.Info("building the mobile library using gomobile")
	gomobileBuild(config)
}

// androidSDKCheck checks we have the right SDK installed.
func androidSDKCheck() string {
	androidHome := os.Getenv("ANDROID_HOME")
	if androidHome == "" {
		switch runtime.GOOS {
		case "darwin":
			androidHome = os.ExpandEnv("${HOME}/Library/Android/sdk")
		case "linux":
			androidHome = os.ExpandEnv("${HOME}/Android/Sdk")
		default:
			panic(errors.New("unsupported runtime.GOOS"))
		}
	}
	if !fsx.DirectoryExists(androidHome) {
		log.Warnf("expected to find Android SDK at %s, but found nothing", androidHome)
		log.Infof("HINT: run ./MOBILE/android/setup to (re)install the SDK")
		log.Fatalf("cannot continue without a valid Android SDK installation")
	}
	return androidHome
}

// androidNDKCheck checks we have the right NDK version.
func androidNDKCheck(androidHome string) string {
	ndkVersion := string(must.FirstLineBytes(must.ReadFile("NDKVERSION")))
	ndkDir := filepath.Join(androidHome, "ndk", ndkVersion)
	if !fsx.DirectoryExists(ndkDir) {
		log.Warnf("expected to find Android NDK at %s, but found nothing", ndkDir)
		log.Infof("HINT: run ./MOBILE/android/setup to (re)install the SDK")
		log.Fatalf("cannot continue without a valid Android NDK installation")
	}
	return ndkDir
}

// androidBuildCLIAll builds all products in CLI mode for Android
func androidBuildCLIAll(deps buildtoolmodel.Dependencies) {
	runtimex.Assert(
		runtime.GOOS == "darwin" || runtime.GOOS == "linux",
		"this command requires darwin or linux",
	)

	deps.PsiphonMaybeCopyConfigFiles()
	deps.GolangCheck()

	androidHome := deps.AndroidSDKCheck()
	ndkDir := deps.AndroidNDKCheck(androidHome)
	archs := []string{"amd64", "386", "arm64", "arm"}
	products := []*product{productMiniooni, productOoniprobe}
	for _, arch := range archs {
		for _, product := range products {
			androidBuildCLIProductArch(
				deps,
				product,
				arch,
				androidHome,
				ndkDir,
			)
		}
	}
}

// androidBuildCLIProductArch builds a product for the given arch.
func androidBuildCLIProductArch(
	deps buildtoolmodel.Dependencies,
	product *product,
	ooniArch string,
	androidHome string,
	ndkDir string,
) {
<<<<<<< HEAD
	cdeps := newAndroidCBuildEnv(ndkDir, ooniArch)
=======
	cgo := newAndroidCBuildEnv(androidHome, ndkDir, ooniArch)
>>>>>>> 38ebe0ca

	log.Infof("building %s for android/%s", product.Pkg, ooniArch)

	argv := runtimex.Try1(shellx.NewArgv("go", "build"))
	if deps.PsiphonFilesExist() {
		argv.Append("-tags", "ooni_psiphon_config")
	}
	argv.Append("-ldflags", "-s -w")
	argv.Append("-o", product.DestinationPath("android", ooniArch))
	argv.Append(product.Pkg)

	// For more complex use cases such as building cdeps we have dedicated
	// extracting functions (e.g., cBuildExportAutotools), but this code is
	// simple enough that it's OK to keep here without refactoring.
	envp := &shellx.Envp{}
	envp.Append("CGO_ENABLED", "1")
<<<<<<< HEAD
	envp.Append("CC", cdeps.cc)
	envp.Append("CXX", cdeps.cxx)
	envp.Append("GOOS", "android")
	envp.Append("GOARCH", cdeps.goarch)
	if cdeps.goarm != "" {
		envp.Append("GOARM", cdeps.goarm)
=======
	envp.Append("CC", cgo.CC)
	envp.Append("CXX", cgo.CXX)
	envp.Append("GOOS", "android")
	envp.Append("GOARCH", cgo.GOARCH)
	if cgo.GOARM != "" {
		envp.Append("GOARM", cgo.GOARM)
>>>>>>> 38ebe0ca
	}

	// [2023-01-26] Adding the following flags produces these warnings for android/arm
	//
	//	ld: warning: /tmp/go-link-2920159630/000016.o:(function threadentry: .text.threadentry+0x16):
	//	branch and link relocation: R_ARM_THM_CALL to non STT_FUNC symbol: crosscall_arm1 interworking
	//	not performed; consider using directive '.type crosscall_arm1, %function' to give symbol
	//	type STT_FUNC if interworking between ARM and Thumb is required; gcc_linux_arm.c
	//
	// So, for now, I have disabled adding the flags.
	//
	//envp.Append("CGO_CFLAGS", strings.Join(cgo.cflags, " "))
	//envp.Append("CGO_CXXFLAGS", strings.Join(cgo.cxxflags, " "))

	runtimex.Try0(shellx.RunEx(defaultShellxConfig(), argv, envp))
}

// newAndroidCBuildEnv creates a new [cBuildEnv] for the
// given ooniArch ("arm", "arm64", "386", "amd64").
func newAndroidCBuildEnv(androidHome, ndkDir, ooniArch string) *cBuildEnv {
	binpath := androidNDKBinPath(ndkDir)
	destdir := runtimex.Try1(filepath.Abs(filepath.Join( // must be absolute
		"internal", "libtor", "android", ooniArch,
	)))
	out := &cBuildEnv{
<<<<<<< HEAD
		binpath:          androidNDKBinPath(ndkDir),
		cc:               "",
		cflags:           androidCflags(ooniArch),
		configureHost:    "",
		destdir:          "",
		cxx:              "",
		cxxflags:         androidCflags(ooniArch),
		goarch:           "",
		goarm:            "",
		ldflags:          []string{},
		openSSLAPIDefine: "",
		openSSLCompiler:  "",
	}
	switch ooniArch {
	case "arm":
		out.cc = filepath.Join(out.binpath, "armv7a-linux-androideabi21-clang")
		out.cxx = filepath.Join(out.binpath, "armv7a-linux-androideabi21-clang++")
		out.goarch = ooniArch
		out.goarm = "7"
		out.openSSLCompiler = "android-arm"
	case "arm64":
		out.cc = filepath.Join(out.binpath, "aarch64-linux-android21-clang")
		out.cxx = filepath.Join(out.binpath, "aarch64-linux-android21-clang++")
		out.goarch = ooniArch
		out.goarm = ""
		out.openSSLCompiler = "android-arm64"
	case "386":
		out.cc = filepath.Join(out.binpath, "i686-linux-android21-clang")
		out.cxx = filepath.Join(out.binpath, "i686-linux-android21-clang++")
		out.goarch = ooniArch
		out.goarm = ""
		out.openSSLCompiler = "android-x86"
	case "amd64":
		out.cc = filepath.Join(out.binpath, "x86_64-linux-android21-clang")
		out.cxx = filepath.Join(out.binpath, "x86_64-linux-android21-clang++")
		out.goarch = ooniArch
		out.goarm = ""
		out.openSSLCompiler = "android-x86_64"
=======
		ANDROID_HOME:       androidHome,
		ANDROID_NDK_HOME:   ndkDir,
		AS:                 "", // later
		AR:                 filepath.Join(binpath, "llvm-ar"),
		BINPATH:            binpath,
		CC:                 "", // later
		CFLAGS:             androidCflags(ooniArch),
		CONFIGURE_HOST:     "", // later
		DESTDIR:            destdir,
		CXX:                "", // later
		CXXFLAGS:           androidCflags(ooniArch),
		GOARCH:             ooniArch,
		GOARM:              "", // maybe later
		LD:                 filepath.Join(binpath, "ld"),
		LDFLAGS:            []string{}, // empty
		OPENSSL_API_DEFINE: "-D__ANDROID_API__=21",
		OPENSSL_COMPILER:   "", // later
		RANLIB:             filepath.Join(binpath, "llvm-ranlib"),
		STRIP:              filepath.Join(binpath, "llvm-strip"),
	}
	switch ooniArch {
	case "arm":
		out.CC = filepath.Join(out.BINPATH, "armv7a-linux-androideabi21-clang")
		out.CXX = filepath.Join(out.BINPATH, "armv7a-linux-androideabi21-clang++")
		out.GOARM = "7"
		out.CONFIGURE_HOST = "arm-linux-androideabi"
		out.OPENSSL_COMPILER = "android-arm"
	case "arm64":
		out.CC = filepath.Join(out.BINPATH, "aarch64-linux-android21-clang")
		out.CXX = filepath.Join(out.BINPATH, "aarch64-linux-android21-clang++")
		out.CONFIGURE_HOST = "aarch64-linux-android"
		out.OPENSSL_COMPILER = "android-arm64"
	case "386":
		out.CC = filepath.Join(out.BINPATH, "i686-linux-android21-clang")
		out.CXX = filepath.Join(out.BINPATH, "i686-linux-android21-clang++")
		out.CONFIGURE_HOST = "i686-linux-android"
		out.OPENSSL_COMPILER = "android-x86"
	case "amd64":
		out.CC = filepath.Join(out.BINPATH, "x86_64-linux-android21-clang")
		out.CXX = filepath.Join(out.BINPATH, "x86_64-linux-android21-clang++")
		out.CONFIGURE_HOST = "x86_64-linux-android"
		out.OPENSSL_COMPILER = "android-x86_64"
>>>>>>> 38ebe0ca
	default:
		panic(errors.New("unsupported ooniArch"))
	}
	out.AS = out.CC
	return out
}

// androidCflags returns the CFLAGS to use on Android.
func androidCflags(arch string) []string {
	// See https://airbus-seclab.github.io/c-compiler-security/ as well as the flags
	// produced by running ndk-build inside the android/ndk-samples repository
	// (see https://github.com/android/ndk-samples/tree/android-mk/hello-jni/jni).
	//
	// TODO(bassosimone): as of 2023-01-10, -fstack-clash-protection causes
	// a warning when compiling for either arm or arm64.
	//
	// TODO(bassosimone): as of 2023-01-10, -fsanitize=safe-stack is not
	// defined when compiling for arm and causes a linker error. (It's curious
	// that we see a linker error but this happens because zlib also builds
	// some examples as part of its default build.)
	switch arch {
	case "386":
		return []string{
			"-fdata-sections",
			"-ffunction-sections",
			"-fstack-protector-strong",
			"-funwind-tables",
			"-no-canonical-prefixes",
			"-D_FORTIFY_SOURCE=2",
			"-fPIC",
			"-O2",
			"-DANDROID",
			"-fsanitize=safe-stack",
			"-fstack-clash-protection",
			"-fsanitize=bounds",
			"-fsanitize-undefined-trap-on-error",
			"-mstackrealign",
		}
	case "amd64":
		return []string{
			"-fdata-sections",
			"-ffunction-sections",
			"-fstack-protector-strong",
			"-funwind-tables",
			"-no-canonical-prefixes",
			"-D_FORTIFY_SOURCE=2",
			"-fPIC",
			"-O2",
			"-DANDROID",
			"-fsanitize=safe-stack",
			"-fstack-clash-protection",
			"-fsanitize=bounds",
			"-fsanitize-undefined-trap-on-error",
		}
	case "arm":
		return []string{
			"-fdata-sections",
			"-ffunction-sections",
			"-fstack-protector-strong",
			"-funwind-tables",
			"-no-canonical-prefixes",
			"-D_FORTIFY_SOURCE=2",
			"-fpic",
			"-Oz",
			"-DANDROID",
			"-fsanitize=bounds",
			"-fsanitize-undefined-trap-on-error",
			"-mthumb",
		}
	case "arm64":
		return []string{
			"-fdata-sections",
			"-ffunction-sections",
			"-fstack-protector-strong",
			"-funwind-tables",
			"-no-canonical-prefixes",
			"-D_FORTIFY_SOURCE=2",
			"-fpic",
			"-O2",
			"-DANDROID",
			"-fsanitize=safe-stack",
			"-fsanitize=bounds",
			"-fsanitize-undefined-trap-on-error",
		}
	default:
		panic(errors.New("unsupported arch"))
	}
}

// androidNDKBinPath returns the binary path given the android
// NDK home and the runtime.GOOS variable value.
func androidNDKBinPath(ndkDir string) string {
	// TODO(bassosimone): do android toolchains exists for other runtime.GOARCH?
	switch runtime.GOOS {
	case "linux":
		return filepath.Join(ndkDir, "toolchains", "llvm", "prebuilt", "linux-x86_64", "bin")
	case "darwin":
		return filepath.Join(ndkDir, "toolchains", "llvm", "prebuilt", "darwin-x86_64", "bin")
	default:
		panic(errors.New("unsupported runtime.GOOS"))
	}
}

// androidCdepsBuildMain builds C dependencies for android.
func androidCdepsBuildMain(name string, deps buildtoolmodel.Dependencies) {
	runtimex.Assert(
		runtime.GOOS == "darwin" || runtime.GOOS == "linux",
		"this command requires darwin or linux",
	)
	deps.PsiphonMaybeCopyConfigFiles()
	deps.GolangCheck()

	androidHome := deps.AndroidSDKCheck()
	ndkDir := deps.AndroidNDKCheck(androidHome)
	//archs := []string{"amd64", "386", "arm64", "arm"}
	archs := []string{"arm64"} //XXX
	for _, arch := range archs {
		androidCdepsBuildArch(deps, arch, ndkDir, name)
	}
}

// androidCdepsBuildArch builds the given dependency for the given arch
func androidCdepsBuildArch(deps buildtoolmodel.Dependencies, arch, ndkDir, name string) {
	cdenv := newAndroidCBuildEnv(ndkDir, arch)
	switch name {
	case "libevent":
		cdepsLibeventBuildMain(cdenv, deps)
	case "openssl":
		cdepsOpenSSLBuildMain(cdenv, deps)
	case "tor":
		cdepsTorBuildMain(cdenv, deps)
	case "zlib":
		cdepsZlibBuildMain(cdenv, deps)
	default:
		panic(fmt.Errorf("unknown dependency: %s", name))
	}
}<|MERGE_RESOLUTION|>--- conflicted
+++ resolved
@@ -149,11 +149,7 @@
 	androidHome string,
 	ndkDir string,
 ) {
-<<<<<<< HEAD
-	cdeps := newAndroidCBuildEnv(ndkDir, ooniArch)
-=======
 	cgo := newAndroidCBuildEnv(androidHome, ndkDir, ooniArch)
->>>>>>> 38ebe0ca
 
 	log.Infof("building %s for android/%s", product.Pkg, ooniArch)
 
@@ -170,21 +166,12 @@
 	// simple enough that it's OK to keep here without refactoring.
 	envp := &shellx.Envp{}
 	envp.Append("CGO_ENABLED", "1")
-<<<<<<< HEAD
-	envp.Append("CC", cdeps.cc)
-	envp.Append("CXX", cdeps.cxx)
-	envp.Append("GOOS", "android")
-	envp.Append("GOARCH", cdeps.goarch)
-	if cdeps.goarm != "" {
-		envp.Append("GOARM", cdeps.goarm)
-=======
 	envp.Append("CC", cgo.CC)
 	envp.Append("CXX", cgo.CXX)
 	envp.Append("GOOS", "android")
 	envp.Append("GOARCH", cgo.GOARCH)
 	if cgo.GOARM != "" {
 		envp.Append("GOARM", cgo.GOARM)
->>>>>>> 38ebe0ca
 	}
 
 	// [2023-01-26] Adding the following flags produces these warnings for android/arm
@@ -210,46 +197,6 @@
 		"internal", "libtor", "android", ooniArch,
 	)))
 	out := &cBuildEnv{
-<<<<<<< HEAD
-		binpath:          androidNDKBinPath(ndkDir),
-		cc:               "",
-		cflags:           androidCflags(ooniArch),
-		configureHost:    "",
-		destdir:          "",
-		cxx:              "",
-		cxxflags:         androidCflags(ooniArch),
-		goarch:           "",
-		goarm:            "",
-		ldflags:          []string{},
-		openSSLAPIDefine: "",
-		openSSLCompiler:  "",
-	}
-	switch ooniArch {
-	case "arm":
-		out.cc = filepath.Join(out.binpath, "armv7a-linux-androideabi21-clang")
-		out.cxx = filepath.Join(out.binpath, "armv7a-linux-androideabi21-clang++")
-		out.goarch = ooniArch
-		out.goarm = "7"
-		out.openSSLCompiler = "android-arm"
-	case "arm64":
-		out.cc = filepath.Join(out.binpath, "aarch64-linux-android21-clang")
-		out.cxx = filepath.Join(out.binpath, "aarch64-linux-android21-clang++")
-		out.goarch = ooniArch
-		out.goarm = ""
-		out.openSSLCompiler = "android-arm64"
-	case "386":
-		out.cc = filepath.Join(out.binpath, "i686-linux-android21-clang")
-		out.cxx = filepath.Join(out.binpath, "i686-linux-android21-clang++")
-		out.goarch = ooniArch
-		out.goarm = ""
-		out.openSSLCompiler = "android-x86"
-	case "amd64":
-		out.cc = filepath.Join(out.binpath, "x86_64-linux-android21-clang")
-		out.cxx = filepath.Join(out.binpath, "x86_64-linux-android21-clang++")
-		out.goarch = ooniArch
-		out.goarm = ""
-		out.openSSLCompiler = "android-x86_64"
-=======
 		ANDROID_HOME:       androidHome,
 		ANDROID_NDK_HOME:   ndkDir,
 		AS:                 "", // later
@@ -292,7 +239,6 @@
 		out.CXX = filepath.Join(out.BINPATH, "x86_64-linux-android21-clang++")
 		out.CONFIGURE_HOST = "x86_64-linux-android"
 		out.OPENSSL_COMPILER = "android-x86_64"
->>>>>>> 38ebe0ca
 	default:
 		panic(errors.New("unsupported ooniArch"))
 	}
