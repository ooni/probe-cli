package main

//
// Core implementation
//
// TODO(bassosimone): we should eventually merge this file and main.go. We still
// have this file becaused we used to have ./internal/libminiooni.
//

import (
	"context"
	"errors"
	"fmt"
	"io"
	"net/url"
	"os"
	"path"
	"path/filepath"
	"runtime"
	"strings"
	"time"

	"github.com/apex/log"
	"github.com/ooni/probe-cli/v3/internal/engine"
	"github.com/ooni/probe-cli/v3/internal/humanize"
	"github.com/ooni/probe-cli/v3/internal/kvstore"
	"github.com/ooni/probe-cli/v3/internal/legacy/assetsdir"
	"github.com/ooni/probe-cli/v3/internal/model"
	"github.com/ooni/probe-cli/v3/internal/oonirun"
	"github.com/ooni/probe-cli/v3/internal/runtimex"
	"github.com/ooni/probe-cli/v3/internal/version"
	"github.com/pborman/getopt/v2"
)

// Options contains the options you can set from the CLI.
type Options struct {
	Annotations      []string
	ExtraOptions     []string
	HomeDir          string
	Inputs           []string
	InputFilePaths   []string
	MaxRuntime       int64
	NoJSON           bool
	NoCollector      bool
	ProbeServicesURL string
	Proxy            string
	Random           bool
	RepeatEvery      time.Duration
	ReportFile       string
	TorArgs          []string
	TorBinary        string
	Tunnel           string
	Verbose          bool
	Version          bool
	Yes              bool
}

const (
	softwareName    = "miniooni"
	softwareVersion = version.Version
)

var (
	globalOptions Options
	startTime     = time.Now()
)

func init() {
	getopt.FlagLong(
		&globalOptions.Annotations, "annotation", 'A', "Add annotaton", "KEY=VALUE",
	)
	getopt.FlagLong(
		&globalOptions.ExtraOptions, "option", 'O',
		"Pass an option to the experiment", "KEY=VALUE",
	)
	getopt.FlagLong(
		&globalOptions.InputFilePaths, "input-file", 'f',
		"Path to input file to supply test-dependent input. File must contain one input per line.", "PATH",
	)
	getopt.FlagLong(
		&globalOptions.HomeDir, "home", 0,
		"Force specific home directory", "PATH",
	)
	getopt.FlagLong(
		&globalOptions.Inputs, "input", 'i',
		"Add test-dependent input to the test input", "INPUT",
	)
	getopt.FlagLong(
		&globalOptions.MaxRuntime, "max-runtime", 0,
		"Maximum runtime in seconds when looping over a list of inputs (zero means infinite)", "N",
	)
	getopt.FlagLong(
		&globalOptions.NoJSON, "no-json", 'N', "Disable writing to disk",
	)
	getopt.FlagLong(
		&globalOptions.NoCollector, "no-collector", 'n', "Don't use a collector",
	)
	getopt.FlagLong(
		&globalOptions.ProbeServicesURL, "probe-services", 0,
		"Set the URL of the probe-services instance you want to use", "URL",
	)
	getopt.FlagLong(
		&globalOptions.Proxy, "proxy", 0, "Set the proxy URL", "URL",
	)
	getopt.FlagLong(
		&globalOptions.Random, "random", 0, "Randomize inputs",
	)
	getopt.FlagLong(
		&globalOptions.RepeatEvery, "repeat-every", 0,
		"Repeat the measurement every INTERVAL (e.g., 30m, 1h, 2h)", "INTERVAL",
	)
	getopt.FlagLong(
		&globalOptions.ReportFile, "reportfile", 'o',
		"Set the report file path", "PATH",
	)
	getopt.FlagLong(
		&globalOptions.TorArgs, "tor-args", 0,
		"Extra args for tor binary (may be specified multiple times)",
	)
	getopt.FlagLong(
		&globalOptions.TorBinary, "tor-binary", 0,
		"Specify path to a specific tor binary",
	)
	getopt.FlagLong(
		&globalOptions.Tunnel, "tunnel", 0,
		"Name of the tunnel to use (one of `tor`, `psiphon`)",
	)
	getopt.FlagLong(
		&globalOptions.Verbose, "verbose", 'v', "Increase verbosity",
	)
	getopt.FlagLong(
		&globalOptions.Version, "version", 0, "Print version and exit",
	)
	getopt.FlagLong(
		&globalOptions.Yes, "yes", 'y',
		"Assume yes as the answer to all questions",
	)
}

// Main is the main function of miniooni. This function parses the command line
// options and uses a global state. Use MainWithConfiguration if you want to avoid
// using any global state and relying on command line options.
//
// This function will panic in case of a fatal error. It is up to you that
// integrate this function to either handle the panic of ignore it.
func Main() {
	getopt.Parse()
	if globalOptions.Version {
		fmt.Printf("%s\n", version.Version)
		os.Exit(0)
	}
	runtimex.PanicIfFalse(len(getopt.Args()) == 1, "Missing experiment name")
	runtimex.PanicOnError(engine.CheckEmbeddedPsiphonConfig(), "Invalid embedded psiphon config")
	MainWithConfiguration(getopt.Arg(0), globalOptions)
}

func split(s string) (string, string, error) {
	v := strings.SplitN(s, "=", 2)
	if len(v) != 2 {
		return "", "", errors.New("invalid key-value pair")
	}
	return v[0], v[1], nil
}

func mustMakeMapString(input []string) (output map[string]string) {
	output = make(map[string]string)
	for _, opt := range input {
		key, value, err := split(opt)
		runtimex.PanicOnError(err, "cannot split key-value pair")
		output[key] = value
	}
	return
}

func mustMakeMapAny(input []string) (output map[string]any) {
	output = make(map[string]any)
	for _, opt := range input {
		key, value, err := split(opt)
		runtimex.PanicOnError(err, "cannot split key-value pair")
		output[key] = value
	}
	return
}

func mustParseURL(URL string) *url.URL {
	rv, err := url.Parse(URL)
	runtimex.PanicOnError(err, "cannot parse URL")
	return rv
}

type logHandler struct {
	io.Writer
}

func (h *logHandler) HandleLog(e *log.Entry) (err error) {
	s := fmt.Sprintf("[%14.6f] <%s> %s", time.Since(startTime).Seconds(), e.Level, e.Message)
	if len(e.Fields) > 0 {
		s += fmt.Sprintf(": %+v", e.Fields)
	}
	s += "\n"
	_, err = h.Writer.Write([]byte(s))
	return
}

// See https://gist.github.com/miguelmota/f30a04a6d64bd52d7ab59ea8d95e54da
func gethomedir(optionsHome string) string {
	if optionsHome != "" {
		return optionsHome
	}
	if runtime.GOOS == "windows" {
		home := os.Getenv("HOMEDRIVE") + os.Getenv("HOMEPATH")
		if home == "" {
			home = os.Getenv("USERPROFILE")
		}
		return home
	}
	if runtime.GOOS == "linux" {
		home := os.Getenv("XDG_CONFIG_HOME")
		if home != "" {
			return home
		}
		// fallthrough
	}
	return os.Getenv("HOME")
}

const riskOfRunningOONI = `
Do you consent to OONI Probe data collection?

OONI Probe collects evidence of internet censorship and measures
network performance:

- OONI Probe will likely test objectionable sites and services;

- Anyone monitoring your internet activity (such as a government
or Internet provider) may be able to tell that you are using OONI Probe;

- The network data you collect will be published automatically
unless you use miniooni's -n command line flag.

To learn more, see https://ooni.org/about/risks/.

If you're onboard, re-run the same command and add the --yes flag, to
indicate that you understand the risks. This will create an empty file
named 'consent' in $HOME/.miniooni, meaning that we know you opted in
and we will not ask you this question again.

`

func canOpen(filepath string) bool {
	stat, err := os.Stat(filepath)
	return err == nil && stat.Mode().IsRegular()
}

func maybeWriteConsentFile(yes bool, filepath string) (err error) {
	if yes {
		err = os.WriteFile(filepath, []byte("\n"), 0644)
	}
	return
}

// tunnelAndProxy is the text printed when the user specifies
// both the --tunnel and the --proxy options
const tunnelAndProxy = `USAGE ERROR: The --tunnel option and the --proxy
option cannot be specified at the same time. The --tunnel option is actually
just syntactic sugar for --proxy. Setting --tunnel=psiphon is currently the
equivalent of setting --proxy=psiphon:///. This MAY change in a future version
of miniooni, when we will allow a tunnel to use a proxy.
`

// MainWithConfiguration is the miniooni main with a specific configuration
// represented by the experiment name and the current options.
//
// This function will panic in case of a fatal error. It is up to you that
// integrate this function to either handle the panic of ignore it.
func MainWithConfiguration(experimentName string, currentOptions Options) {
	runtimex.PanicIfTrue(currentOptions.Proxy != "" && currentOptions.Tunnel != "",
		tunnelAndProxy)
	if currentOptions.Tunnel != "" {
		currentOptions.Proxy = fmt.Sprintf("%s:///", currentOptions.Tunnel)
	}

	logger := &log.Logger{Level: log.InfoLevel, Handler: &logHandler{Writer: os.Stderr}}
	if currentOptions.Verbose {
		logger.Level = log.DebugLevel
	}
	if currentOptions.ReportFile == "" {
		currentOptions.ReportFile = "report.jsonl"
	}
	log.Log = logger
	for {
		mainSingleIteration(logger, experimentName, currentOptions)
		if currentOptions.RepeatEvery <= 0 {
			break
		}
		log.Infof("waiting %s before repeating the measurement", currentOptions.RepeatEvery)
		log.Info("use Ctrl-C to interrupt miniooni")
		time.Sleep(currentOptions.RepeatEvery)
	}
}

// mainSingleIteration runs a single iteration. There may be multiple iterations
// when the user specifies the --repeat-every command line flag.
func mainSingleIteration(logger model.Logger, experimentName string, currentOptions Options) {
	extraOptions := mustMakeMapAny(currentOptions.ExtraOptions)
	annotations := mustMakeMapString(currentOptions.Annotations)

	ctx := context.Background()

	//Mon Jan 2 15:04:05 -0700 MST 2006
	log.Infof("Current time: %s", time.Now().Format("2006-01-02 15:04:05 MST"))

	homeDir := gethomedir(currentOptions.HomeDir)
	runtimex.PanicIfFalse(homeDir != "", "home directory is empty")
	miniooniDir := path.Join(homeDir, ".miniooni")
	err := os.MkdirAll(miniooniDir, 0700)
	runtimex.PanicOnError(err, "cannot create $HOME/.miniooni directory")

	// We cleanup the assets files used by versions of ooniprobe
	// older than v3.9.0, where we started embedding the assets
	// into the binary and use that directly. This cleanup doesn't
	// remove the whole directory but only known files inside it
	// and then the directory itself, if empty. We explicitly discard
	// the return value as it does not matter to us here.
	assetsDir := path.Join(miniooniDir, "assets")
	_, _ = assetsdir.Cleanup(assetsDir)

	log.Debugf("miniooni state directory: %s", miniooniDir)

	consentFile := path.Join(miniooniDir, "informed")
	runtimex.PanicOnError(maybeWriteConsentFile(currentOptions.Yes, consentFile),
		"cannot write informed consent file")
	runtimex.PanicIfFalse(canOpen(consentFile), riskOfRunningOONI)
	log.Info("miniooni home directory: $HOME/.miniooni")

	var proxyURL *url.URL
	if currentOptions.Proxy != "" {
		proxyURL = mustParseURL(currentOptions.Proxy)
	}

	kvstore2dir := filepath.Join(miniooniDir, "kvstore2")
	kvstore, err := kvstore.NewFS(kvstore2dir)
	runtimex.PanicOnError(err, "cannot create kvstore2 directory")

	tunnelDir := filepath.Join(miniooniDir, "tunnel")
	err = os.MkdirAll(tunnelDir, 0700)
	runtimex.PanicOnError(err, "cannot create tunnelDir")

	config := engine.SessionConfig{
		KVStore:         kvstore,
		Logger:          logger,
		ProxyURL:        proxyURL,
		SoftwareName:    softwareName,
		SoftwareVersion: softwareVersion,
		TorArgs:         currentOptions.TorArgs,
		TorBinary:       currentOptions.TorBinary,
		TunnelDir:       tunnelDir,
	}
	if currentOptions.ProbeServicesURL != "" {
		config.AvailableProbeServices = []model.OOAPIService{{
			Address: currentOptions.ProbeServicesURL,
			Type:    "https",
		}}
	}

	sess, err := engine.NewSession(ctx, config)
	runtimex.PanicOnError(err, "cannot create measurement session")
	defer func() {
		sess.Close()
		log.Infof("whole session: recv %s, sent %s",
			humanize.SI(sess.KibiBytesReceived()*1024, "byte"),
			humanize.SI(sess.KibiBytesSent()*1024, "byte"),
		)
	}()
	log.Debugf("miniooni temporary directory: %s", sess.TempDir())

	log.Info("Looking up OONI backends; please be patient...")
	err = sess.MaybeLookupBackends()
	runtimex.PanicOnError(err, "cannot lookup OONI backends")
	log.Info("Looking up your location; please be patient...")
	err = sess.MaybeLookupLocation()
	runtimex.PanicOnError(err, "cannot lookup your location")
	log.Debugf("- IP: %s", sess.ProbeIP())
	log.Infof("- country: %s", sess.ProbeCC())
	log.Infof("- network: %s (%s)", sess.ProbeNetworkName(), sess.ProbeASNString())
	log.Infof("- resolver's IP: %s", sess.ResolverIP())
	log.Infof("- resolver's network: %s (%s)", sess.ResolverNetworkName(),
		sess.ResolverASNString())

	// We handle the oonirun experiment name specially. The user must specify
	// `miniooni -i {OONIRunURL} oonirun` to run a OONI Run URL (v1 or v2).
	if experimentName == "oonirun" {
		ooniRunMain(ctx, sess, currentOptions, annotations)
		return
	}

	// Otherwise just run OONI experiments as we normally do.
	desc := &oonirun.Experiment{
		Annotations:    annotations,
		ExtraOptions:   extraOptions,
		Inputs:         currentOptions.Inputs,
		InputFilePaths: currentOptions.InputFilePaths,
		MaxRuntime:     currentOptions.MaxRuntime,
		Name:           experimentName,
		NoCollector:    currentOptions.NoCollector,
		NoJSON:         currentOptions.NoJSON,
		Random:         currentOptions.Random,
		ReportFile:     currentOptions.ReportFile,
		Session:        sess,
	}
	err = desc.Run(ctx)
	runtimex.PanicOnError(err, "cannot run experiment")
}

// ooniRunMain runs the experiments described by the given OONI Run URLs. This
// function works with both v1 and v2 OONI Run URLs.
func ooniRunMain(ctx context.Context,
	sess *engine.Session, currentOptions Options, annotations map[string]string) {
	runtimex.PanicIfTrue(
		len(currentOptions.Inputs) <= 0,
		"in oonirun mode you need to specify at least one URL using `-i URL`",
	)
	runtimex.PanicIfTrue(
		len(currentOptions.InputFilePaths) > 0,
		"in oonirun mode you cannot specify any `-f FILE` file",
	)
	logger := sess.Logger()
	cfg := &oonirun.LinkConfig{
		AcceptChanges: currentOptions.Yes,
		Annotations:   annotations,
		KVStore:       sess.KeyValueStore(),
		MaxRuntime:    currentOptions.MaxRuntime,
		NoCollector:   currentOptions.NoCollector,
		NoJSON:        currentOptions.NoJSON,
		Random:        currentOptions.Random,
		ReportFile:    currentOptions.ReportFile,
		Session:       sess,
	}
	for _, URL := range currentOptions.Inputs {
		r := oonirun.NewLinkRunner(cfg, URL)
		if err := r.Run(ctx); err != nil {
			if errors.Is(err, oonirun.ErrNeedToAcceptChanges) {
				logger.Warnf("oonirun: to accept these changes, rerun adding `-y` to the command line")
				logger.Warnf("oonirun: we'll show this error every time the upstream link changes")
				panic("oonirun: need to accept changes using `-y`")
			}
<<<<<<< HEAD
			logger.Warnf("oonirun: Measure failed: %s", err.Error())
=======
			logger.Warnf("oonirun: running link failed: %s", err.Error())
>>>>>>> 9a0153a3
			continue
		}
	}
}<|MERGE_RESOLUTION|>--- conflicted
+++ resolved
@@ -45,7 +45,7 @@
 	ProbeServicesURL string
 	Proxy            string
 	Random           bool
-	RepeatEvery      time.Duration
+	RepeatEvery      int64
 	ReportFile       string
 	TorArgs          []string
 	TorBinary        string
@@ -107,7 +107,7 @@
 	)
 	getopt.FlagLong(
 		&globalOptions.RepeatEvery, "repeat-every", 0,
-		"Repeat the measurement every INTERVAL (e.g., 30m, 1h, 2h)", "INTERVAL",
+		"Repeat the measurement every INTERVAL number of seconds", "INTERVAL",
 	)
 	getopt.FlagLong(
 		&globalOptions.ReportFile, "reportfile", 'o',
@@ -293,9 +293,9 @@
 		if currentOptions.RepeatEvery <= 0 {
 			break
 		}
-		log.Infof("waiting %s before repeating the measurement", currentOptions.RepeatEvery)
+		log.Infof("waiting %ds before repeating the measurement", currentOptions.RepeatEvery)
 		log.Info("use Ctrl-C to interrupt miniooni")
-		time.Sleep(currentOptions.RepeatEvery)
+		time.Sleep(time.Duration(currentOptions.RepeatEvery) * time.Second)
 	}
 }
 
@@ -444,11 +444,7 @@
 				logger.Warnf("oonirun: we'll show this error every time the upstream link changes")
 				panic("oonirun: need to accept changes using `-y`")
 			}
-<<<<<<< HEAD
-			logger.Warnf("oonirun: Measure failed: %s", err.Error())
-=======
 			logger.Warnf("oonirun: running link failed: %s", err.Error())
->>>>>>> 9a0153a3
 			continue
 		}
 	}
