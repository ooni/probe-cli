package main

//
// Core implementation
//

import (
	"context"
	"errors"
	"fmt"
	"io"
	"net/url"
	"os"
	"path"
	"path/filepath"
	"runtime"
	"strings"
	"time"

	"github.com/apex/log"
	"github.com/ooni/probe-cli/v3/internal/engine"
	"github.com/ooni/probe-cli/v3/internal/humanize"
	"github.com/ooni/probe-cli/v3/internal/kvstore"
	"github.com/ooni/probe-cli/v3/internal/legacy/assetsdir"
	"github.com/ooni/probe-cli/v3/internal/model"
	"github.com/ooni/probe-cli/v3/internal/oonirun"
	"github.com/ooni/probe-cli/v3/internal/version"
	"github.com/pborman/getopt/v2"
)

// Options contains the options you can set from the CLI.
type Options struct {
	Annotations      []string
	ExtraOptions     []string
	HomeDir          string
	Inputs           []string
	InputFilePaths   []string
	MaxRuntime       int64
	NoJSON           bool
	NoCollector      bool
	ProbeServicesURL string
	Proxy            string
	Random           bool
	RepeatEvery      time.Duration
	ReportFile       string
	TorArgs          []string
	TorBinary        string
	Tunnel           string
	Verbose          bool
	Version          bool
	Yes              bool
}

const (
	softwareName    = "miniooni"
	softwareVersion = version.Version
)

var (
	globalOptions Options
	startTime     = time.Now()
)

func init() {
	getopt.FlagLong(
		&globalOptions.Annotations, "annotation", 'A', "Add annotaton", "KEY=VALUE",
	)
	getopt.FlagLong(
		&globalOptions.ExtraOptions, "option", 'O',
		"Pass an option to the experiment", "KEY=VALUE",
	)
	getopt.FlagLong(
		&globalOptions.InputFilePaths, "input-file", 'f',
		"Path to input file to supply test-dependent input. File must contain one input per line.", "PATH",
	)
	getopt.FlagLong(
		&globalOptions.HomeDir, "home", 0,
		"Force specific home directory", "PATH",
	)
	getopt.FlagLong(
		&globalOptions.Inputs, "input", 'i',
		"Add test-dependent input to the test input", "INPUT",
	)
	getopt.FlagLong(
		&globalOptions.MaxRuntime, "max-runtime", 0,
		"Maximum runtime in seconds when looping over a list of inputs (zero means infinite)", "N",
	)
	getopt.FlagLong(
		&globalOptions.NoJSON, "no-json", 'N', "Disable writing to disk",
	)
	getopt.FlagLong(
		&globalOptions.NoCollector, "no-collector", 'n', "Don't use a collector",
	)
	getopt.FlagLong(
		&globalOptions.ProbeServicesURL, "probe-services", 0,
		"Set the URL of the probe-services instance you want to use", "URL",
	)
	getopt.FlagLong(
		&globalOptions.Proxy, "proxy", 0, "Set the proxy URL", "URL",
	)
	getopt.FlagLong(
		&globalOptions.Random, "random", 0, "Randomize inputs",
	)
	getopt.FlagLong(
		&globalOptions.RepeatEvery, "repeat-every", 0,
		"Repeat the measurement every INTERVAL (e.g., 30m, 1h, 2h)", "INTERVAL",
	)
	getopt.FlagLong(
		&globalOptions.ReportFile, "reportfile", 'o',
		"Set the report file path", "PATH",
	)
	getopt.FlagLong(
		&globalOptions.TorArgs, "tor-args", 0,
		"Extra args for tor binary (may be specified multiple times)",
	)
	getopt.FlagLong(
		&globalOptions.TorBinary, "tor-binary", 0,
		"Specify path to a specific tor binary",
	)
	getopt.FlagLong(
		&globalOptions.Tunnel, "tunnel", 0,
		"Name of the tunnel to use (one of `tor`, `psiphon`)",
	)
	getopt.FlagLong(
		&globalOptions.Verbose, "verbose", 'v', "Increase verbosity",
	)
	getopt.FlagLong(
		&globalOptions.Version, "version", 0, "Print version and exit",
	)
	getopt.FlagLong(
		&globalOptions.Yes, "yes", 'y',
		"Assume yes as the answer to all questions",
	)
}

func fatalIfFalse(cond bool, msg string) {
	if !cond {
		panic(msg)
	}
}

func fatalIfTrue(cond bool, msg string) {
	fatalIfFalse(!cond, msg)
}

// Main is the main function of miniooni. This function parses the command line
// options and uses a global state. Use MainWithConfiguration if you want to avoid
// using any global state and relying on command line options.
//
// This function will panic in case of a fatal error. It is up to you that
// integrate this function to either handle the panic of ignore it.
func Main() {
	getopt.Parse()
	if globalOptions.Version {
		fmt.Printf("%s\n", version.Version)
		os.Exit(0)
	}
	fatalIfFalse(len(getopt.Args()) == 1, "Missing experiment name")
	fatalOnError(engine.CheckEmbeddedPsiphonConfig(), "Invalid embedded psiphon config")
	MainWithConfiguration(getopt.Arg(0), globalOptions)
}

func split(s string) (string, string, error) {
	v := strings.SplitN(s, "=", 2)
	if len(v) != 2 {
		return "", "", errors.New("invalid key-value pair")
	}
	return v[0], v[1], nil
}

func fatalOnError(err error, msg string) {
	if err != nil {
		log.WithError(err).Warn(msg)
		panic(msg)
	}
}

func mustMakeMapString(input []string) (output map[string]string) {
	output = make(map[string]string)
	for _, opt := range input {
		key, value, err := split(opt)
		fatalOnError(err, "cannot split key-value pair")
		output[key] = value
	}
	return
}

<<<<<<< HEAD
func mustMakeMapAny(input []string) (output map[string]any) {
	output = make(map[string]any)
=======
func mustMakeMapString(input []string) (output map[string]string) {
	output = make(map[string]string)
>>>>>>> 086ae43b
	for _, opt := range input {
		key, value, err := split(opt)
		fatalOnError(err, "cannot split key-value pair")
		output[key] = value
	}
	return
}

func mustMakeMapAny(input []string) (output map[string]any) {
	output = make(map[string]any)
	for _, opt := range input {
		key, value, err := split(opt)
		fatalOnError(err, "cannot split key-value pair")
		output[key] = value
	}
	return
}

func mustParseURL(URL string) *url.URL {
	rv, err := url.Parse(URL)
	fatalOnError(err, "cannot parse URL")
	return rv
}

type logHandler struct {
	io.Writer
}

func (h *logHandler) HandleLog(e *log.Entry) (err error) {
	s := fmt.Sprintf("[%14.6f] <%s> %s", time.Since(startTime).Seconds(), e.Level, e.Message)
	if len(e.Fields) > 0 {
		s += fmt.Sprintf(": %+v", e.Fields)
	}
	s += "\n"
	_, err = h.Writer.Write([]byte(s))
	return
}

// See https://gist.github.com/miguelmota/f30a04a6d64bd52d7ab59ea8d95e54da
func gethomedir(optionsHome string) string {
	if optionsHome != "" {
		return optionsHome
	}
	if runtime.GOOS == "windows" {
		home := os.Getenv("HOMEDRIVE") + os.Getenv("HOMEPATH")
		if home == "" {
			home = os.Getenv("USERPROFILE")
		}
		return home
	}
	if runtime.GOOS == "linux" {
		home := os.Getenv("XDG_CONFIG_HOME")
		if home != "" {
			return home
		}
		// fallthrough
	}
	return os.Getenv("HOME")
}

const riskOfRunningOONI = `
Do you consent to OONI Probe data collection?

OONI Probe collects evidence of internet censorship and measures
network performance:

- OONI Probe will likely test objectionable sites and services;

- Anyone monitoring your internet activity (such as a government
or Internet provider) may be able to tell that you are using OONI Probe;

- The network data you collect will be published automatically
unless you use miniooni's -n command line flag.

To learn more, see https://ooni.org/about/risks/.

If you're onboard, re-run the same command and add the --yes flag, to
indicate that you understand the risks. This will create an empty file
named 'consent' in $HOME/.miniooni, meaning that we know you opted in
and we will not ask you this question again.

`

func canOpen(filepath string) bool {
	stat, err := os.Stat(filepath)
	return err == nil && stat.Mode().IsRegular()
}

func maybeWriteConsentFile(yes bool, filepath string) (err error) {
	if yes {
		err = os.WriteFile(filepath, []byte("\n"), 0644)
	}
	return
}

// tunnelAndProxy is the text printed when the user specifies
// both the --tunnel and the --proxy options
const tunnelAndProxy = `USAGE ERROR: The --tunnel option and the --proxy
option cannot be specified at the same time. The --tunnel option is actually
just syntactic sugar for --proxy. Setting --tunnel=psiphon is currently the
equivalent of setting --proxy=psiphon:///. This MAY change in a future version
of miniooni, when we will allow a tunnel to use a proxy.
`

// MainWithConfiguration is the miniooni main with a specific configuration
// represented by the experiment name and the current options.
//
// This function will panic in case of a fatal error. It is up to you that
// integrate this function to either handle the panic of ignore it.
func MainWithConfiguration(experimentName string, currentOptions Options) {
	fatalIfTrue(currentOptions.Proxy != "" && currentOptions.Tunnel != "",
		tunnelAndProxy)
	if currentOptions.Tunnel != "" {
		currentOptions.Proxy = fmt.Sprintf("%s:///", currentOptions.Tunnel)
	}
<<<<<<< HEAD
=======

	ctx := context.Background()

	extraOptions := mustMakeMapAny(currentOptions.ExtraOptions)
	annotations := mustMakeMapString(currentOptions.Annotations)

>>>>>>> 086ae43b
	logger := &log.Logger{Level: log.InfoLevel, Handler: &logHandler{Writer: os.Stderr}}
	if currentOptions.Verbose {
		logger.Level = log.DebugLevel
	}
	if currentOptions.ReportFile == "" {
		currentOptions.ReportFile = "report.jsonl"
	}
	log.Log = logger
	for {
		mainSingleIteration(logger, experimentName, currentOptions)
		if currentOptions.RepeatEvery <= 0 {
			break
		}
		log.Infof("waiting %s before repeating the measurement", currentOptions.RepeatEvery)
		log.Info("use Ctrl-C to interrupt miniooni")
		time.Sleep(currentOptions.RepeatEvery)
	}
}

// mainSingleIteration runs a single iteration. There may be multiple iterations
// when the user specifies the --repeat-every command line flag.
func mainSingleIteration(logger model.Logger, experimentName string, currentOptions Options) {
	extraOptions := mustMakeMapAny(currentOptions.ExtraOptions)
	annotations := mustMakeMapString(currentOptions.Annotations)

	ctx := context.Background()

	//Mon Jan 2 15:04:05 -0700 MST 2006
	log.Infof("Current time: %s", time.Now().Format("2006-01-02 15:04:05 MST"))

	homeDir := gethomedir(currentOptions.HomeDir)
	fatalIfFalse(homeDir != "", "home directory is empty")
	miniooniDir := path.Join(homeDir, ".miniooni")
	err := os.MkdirAll(miniooniDir, 0700)
	fatalOnError(err, "cannot create $HOME/.miniooni directory")

	// We cleanup the assets files used by versions of ooniprobe
	// older than v3.9.0, where we started embedding the assets
	// into the binary and use that directly. This cleanup doesn't
	// remove the whole directory but only known files inside it
	// and then the directory itself, if empty. We explicitly discard
	// the return value as it does not matter to us here.
	assetsDir := path.Join(miniooniDir, "assets")
	_, _ = assetsdir.Cleanup(assetsDir)

	log.Debugf("miniooni state directory: %s", miniooniDir)

	consentFile := path.Join(miniooniDir, "informed")
	fatalOnError(maybeWriteConsentFile(currentOptions.Yes, consentFile),
		"cannot write informed consent file")
	fatalIfFalse(canOpen(consentFile), riskOfRunningOONI)
	log.Info("miniooni home directory: $HOME/.miniooni")

	var proxyURL *url.URL
	if currentOptions.Proxy != "" {
		proxyURL = mustParseURL(currentOptions.Proxy)
	}

	kvstore2dir := filepath.Join(miniooniDir, "kvstore2")
	kvstore, err := kvstore.NewFS(kvstore2dir)
	fatalOnError(err, "cannot create kvstore2 directory")

	tunnelDir := filepath.Join(miniooniDir, "tunnel")
	err = os.MkdirAll(tunnelDir, 0700)
	fatalOnError(err, "cannot create tunnelDir")

	config := engine.SessionConfig{
		KVStore:         kvstore,
		Logger:          logger,
		ProxyURL:        proxyURL,
		SoftwareName:    softwareName,
		SoftwareVersion: softwareVersion,
		TorArgs:         currentOptions.TorArgs,
		TorBinary:       currentOptions.TorBinary,
		TunnelDir:       tunnelDir,
	}
	if currentOptions.ProbeServicesURL != "" {
		config.AvailableProbeServices = []model.OOAPIService{{
			Address: currentOptions.ProbeServicesURL,
			Type:    "https",
		}}
	}

	sess, err := engine.NewSession(ctx, config)
	fatalOnError(err, "cannot create measurement session")
	defer func() {
		sess.Close()
		log.Infof("whole session: recv %s, sent %s",
			humanize.SI(sess.KibiBytesReceived()*1024, "byte"),
			humanize.SI(sess.KibiBytesSent()*1024, "byte"),
		)
	}()
	log.Debugf("miniooni temporary directory: %s", sess.TempDir())

	log.Info("Looking up OONI backends; please be patient...")
	err = sess.MaybeLookupBackends()
	fatalOnError(err, "cannot lookup OONI backends")
	log.Info("Looking up your location; please be patient...")
	err = sess.MaybeLookupLocation()
	fatalOnError(err, "cannot lookup your location")
	log.Debugf("- IP: %s", sess.ProbeIP())
	log.Infof("- country: %s", sess.ProbeCC())
	log.Infof("- network: %s (%s)", sess.ProbeNetworkName(), sess.ProbeASNString())
	log.Infof("- resolver's IP: %s", sess.ResolverIP())
	log.Infof("- resolver's network: %s (%s)", sess.ResolverNetworkName(),
		sess.ResolverASNString())

	// We handle the oonirun experiment name specially. The user must specify
	// `miniooni -i {OONIRunURL} oonirun` to run a OONI Run URL (v1 or v2).
	if experimentName == "oonirun" {
		ooniRunMain(ctx, sess, currentOptions, annotations)
		return
	}

<<<<<<< HEAD
	// Otherwise just run OONI experiments as we normally do.
	desc := &oonirun.Experiment{
		Annotations:    annotations,
		ExtraOptions:   extraOptions,
		Inputs:         currentOptions.Inputs,
		InputFilePaths: currentOptions.InputFilePaths,
		MaxRuntime:     currentOptions.MaxRuntime,
		Name:           experimentName,
		NoCollector:    currentOptions.NoCollector,
		NoJSON:         currentOptions.NoJSON,
		Random:         currentOptions.Random,
		ReportFile:     currentOptions.ReportFile,
		Session:        sess,
=======
	err = builder.SetOptionsAny(extraOptions)
	fatalOnError(err, "cannot parse extraOptions")

	experiment := builder.NewExperiment()
	defer func() {
		log.Infof("experiment: recv %s, sent %s",
			humanize.SI(experiment.KibiBytesReceived()*1024, "byte"),
			humanize.SI(experiment.KibiBytesSent()*1024, "byte"),
		)
	}()

	submitter, err := engine.NewSubmitter(ctx, engine.SubmitterConfig{
		Enabled: !currentOptions.NoCollector,
		Session: sess,
		Logger:  log.Log,
	})
	fatalOnError(err, "cannot create submitter")

	saver, err := engine.NewSaver(engine.SaverConfig{
		Enabled:    !currentOptions.NoJSON,
		Experiment: experiment,
		FilePath:   currentOptions.ReportFile,
		Logger:     log.Log,
	})
	fatalOnError(err, "cannot create saver")

	inputProcessor := &engine.InputProcessor{
		Annotations: annotations,
		Experiment: &experimentWrapper{
			child: engine.NewInputProcessorExperimentWrapper(experiment),
			total: len(inputs),
		},
		Inputs:     inputs,
		MaxRuntime: time.Duration(currentOptions.MaxRuntime) * time.Second,
		Options:    currentOptions.ExtraOptions,
		Saver:      engine.NewInputProcessorSaverWrapper(saver),
		Submitter: submitterWrapper{
			child: engine.NewInputProcessorSubmitterWrapper(submitter),
		},
>>>>>>> 086ae43b
	}
	err = desc.Run(ctx)
	fatalOnError(err, "cannot run experiment")
}

// ooniRunMain runs the experiments described by the given OONI Run URLs. This
// function works with both v1 and v2 OONI Run URLs.
func ooniRunMain(ctx context.Context,
	sess *engine.Session, currentOptions Options, annotations map[string]string) {
	fatalIfTrue(
		len(currentOptions.Inputs) <= 0,
		"in oonirun mode you need to specify at least one URL using `-i URL`",
	)
	fatalIfTrue(
		len(currentOptions.InputFilePaths) > 0,
		"in oonirun mode you cannot specify any `-f FILE` file",
	)
	logger := sess.Logger()
	for _, URL := range currentOptions.Inputs {
		cfg := &oonirun.Config{
			AcceptChanges: currentOptions.Yes,
			Annotations:   annotations,
			KVStore:       sess.KeyValueStore(),
			MaxRuntime:    currentOptions.MaxRuntime,
			NoCollector:   currentOptions.NoCollector,
			NoJSON:        currentOptions.NoJSON,
			Random:        currentOptions.Random,
			ReportFile:    currentOptions.ReportFile,
			Session:       sess,
		}
		if err := oonirun.Measure(ctx, cfg, URL); err != nil {
			if errors.Is(err, oonirun.ErrNeedToAcceptChanges) {
				logger.Warnf("oonirun: to accept these changes, rerun adding `-y` to the command line")
				logger.Warnf("oonirun: we'll show this error every time the upstream link changes")
				panic("oonirun: need to accept changes using `-y`")
			}
			logger.Warnf("oonirun: Measure failed: %s", err.Error())
			continue
		}
	}
}<|MERGE_RESOLUTION|>--- conflicted
+++ resolved
@@ -185,13 +185,8 @@
 	return
 }
 
-<<<<<<< HEAD
 func mustMakeMapAny(input []string) (output map[string]any) {
 	output = make(map[string]any)
-=======
-func mustMakeMapString(input []string) (output map[string]string) {
-	output = make(map[string]string)
->>>>>>> 086ae43b
 	for _, opt := range input {
 		key, value, err := split(opt)
 		fatalOnError(err, "cannot split key-value pair")
@@ -307,15 +302,12 @@
 	if currentOptions.Tunnel != "" {
 		currentOptions.Proxy = fmt.Sprintf("%s:///", currentOptions.Tunnel)
 	}
-<<<<<<< HEAD
-=======
 
 	ctx := context.Background()
 
 	extraOptions := mustMakeMapAny(currentOptions.ExtraOptions)
 	annotations := mustMakeMapString(currentOptions.Annotations)
 
->>>>>>> 086ae43b
 	logger := &log.Logger{Level: log.InfoLevel, Handler: &logHandler{Writer: os.Stderr}}
 	if currentOptions.Verbose {
 		logger.Level = log.DebugLevel
@@ -430,7 +422,6 @@
 		return
 	}
 
-<<<<<<< HEAD
 	// Otherwise just run OONI experiments as we normally do.
 	desc := &oonirun.Experiment{
 		Annotations:    annotations,
@@ -444,47 +435,6 @@
 		Random:         currentOptions.Random,
 		ReportFile:     currentOptions.ReportFile,
 		Session:        sess,
-=======
-	err = builder.SetOptionsAny(extraOptions)
-	fatalOnError(err, "cannot parse extraOptions")
-
-	experiment := builder.NewExperiment()
-	defer func() {
-		log.Infof("experiment: recv %s, sent %s",
-			humanize.SI(experiment.KibiBytesReceived()*1024, "byte"),
-			humanize.SI(experiment.KibiBytesSent()*1024, "byte"),
-		)
-	}()
-
-	submitter, err := engine.NewSubmitter(ctx, engine.SubmitterConfig{
-		Enabled: !currentOptions.NoCollector,
-		Session: sess,
-		Logger:  log.Log,
-	})
-	fatalOnError(err, "cannot create submitter")
-
-	saver, err := engine.NewSaver(engine.SaverConfig{
-		Enabled:    !currentOptions.NoJSON,
-		Experiment: experiment,
-		FilePath:   currentOptions.ReportFile,
-		Logger:     log.Log,
-	})
-	fatalOnError(err, "cannot create saver")
-
-	inputProcessor := &engine.InputProcessor{
-		Annotations: annotations,
-		Experiment: &experimentWrapper{
-			child: engine.NewInputProcessorExperimentWrapper(experiment),
-			total: len(inputs),
-		},
-		Inputs:     inputs,
-		MaxRuntime: time.Duration(currentOptions.MaxRuntime) * time.Second,
-		Options:    currentOptions.ExtraOptions,
-		Saver:      engine.NewInputProcessorSaverWrapper(saver),
-		Submitter: submitterWrapper{
-			child: engine.NewInputProcessorSubmitterWrapper(submitter),
-		},
->>>>>>> 086ae43b
 	}
 	err = desc.Run(ctx)
 	fatalOnError(err, "cannot run experiment")
