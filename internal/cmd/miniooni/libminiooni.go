package main

//
// Core implementation
//
<<<<<<< HEAD
=======
// TODO(bassosimone): we should eventually merge this file and main.go. We still
// have this file becaused we used to have ./internal/libminiooni.
//
>>>>>>> 0b4a4919

import (
	"context"
	"errors"
	"fmt"
	"io"
	"net/url"
	"os"
	"path"
	"path/filepath"
	"runtime"
	"strings"
	"time"

	"github.com/apex/log"
	"github.com/ooni/probe-cli/v3/internal/engine"
	"github.com/ooni/probe-cli/v3/internal/humanize"
	"github.com/ooni/probe-cli/v3/internal/kvstore"
	"github.com/ooni/probe-cli/v3/internal/legacy/assetsdir"
	"github.com/ooni/probe-cli/v3/internal/model"
	"github.com/ooni/probe-cli/v3/internal/oonirun"
<<<<<<< HEAD
=======
	"github.com/ooni/probe-cli/v3/internal/runtimex"
>>>>>>> 0b4a4919
	"github.com/ooni/probe-cli/v3/internal/version"
	"github.com/pborman/getopt/v2"
)

// Options contains the options you can set from the CLI.
type Options struct {
	Annotations      []string
	ExtraOptions     []string
	HomeDir          string
	Inputs           []string
	InputFilePaths   []string
	MaxRuntime       int64
	NoJSON           bool
	NoCollector      bool
	ProbeServicesURL string
	Proxy            string
	Random           bool
	RepeatEvery      time.Duration
	ReportFile       string
	TorArgs          []string
	TorBinary        string
	Tunnel           string
	Verbose          bool
	Version          bool
	Yes              bool
}

const (
	softwareName    = "miniooni"
	softwareVersion = version.Version
)

var (
	globalOptions Options
	startTime     = time.Now()
)

func init() {
	getopt.FlagLong(
		&globalOptions.Annotations, "annotation", 'A', "Add annotaton", "KEY=VALUE",
	)
	getopt.FlagLong(
		&globalOptions.ExtraOptions, "option", 'O',
		"Pass an option to the experiment", "KEY=VALUE",
	)
	getopt.FlagLong(
		&globalOptions.InputFilePaths, "input-file", 'f',
		"Path to input file to supply test-dependent input. File must contain one input per line.", "PATH",
	)
	getopt.FlagLong(
		&globalOptions.HomeDir, "home", 0,
		"Force specific home directory", "PATH",
	)
	getopt.FlagLong(
		&globalOptions.Inputs, "input", 'i',
		"Add test-dependent input to the test input", "INPUT",
	)
	getopt.FlagLong(
		&globalOptions.MaxRuntime, "max-runtime", 0,
		"Maximum runtime in seconds when looping over a list of inputs (zero means infinite)", "N",
	)
	getopt.FlagLong(
		&globalOptions.NoJSON, "no-json", 'N', "Disable writing to disk",
	)
	getopt.FlagLong(
		&globalOptions.NoCollector, "no-collector", 'n', "Don't use a collector",
	)
	getopt.FlagLong(
		&globalOptions.ProbeServicesURL, "probe-services", 0,
		"Set the URL of the probe-services instance you want to use", "URL",
	)
	getopt.FlagLong(
		&globalOptions.Proxy, "proxy", 0, "Set the proxy URL", "URL",
	)
	getopt.FlagLong(
		&globalOptions.Random, "random", 0, "Randomize inputs",
	)
	getopt.FlagLong(
		&globalOptions.RepeatEvery, "repeat-every", 0,
		"Repeat the measurement every INTERVAL (e.g., 30m, 1h, 2h)", "INTERVAL",
	)
	getopt.FlagLong(
		&globalOptions.ReportFile, "reportfile", 'o',
		"Set the report file path", "PATH",
	)
	getopt.FlagLong(
		&globalOptions.TorArgs, "tor-args", 0,
		"Extra args for tor binary (may be specified multiple times)",
	)
	getopt.FlagLong(
		&globalOptions.TorBinary, "tor-binary", 0,
		"Specify path to a specific tor binary",
	)
	getopt.FlagLong(
		&globalOptions.Tunnel, "tunnel", 0,
		"Name of the tunnel to use (one of `tor`, `psiphon`)",
	)
	getopt.FlagLong(
		&globalOptions.Verbose, "verbose", 'v', "Increase verbosity",
	)
	getopt.FlagLong(
		&globalOptions.Version, "version", 0, "Print version and exit",
	)
	getopt.FlagLong(
		&globalOptions.Yes, "yes", 'y',
		"Assume yes as the answer to all questions",
	)
}

// Main is the main function of miniooni. This function parses the command line
// options and uses a global state. Use MainWithConfiguration if you want to avoid
// using any global state and relying on command line options.
//
// This function will panic in case of a fatal error. It is up to you that
// integrate this function to either handle the panic of ignore it.
func Main() {
	getopt.Parse()
	if globalOptions.Version {
		fmt.Printf("%s\n", version.Version)
		os.Exit(0)
	}
	runtimex.PanicIfFalse(len(getopt.Args()) == 1, "Missing experiment name")
	runtimex.PanicOnError(engine.CheckEmbeddedPsiphonConfig(), "Invalid embedded psiphon config")
	MainWithConfiguration(getopt.Arg(0), globalOptions)
}

func split(s string) (string, string, error) {
	v := strings.SplitN(s, "=", 2)
	if len(v) != 2 {
		return "", "", errors.New("invalid key-value pair")
	}
	return v[0], v[1], nil
}

<<<<<<< HEAD
func fatalOnError(err error, msg string) {
	if err != nil {
		log.WithError(err).Warn(msg)
		panic(msg)
	}
}

=======
>>>>>>> 0b4a4919
func mustMakeMapString(input []string) (output map[string]string) {
	output = make(map[string]string)
	for _, opt := range input {
		key, value, err := split(opt)
		runtimex.PanicOnError(err, "cannot split key-value pair")
		output[key] = value
	}
	return
}

func mustMakeMapAny(input []string) (output map[string]any) {
	output = make(map[string]any)
	for _, opt := range input {
		key, value, err := split(opt)
		runtimex.PanicOnError(err, "cannot split key-value pair")
		output[key] = value
	}
	return
}

func mustParseURL(URL string) *url.URL {
	rv, err := url.Parse(URL)
	runtimex.PanicOnError(err, "cannot parse URL")
	return rv
}

type logHandler struct {
	io.Writer
}

func (h *logHandler) HandleLog(e *log.Entry) (err error) {
	s := fmt.Sprintf("[%14.6f] <%s> %s", time.Since(startTime).Seconds(), e.Level, e.Message)
	if len(e.Fields) > 0 {
		s += fmt.Sprintf(": %+v", e.Fields)
	}
	s += "\n"
	_, err = h.Writer.Write([]byte(s))
	return
}

// See https://gist.github.com/miguelmota/f30a04a6d64bd52d7ab59ea8d95e54da
func gethomedir(optionsHome string) string {
	if optionsHome != "" {
		return optionsHome
	}
	if runtime.GOOS == "windows" {
		home := os.Getenv("HOMEDRIVE") + os.Getenv("HOMEPATH")
		if home == "" {
			home = os.Getenv("USERPROFILE")
		}
		return home
	}
	if runtime.GOOS == "linux" {
		home := os.Getenv("XDG_CONFIG_HOME")
		if home != "" {
			return home
		}
		// fallthrough
	}
	return os.Getenv("HOME")
}

const riskOfRunningOONI = `
Do you consent to OONI Probe data collection?

OONI Probe collects evidence of internet censorship and measures
network performance:

- OONI Probe will likely test objectionable sites and services;

- Anyone monitoring your internet activity (such as a government
or Internet provider) may be able to tell that you are using OONI Probe;

- The network data you collect will be published automatically
unless you use miniooni's -n command line flag.

To learn more, see https://ooni.org/about/risks/.

If you're onboard, re-run the same command and add the --yes flag, to
indicate that you understand the risks. This will create an empty file
named 'consent' in $HOME/.miniooni, meaning that we know you opted in
and we will not ask you this question again.

`

func canOpen(filepath string) bool {
	stat, err := os.Stat(filepath)
	return err == nil && stat.Mode().IsRegular()
}

func maybeWriteConsentFile(yes bool, filepath string) (err error) {
	if yes {
		err = os.WriteFile(filepath, []byte("\n"), 0644)
	}
	return
}

// tunnelAndProxy is the text printed when the user specifies
// both the --tunnel and the --proxy options
const tunnelAndProxy = `USAGE ERROR: The --tunnel option and the --proxy
option cannot be specified at the same time. The --tunnel option is actually
just syntactic sugar for --proxy. Setting --tunnel=psiphon is currently the
equivalent of setting --proxy=psiphon:///. This MAY change in a future version
of miniooni, when we will allow a tunnel to use a proxy.
`

// MainWithConfiguration is the miniooni main with a specific configuration
// represented by the experiment name and the current options.
//
// This function will panic in case of a fatal error. It is up to you that
// integrate this function to either handle the panic of ignore it.
func MainWithConfiguration(experimentName string, currentOptions Options) {
	runtimex.PanicIfTrue(currentOptions.Proxy != "" && currentOptions.Tunnel != "",
		tunnelAndProxy)
	if currentOptions.Tunnel != "" {
		currentOptions.Proxy = fmt.Sprintf("%s:///", currentOptions.Tunnel)
	}

	logger := &log.Logger{Level: log.InfoLevel, Handler: &logHandler{Writer: os.Stderr}}
	if currentOptions.Verbose {
		logger.Level = log.DebugLevel
	}
	if currentOptions.ReportFile == "" {
		currentOptions.ReportFile = "report.jsonl"
	}
	log.Log = logger
	for {
		mainSingleIteration(logger, experimentName, currentOptions)
		if currentOptions.RepeatEvery <= 0 {
			break
		}
		log.Infof("waiting %s before repeating the measurement", currentOptions.RepeatEvery)
		log.Info("use Ctrl-C to interrupt miniooni")
		time.Sleep(currentOptions.RepeatEvery)
	}
}

// mainSingleIteration runs a single iteration. There may be multiple iterations
// when the user specifies the --repeat-every command line flag.
func mainSingleIteration(logger model.Logger, experimentName string, currentOptions Options) {
	extraOptions := mustMakeMapAny(currentOptions.ExtraOptions)
	annotations := mustMakeMapString(currentOptions.Annotations)

	ctx := context.Background()

	extraOptions := mustMakeMapAny(currentOptions.ExtraOptions)
	annotations := mustMakeMapString(currentOptions.Annotations)

	ctx := context.Background()

	//Mon Jan 2 15:04:05 -0700 MST 2006
	log.Infof("Current time: %s", time.Now().Format("2006-01-02 15:04:05 MST"))

	homeDir := gethomedir(currentOptions.HomeDir)
	runtimex.PanicIfFalse(homeDir != "", "home directory is empty")
	miniooniDir := path.Join(homeDir, ".miniooni")
	err := os.MkdirAll(miniooniDir, 0700)
	runtimex.PanicOnError(err, "cannot create $HOME/.miniooni directory")

	// We cleanup the assets files used by versions of ooniprobe
	// older than v3.9.0, where we started embedding the assets
	// into the binary and use that directly. This cleanup doesn't
	// remove the whole directory but only known files inside it
	// and then the directory itself, if empty. We explicitly discard
	// the return value as it does not matter to us here.
	assetsDir := path.Join(miniooniDir, "assets")
	_, _ = assetsdir.Cleanup(assetsDir)

	log.Debugf("miniooni state directory: %s", miniooniDir)

	consentFile := path.Join(miniooniDir, "informed")
	runtimex.PanicOnError(maybeWriteConsentFile(currentOptions.Yes, consentFile),
		"cannot write informed consent file")
	runtimex.PanicIfFalse(canOpen(consentFile), riskOfRunningOONI)
	log.Info("miniooni home directory: $HOME/.miniooni")

	var proxyURL *url.URL
	if currentOptions.Proxy != "" {
		proxyURL = mustParseURL(currentOptions.Proxy)
	}

	kvstore2dir := filepath.Join(miniooniDir, "kvstore2")
	kvstore, err := kvstore.NewFS(kvstore2dir)
	runtimex.PanicOnError(err, "cannot create kvstore2 directory")

	tunnelDir := filepath.Join(miniooniDir, "tunnel")
	err = os.MkdirAll(tunnelDir, 0700)
	runtimex.PanicOnError(err, "cannot create tunnelDir")

	config := engine.SessionConfig{
		KVStore:         kvstore,
		Logger:          logger,
		ProxyURL:        proxyURL,
		SoftwareName:    softwareName,
		SoftwareVersion: softwareVersion,
		TorArgs:         currentOptions.TorArgs,
		TorBinary:       currentOptions.TorBinary,
		TunnelDir:       tunnelDir,
	}
	if currentOptions.ProbeServicesURL != "" {
		config.AvailableProbeServices = []model.OOAPIService{{
			Address: currentOptions.ProbeServicesURL,
			Type:    "https",
		}}
	}

	sess, err := engine.NewSession(ctx, config)
	runtimex.PanicOnError(err, "cannot create measurement session")
	defer func() {
		sess.Close()
		log.Infof("whole session: recv %s, sent %s",
			humanize.SI(sess.KibiBytesReceived()*1024, "byte"),
			humanize.SI(sess.KibiBytesSent()*1024, "byte"),
		)
	}()
	log.Debugf("miniooni temporary directory: %s", sess.TempDir())

	log.Info("Looking up OONI backends; please be patient...")
	err = sess.MaybeLookupBackends()
	runtimex.PanicOnError(err, "cannot lookup OONI backends")
	log.Info("Looking up your location; please be patient...")
	err = sess.MaybeLookupLocation()
	runtimex.PanicOnError(err, "cannot lookup your location")
	log.Debugf("- IP: %s", sess.ProbeIP())
	log.Infof("- country: %s", sess.ProbeCC())
	log.Infof("- network: %s (%s)", sess.ProbeNetworkName(), sess.ProbeASNString())
	log.Infof("- resolver's IP: %s", sess.ResolverIP())
	log.Infof("- resolver's network: %s (%s)", sess.ResolverNetworkName(),
		sess.ResolverASNString())

<<<<<<< HEAD
	// We handle the oonirun experiment name specially. The user must specify
	// `miniooni -i {OONIRunURL} oonirun` to run a OONI Run URL (v1 or v2).
	if experimentName == "oonirun" {
		ooniRunMain(ctx, sess, currentOptions, annotations)
		return
	}

	// Otherwise just run OONI experiments as we normally do.
	desc := &oonirun.Experiment{
		Annotations:    annotations,
		ExtraOptions:   extraOptions,
		Inputs:         currentOptions.Inputs,
		InputFilePaths: currentOptions.InputFilePaths,
		MaxRuntime:     currentOptions.MaxRuntime,
		Name:           experimentName,
		NoCollector:    currentOptions.NoCollector,
		NoJSON:         currentOptions.NoJSON,
		Random:         currentOptions.Random,
		ReportFile:     currentOptions.ReportFile,
		Session:        sess,
	}
	err = desc.Run(ctx)
	fatalOnError(err, "cannot run experiment")
}

// ooniRunMain runs the experiments described by the given OONI Run URLs. This
// function works with both v1 and v2 OONI Run URLs.
func ooniRunMain(ctx context.Context,
	sess *engine.Session, currentOptions Options, annotations map[string]string) {
	fatalIfTrue(
		len(currentOptions.Inputs) <= 0,
		"in oonirun mode you need to specify at least one URL using `-i URL`",
	)
	fatalIfTrue(
		len(currentOptions.InputFilePaths) > 0,
		"in oonirun mode you cannot specify any `-f FILE` file",
	)
	logger := sess.Logger()
	for _, URL := range currentOptions.Inputs {
		cfg := &oonirun.Config{
			AcceptChanges: currentOptions.Yes,
			Annotations:   annotations,
			KVStore:       sess.KeyValueStore(),
			MaxRuntime:    currentOptions.MaxRuntime,
			NoCollector:   currentOptions.NoCollector,
			NoJSON:        currentOptions.NoJSON,
			Random:        currentOptions.Random,
			ReportFile:    currentOptions.ReportFile,
			Session:       sess,
		}
		if err := oonirun.Measure(ctx, cfg, URL); err != nil {
			if errors.Is(err, oonirun.ErrNeedToAcceptChanges) {
				logger.Warnf("oonirun: to accept these changes, rerun adding `-y` to the command line")
				logger.Warnf("oonirun: we'll show this error every time the upstream link changes")
				panic("oonirun: need to accept changes using `-y`")
			}
			logger.Warnf("oonirun: Measure failed: %s", err.Error())
			continue
		}
	}
=======
	// Run OONI experiments as we normally do.
	desc := &oonirun.Experiment{
		Annotations:    annotations,
		ExtraOptions:   extraOptions,
		Inputs:         currentOptions.Inputs,
		InputFilePaths: currentOptions.InputFilePaths,
		MaxRuntime:     currentOptions.MaxRuntime,
		Name:           experimentName,
		NoCollector:    currentOptions.NoCollector,
		NoJSON:         currentOptions.NoJSON,
		Random:         currentOptions.Random,
		ReportFile:     currentOptions.ReportFile,
		Session:        sess,
	}
	err = desc.Run(ctx)
	runtimex.PanicOnError(err, "cannot run experiment")
>>>>>>> 0b4a4919
}<|MERGE_RESOLUTION|>--- conflicted
+++ resolved
@@ -3,12 +3,9 @@
 //
 // Core implementation
 //
-<<<<<<< HEAD
-=======
 // TODO(bassosimone): we should eventually merge this file and main.go. We still
 // have this file becaused we used to have ./internal/libminiooni.
 //
->>>>>>> 0b4a4919
 
 import (
 	"context"
@@ -30,10 +27,7 @@
 	"github.com/ooni/probe-cli/v3/internal/legacy/assetsdir"
 	"github.com/ooni/probe-cli/v3/internal/model"
 	"github.com/ooni/probe-cli/v3/internal/oonirun"
-<<<<<<< HEAD
-=======
 	"github.com/ooni/probe-cli/v3/internal/runtimex"
->>>>>>> 0b4a4919
 	"github.com/ooni/probe-cli/v3/internal/version"
 	"github.com/pborman/getopt/v2"
 )
@@ -168,16 +162,6 @@
 	return v[0], v[1], nil
 }
 
-<<<<<<< HEAD
-func fatalOnError(err error, msg string) {
-	if err != nil {
-		log.WithError(err).Warn(msg)
-		panic(msg)
-	}
-}
-
-=======
->>>>>>> 0b4a4919
 func mustMakeMapString(input []string) (output map[string]string) {
 	output = make(map[string]string)
 	for _, opt := range input {
@@ -318,11 +302,6 @@
 // mainSingleIteration runs a single iteration. There may be multiple iterations
 // when the user specifies the --repeat-every command line flag.
 func mainSingleIteration(logger model.Logger, experimentName string, currentOptions Options) {
-	extraOptions := mustMakeMapAny(currentOptions.ExtraOptions)
-	annotations := mustMakeMapString(currentOptions.Annotations)
-
-	ctx := context.Background()
-
 	extraOptions := mustMakeMapAny(currentOptions.ExtraOptions)
 	annotations := mustMakeMapString(currentOptions.Annotations)
 
@@ -408,7 +387,6 @@
 	log.Infof("- resolver's network: %s (%s)", sess.ResolverNetworkName(),
 		sess.ResolverASNString())
 
-<<<<<<< HEAD
 	// We handle the oonirun experiment name specially. The user must specify
 	// `miniooni -i {OONIRunURL} oonirun` to run a OONI Run URL (v1 or v2).
 	if experimentName == "oonirun" {
@@ -431,18 +409,18 @@
 		Session:        sess,
 	}
 	err = desc.Run(ctx)
-	fatalOnError(err, "cannot run experiment")
+	runtimex.PanicOnError(err, "cannot run experiment")
 }
 
 // ooniRunMain runs the experiments described by the given OONI Run URLs. This
 // function works with both v1 and v2 OONI Run URLs.
 func ooniRunMain(ctx context.Context,
 	sess *engine.Session, currentOptions Options, annotations map[string]string) {
-	fatalIfTrue(
+	runtimex.PanicIfTrue(
 		len(currentOptions.Inputs) <= 0,
 		"in oonirun mode you need to specify at least one URL using `-i URL`",
 	)
-	fatalIfTrue(
+	runtimex.PanicIfTrue(
 		len(currentOptions.InputFilePaths) > 0,
 		"in oonirun mode you cannot specify any `-f FILE` file",
 	)
@@ -469,22 +447,4 @@
 			continue
 		}
 	}
-=======
-	// Run OONI experiments as we normally do.
-	desc := &oonirun.Experiment{
-		Annotations:    annotations,
-		ExtraOptions:   extraOptions,
-		Inputs:         currentOptions.Inputs,
-		InputFilePaths: currentOptions.InputFilePaths,
-		MaxRuntime:     currentOptions.MaxRuntime,
-		Name:           experimentName,
-		NoCollector:    currentOptions.NoCollector,
-		NoJSON:         currentOptions.NoJSON,
-		Random:         currentOptions.Random,
-		ReportFile:     currentOptions.ReportFile,
-		Session:        sess,
-	}
-	err = desc.Run(ctx)
-	runtimex.PanicOnError(err, "cannot run experiment")
->>>>>>> 0b4a4919
 }