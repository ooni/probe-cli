package main

//
// Core implementation
//
// TODO(bassosimone): we should eventually merge this file and main.go. We still
// have this file becaused we used to have ./internal/libminiooni.
//

import (
	"context"
	"errors"
	"fmt"
	"io"
	"net/url"
	"os"
	"path"
	"path/filepath"
	"runtime"
	"strings"
	"time"

	"github.com/apex/log"
	"github.com/ooni/probe-cli/v3/internal/engine"
	"github.com/ooni/probe-cli/v3/internal/humanize"
	"github.com/ooni/probe-cli/v3/internal/kvstore"
	"github.com/ooni/probe-cli/v3/internal/legacy/assetsdir"
	"github.com/ooni/probe-cli/v3/internal/model"
	"github.com/ooni/probe-cli/v3/internal/oonirun"
	"github.com/ooni/probe-cli/v3/internal/runtimex"
	"github.com/ooni/probe-cli/v3/internal/version"
	"github.com/pborman/getopt/v2"
)

// Options contains the options you can set from the CLI.
type Options struct {
	Annotations      []string
	ExtraOptions     []string
	HomeDir          string
	Inputs           []string
	InputFilePaths   []string
	MaxRuntime       int64
	NoJSON           bool
	NoCollector      bool
	ProbeServicesURL string
	Proxy            string
	Random           bool
	RepeatEvery      time.Duration
	ReportFile       string
	TorArgs          []string
	TorBinary        string
	Tunnel           string
	Verbose          bool
	Version          bool
	Yes              bool
}

const (
	softwareName    = "miniooni"
	softwareVersion = version.Version
)

var (
	globalOptions Options
	startTime     = time.Now()
)

func init() {
	getopt.FlagLong(
		&globalOptions.Annotations, "annotation", 'A', "Add annotaton", "KEY=VALUE",
	)
	getopt.FlagLong(
		&globalOptions.ExtraOptions, "option", 'O',
		"Pass an option to the experiment", "KEY=VALUE",
	)
	getopt.FlagLong(
		&globalOptions.InputFilePaths, "input-file", 'f',
		"Path to input file to supply test-dependent input. File must contain one input per line.", "PATH",
	)
	getopt.FlagLong(
		&globalOptions.HomeDir, "home", 0,
		"Force specific home directory", "PATH",
	)
	getopt.FlagLong(
		&globalOptions.Inputs, "input", 'i',
		"Add test-dependent input to the test input", "INPUT",
	)
	getopt.FlagLong(
		&globalOptions.MaxRuntime, "max-runtime", 0,
		"Maximum runtime in seconds when looping over a list of inputs (zero means infinite)", "N",
	)
	getopt.FlagLong(
		&globalOptions.NoJSON, "no-json", 'N', "Disable writing to disk",
	)
	getopt.FlagLong(
		&globalOptions.NoCollector, "no-collector", 'n', "Don't use a collector",
	)
	getopt.FlagLong(
		&globalOptions.ProbeServicesURL, "probe-services", 0,
		"Set the URL of the probe-services instance you want to use", "URL",
	)
	getopt.FlagLong(
		&globalOptions.Proxy, "proxy", 0, "Set the proxy URL", "URL",
	)
	getopt.FlagLong(
		&globalOptions.Random, "random", 0, "Randomize inputs",
	)
	getopt.FlagLong(
		&globalOptions.RepeatEvery, "repeat-every", 0,
		"Repeat the measurement every INTERVAL (e.g., 30m, 1h, 2h)", "INTERVAL",
	)
	getopt.FlagLong(
		&globalOptions.ReportFile, "reportfile", 'o',
		"Set the report file path", "PATH",
	)
	getopt.FlagLong(
		&globalOptions.TorArgs, "tor-args", 0,
		"Extra args for tor binary (may be specified multiple times)",
	)
	getopt.FlagLong(
		&globalOptions.TorBinary, "tor-binary", 0,
		"Specify path to a specific tor binary",
	)
	getopt.FlagLong(
		&globalOptions.Tunnel, "tunnel", 0,
		"Name of the tunnel to use (one of `tor`, `psiphon`)",
	)
	getopt.FlagLong(
		&globalOptions.Verbose, "verbose", 'v', "Increase verbosity",
	)
	getopt.FlagLong(
		&globalOptions.Version, "version", 0, "Print version and exit",
	)
	getopt.FlagLong(
		&globalOptions.Yes, "yes", 'y',
		"Assume yes as the answer to all questions",
	)
}

// Main is the main function of miniooni. This function parses the command line
// options and uses a global state. Use MainWithConfiguration if you want to avoid
// using any global state and relying on command line options.
//
// This function will panic in case of a fatal error. It is up to you that
// integrate this function to either handle the panic of ignore it.
func Main() {
	getopt.Parse()
	if globalOptions.Version {
		fmt.Printf("%s\n", version.Version)
		os.Exit(0)
	}
	runtimex.PanicIfFalse(len(getopt.Args()) == 1, "Missing experiment name")
	runtimex.PanicOnError(engine.CheckEmbeddedPsiphonConfig(), "Invalid embedded psiphon config")
	MainWithConfiguration(getopt.Arg(0), globalOptions)
}

func split(s string) (string, string, error) {
	v := strings.SplitN(s, "=", 2)
	if len(v) != 2 {
		return "", "", errors.New("invalid key-value pair")
	}
	return v[0], v[1], nil
}

func mustMakeMapString(input []string) (output map[string]string) {
	output = make(map[string]string)
	for _, opt := range input {
		key, value, err := split(opt)
		runtimex.PanicOnError(err, "cannot split key-value pair")
		output[key] = value
	}
	return
}

func mustMakeMapAny(input []string) (output map[string]any) {
	output = make(map[string]any)
	for _, opt := range input {
		key, value, err := split(opt)
		runtimex.PanicOnError(err, "cannot split key-value pair")
		output[key] = value
	}
	return
}

func mustParseURL(URL string) *url.URL {
	rv, err := url.Parse(URL)
	runtimex.PanicOnError(err, "cannot parse URL")
	return rv
}

type logHandler struct {
	io.Writer
}

func (h *logHandler) HandleLog(e *log.Entry) (err error) {
	s := fmt.Sprintf("[%14.6f] <%s> %s", time.Since(startTime).Seconds(), e.Level, e.Message)
	if len(e.Fields) > 0 {
		s += fmt.Sprintf(": %+v", e.Fields)
	}
	s += "\n"
	_, err = h.Writer.Write([]byte(s))
	return
}

// See https://gist.github.com/miguelmota/f30a04a6d64bd52d7ab59ea8d95e54da
func gethomedir(optionsHome string) string {
	if optionsHome != "" {
		return optionsHome
	}
	if runtime.GOOS == "windows" {
		home := os.Getenv("HOMEDRIVE") + os.Getenv("HOMEPATH")
		if home == "" {
			home = os.Getenv("USERPROFILE")
		}
		return home
	}
	if runtime.GOOS == "linux" {
		home := os.Getenv("XDG_CONFIG_HOME")
		if home != "" {
			return home
		}
		// fallthrough
	}
	return os.Getenv("HOME")
}

const riskOfRunningOONI = `
Do you consent to OONI Probe data collection?

OONI Probe collects evidence of internet censorship and measures
network performance:

- OONI Probe will likely test objectionable sites and services;

- Anyone monitoring your internet activity (such as a government
or Internet provider) may be able to tell that you are using OONI Probe;

- The network data you collect will be published automatically
unless you use miniooni's -n command line flag.

To learn more, see https://ooni.org/about/risks/.

If you're onboard, re-run the same command and add the --yes flag, to
indicate that you understand the risks. This will create an empty file
named 'consent' in $HOME/.miniooni, meaning that we know you opted in
and we will not ask you this question again.

`

func canOpen(filepath string) bool {
	stat, err := os.Stat(filepath)
	return err == nil && stat.Mode().IsRegular()
}

func maybeWriteConsentFile(yes bool, filepath string) (err error) {
	if yes {
		err = os.WriteFile(filepath, []byte("\n"), 0644)
	}
	return
}

// tunnelAndProxy is the text printed when the user specifies
// both the --tunnel and the --proxy options
const tunnelAndProxy = `USAGE ERROR: The --tunnel option and the --proxy
option cannot be specified at the same time. The --tunnel option is actually
just syntactic sugar for --proxy. Setting --tunnel=psiphon is currently the
equivalent of setting --proxy=psiphon:///. This MAY change in a future version
of miniooni, when we will allow a tunnel to use a proxy.
`

// MainWithConfiguration is the miniooni main with a specific configuration
// represented by the experiment name and the current options.
//
// This function will panic in case of a fatal error. It is up to you that
// integrate this function to either handle the panic of ignore it.
func MainWithConfiguration(experimentName string, currentOptions Options) {
	runtimex.PanicIfTrue(currentOptions.Proxy != "" && currentOptions.Tunnel != "",
		tunnelAndProxy)
	if currentOptions.Tunnel != "" {
		currentOptions.Proxy = fmt.Sprintf("%s:///", currentOptions.Tunnel)
	}

	logger := &log.Logger{Level: log.InfoLevel, Handler: &logHandler{Writer: os.Stderr}}
	if currentOptions.Verbose {
		logger.Level = log.DebugLevel
	}
	if currentOptions.ReportFile == "" {
		currentOptions.ReportFile = "report.jsonl"
	}
	log.Log = logger
	for {
		mainSingleIteration(logger, experimentName, currentOptions)
		if currentOptions.RepeatEvery <= 0 {
			break
		}
		log.Infof("waiting %s before repeating the measurement", currentOptions.RepeatEvery)
		log.Info("use Ctrl-C to interrupt miniooni")
		time.Sleep(currentOptions.RepeatEvery)
	}
}

// mainSingleIteration runs a single iteration. There may be multiple iterations
// when the user specifies the --repeat-every command line flag.
func mainSingleIteration(logger model.Logger, experimentName string, currentOptions Options) {
	extraOptions := mustMakeMapAny(currentOptions.ExtraOptions)
	annotations := mustMakeMapString(currentOptions.Annotations)

	ctx := context.Background()

	//Mon Jan 2 15:04:05 -0700 MST 2006
	log.Infof("Current time: %s", time.Now().Format("2006-01-02 15:04:05 MST"))

	homeDir := gethomedir(currentOptions.HomeDir)
	runtimex.PanicIfFalse(homeDir != "", "home directory is empty")
	miniooniDir := path.Join(homeDir, ".miniooni")
	err := os.MkdirAll(miniooniDir, 0700)
	runtimex.PanicOnError(err, "cannot create $HOME/.miniooni directory")

	// We cleanup the assets files used by versions of ooniprobe
	// older than v3.9.0, where we started embedding the assets
	// into the binary and use that directly. This cleanup doesn't
	// remove the whole directory but only known files inside it
	// and then the directory itself, if empty. We explicitly discard
	// the return value as it does not matter to us here.
	assetsDir := path.Join(miniooniDir, "assets")
	_, _ = assetsdir.Cleanup(assetsDir)

	log.Debugf("miniooni state directory: %s", miniooniDir)

	consentFile := path.Join(miniooniDir, "informed")
	runtimex.PanicOnError(maybeWriteConsentFile(currentOptions.Yes, consentFile),
		"cannot write informed consent file")
	runtimex.PanicIfFalse(canOpen(consentFile), riskOfRunningOONI)
	log.Info("miniooni home directory: $HOME/.miniooni")

	var proxyURL *url.URL
	if currentOptions.Proxy != "" {
		proxyURL = mustParseURL(currentOptions.Proxy)
	}

	kvstore2dir := filepath.Join(miniooniDir, "kvstore2")
	kvstore, err := kvstore.NewFS(kvstore2dir)
	runtimex.PanicOnError(err, "cannot create kvstore2 directory")

	tunnelDir := filepath.Join(miniooniDir, "tunnel")
	err = os.MkdirAll(tunnelDir, 0700)
	runtimex.PanicOnError(err, "cannot create tunnelDir")

	config := engine.SessionConfig{
		KVStore:         kvstore,
		Logger:          logger,
		ProxyURL:        proxyURL,
		SoftwareName:    softwareName,
		SoftwareVersion: softwareVersion,
		TorArgs:         currentOptions.TorArgs,
		TorBinary:       currentOptions.TorBinary,
		TunnelDir:       tunnelDir,
	}
	if currentOptions.ProbeServicesURL != "" {
		config.AvailableProbeServices = []model.OOAPIService{{
			Address: currentOptions.ProbeServicesURL,
			Type:    "https",
		}}
	}

	sess, err := engine.NewSession(ctx, config)
	runtimex.PanicOnError(err, "cannot create measurement session")
	defer func() {
		sess.Close()
		log.Infof("whole session: recv %s, sent %s",
			humanize.SI(sess.KibiBytesReceived()*1024, "byte"),
			humanize.SI(sess.KibiBytesSent()*1024, "byte"),
		)
	}()
	log.Debugf("miniooni temporary directory: %s", sess.TempDir())

	log.Info("Looking up OONI backends; please be patient...")
	err = sess.MaybeLookupBackends()
	runtimex.PanicOnError(err, "cannot lookup OONI backends")
	log.Info("Looking up your location; please be patient...")
	err = sess.MaybeLookupLocation()
	runtimex.PanicOnError(err, "cannot lookup your location")
	log.Debugf("- IP: %s", sess.ProbeIP())
	log.Infof("- country: %s", sess.ProbeCC())
	log.Infof("- network: %s (%s)", sess.ProbeNetworkName(), sess.ProbeASNString())
	log.Infof("- resolver's IP: %s", sess.ResolverIP())
	log.Infof("- resolver's network: %s (%s)", sess.ResolverNetworkName(),
		sess.ResolverASNString())

	// We handle the oonirun experiment name specially. The user must specify
	// `miniooni -i {OONIRunURL} oonirun` to run a OONI Run URL (v1 or v2).
	if experimentName == "oonirun" {
		ooniRunMain(ctx, sess, currentOptions, annotations)
		return
	}

	// Otherwise just run OONI experiments as we normally do.
	desc := &oonirun.Experiment{
		Annotations:    annotations,
		ExtraOptions:   extraOptions,
		Inputs:         currentOptions.Inputs,
		InputFilePaths: currentOptions.InputFilePaths,
		MaxRuntime:     currentOptions.MaxRuntime,
		Name:           experimentName,
		NoCollector:    currentOptions.NoCollector,
		NoJSON:         currentOptions.NoJSON,
		Random:         currentOptions.Random,
		ReportFile:     currentOptions.ReportFile,
		Session:        sess,
	}
	err = desc.Run(ctx)
	runtimex.PanicOnError(err, "cannot run experiment")
}

// ooniRunMain runs the experiments described by the given OONI Run URLs. This
// function works with both v1 and v2 OONI Run URLs.
func ooniRunMain(ctx context.Context,
	sess *engine.Session, currentOptions Options, annotations map[string]string) {
	runtimex.PanicIfTrue(
		len(currentOptions.Inputs) <= 0,
		"in oonirun mode you need to specify at least one URL using `-i URL`",
	)
	runtimex.PanicIfTrue(
		len(currentOptions.InputFilePaths) > 0,
		"in oonirun mode you cannot specify any `-f FILE` file",
	)
	logger := sess.Logger()
	cfg := &oonirun.LinkConfig{
		AcceptChanges: currentOptions.Yes,
		Annotations:   annotations,
		KVStore:       sess.KeyValueStore(),
		MaxRuntime:    currentOptions.MaxRuntime,
		NoCollector:   currentOptions.NoCollector,
		NoJSON:        currentOptions.NoJSON,
		Random:        currentOptions.Random,
		ReportFile:    currentOptions.ReportFile,
		Session:       sess,
	}
	for _, URL := range currentOptions.Inputs {
<<<<<<< HEAD
		r := cfg.NewLinkRunner(URL)
		if err := r.Run(ctx); err != nil {
			if errors.Is(err, oonirun.ErrNeedToAcceptChanges) {
				logger.Warnf("oonirun: to accept these changes, rerun adding `-y` to the command line")
				logger.Warnf("oonirun: we'll show this error every time the upstream link changes")
				panic("oonirun: need to accept changes using `-y`")
			}
			logger.Warnf("oonirun: Measure failed: %s", err.Error())
=======
		r := oonirun.NewLinkRunner(cfg, URL)
		if err := r.Run(ctx); err != nil {
			logger.Warnf("oonirun: running link failed: %s", err.Error())
>>>>>>> ebb78c28
			continue
		}
	}
}<|MERGE_RESOLUTION|>--- conflicted
+++ resolved
@@ -437,8 +437,7 @@
 		Session:       sess,
 	}
 	for _, URL := range currentOptions.Inputs {
-<<<<<<< HEAD
-		r := cfg.NewLinkRunner(URL)
+		r := oonirun.NewLinkRunner(cfg, URL)
 		if err := r.Run(ctx); err != nil {
 			if errors.Is(err, oonirun.ErrNeedToAcceptChanges) {
 				logger.Warnf("oonirun: to accept these changes, rerun adding `-y` to the command line")
@@ -446,11 +445,6 @@
 				panic("oonirun: need to accept changes using `-y`")
 			}
 			logger.Warnf("oonirun: Measure failed: %s", err.Error())
-=======
-		r := oonirun.NewLinkRunner(cfg, URL)
-		if err := r.Run(ctx); err != nil {
-			logger.Warnf("oonirun: running link failed: %s", err.Error())
->>>>>>> ebb78c28
 			continue
 		}
 	}
