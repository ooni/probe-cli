--- conflicted
+++ resolved
@@ -215,11 +215,7 @@
 
 	// return zero value and errors list
 	//
-<<<<<<< HEAD
-	// note thay errors.Join returns nil if all the errors are nil or the
-=======
 	// note that errors.Join returns nil if all the errors are nil or the
->>>>>>> 929d46a9
 	// list is nil, which is why we handle the corner case above
 	return *new(Output), 0, errors.Join(errorv...)
 }
