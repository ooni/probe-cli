package httpclientx

import (
	"bytes"
	"compress/gzip"
	"context"
	"errors"
	"net/http"
	"testing"

	"github.com/google/go-cmp/cmp"
	"github.com/ooni/probe-cli/v3/internal/model"
	"github.com/ooni/probe-cli/v3/internal/netxlite"
	"github.com/ooni/probe-cli/v3/internal/runtimex"
	"github.com/ooni/probe-cli/v3/internal/testingx"
)

// createGzipBomb creates a gzip bomb with the given size.
func createGzipBomb(size int) []byte {
	input := make([]byte, size)
	runtimex.Assert(len(input) == size, "unexpected input length")
	var buf bytes.Buffer
	gz := runtimex.Try1(gzip.NewWriterLevel(&buf, gzip.BestCompression))
	_ = runtimex.Try1(gz.Write(input))
	runtimex.Try0(gz.Close())
	return buf.Bytes()
}

// gzipBomb is a gzip bomb containing 1 megabyte of zeroes
var gzipBomb = createGzipBomb(1 << 20)

func TestGzipDecompression(t *testing.T) {
	t.Run("we correctly handle gzip encoding", func(t *testing.T) {
		expected := []byte(`Bonsoir, Elliot!!!`)

		// create a server returning compressed content
		server := testingx.MustNewHTTPServer(http.HandlerFunc(func(w http.ResponseWriter, r *http.Request) {
			var buffer bytes.Buffer
			writer := gzip.NewWriter(&buffer)
			_ = runtimex.Try1(writer.Write(expected))
			runtimex.Try0(writer.Close())
			w.Header().Add("Content-Encoding", "gzip")
			w.Write(buffer.Bytes())
		}))
		defer server.Close()

		// make sure we can read it
		respbody, err := GetRaw(
			context.Background(),
			NewEndpoint(server.URL),
			&Config{
				Client:    http.DefaultClient,
				Logger:    model.DiscardLogger,
				UserAgent: model.HTTPHeaderUserAgent,
			})

		t.Log(respbody)
		t.Log(err)

		if err != nil {
			t.Fatal(err)
		}

		if diff := cmp.Diff(expected, respbody); diff != "" {
			t.Fatal(diff)
		}
	})

	t.Run("we correctly handle the case where we cannot decode gzip", func(t *testing.T) {
		expected := []byte(`Bonsoir, Elliot!!!`)

		// create a server pretending to return compressed content
		server := testingx.MustNewHTTPServer(http.HandlerFunc(func(w http.ResponseWriter, r *http.Request) {
			w.Header().Add("Content-Encoding", "gzip")
			w.Write(expected)
		}))
		defer server.Close()

		// attempt to get a response body
		respbody, err := GetRaw(
			context.Background(),
			NewEndpoint(server.URL),
			&Config{
				Client:    http.DefaultClient,
				Logger:    model.DiscardLogger,
				UserAgent: model.HTTPHeaderUserAgent,
			})

		t.Log(respbody)
		t.Log(err)

		if err.Error() != "gzip: invalid header" {
			t.Fatal(err)
		}

		if respbody != nil {
			t.Fatal("expected nil response body")
		}
	})

	t.Run("we can correctly decode a large body", func(t *testing.T) {
		// create a server returning compressed content
		server := testingx.MustNewHTTPServer(http.HandlerFunc(func(w http.ResponseWriter, r *http.Request) {
			w.Header().Add("Content-Encoding", "gzip")
			w.Write(gzipBomb)
		}))
		defer server.Close()

		// make sure we can read it
		respbody, err := GetRaw(
			context.Background(),
			NewEndpoint(server.URL),
			&Config{
				Client:    http.DefaultClient,
				Logger:    model.DiscardLogger,
				UserAgent: model.HTTPHeaderUserAgent,
			})

<<<<<<< HEAD
		t.Log(respbody)
=======
		//t.Log(respbody) // maybe this operation is a bit expensive to be the default
>>>>>>> 7ab645d3
		t.Log(err)

		if err != nil {
			t.Fatal(err)
		}

		if length := len(respbody); length != 1<<20 {
			t.Fatal("unexpected response body length", length)
		}
	})
}

func TestHTTPStatusCodeHandling(t *testing.T) {
	server := testingx.MustNewHTTPServer(testingx.HTTPHandlerBlockpage451())
	defer server.Close()

	respbody, err := GetRaw(
		context.Background(),
		NewEndpoint(server.URL),
		&Config{
			Client:    http.DefaultClient,
			Logger:    model.DiscardLogger,
			UserAgent: model.HTTPHeaderUserAgent,
		})

	t.Log(respbody)
	t.Log(err)

	if err.Error() != "httpx: request failed" {
		t.Fatal(err)
	}

	if respbody != nil {
		t.Fatal("expected nil response body")
	}

	var orig *ErrRequestFailed
	if !errors.As(err, &orig) {
		t.Fatal("not an *ErrRequestFailed instance")
	}
	if orig.StatusCode != 451 {
		t.Fatal("unexpected status code", orig.StatusCode)
	}
}

func TestHTTPReadBodyErrorsHandling(t *testing.T) {
	server := testingx.MustNewHTTPServer(testingx.HTTPHandlerResetWhileReadingBody())
	defer server.Close()

	respbody, err := GetRaw(
		context.Background(),
		NewEndpoint(server.URL),
		&Config{
			Client:    http.DefaultClient,
			Logger:    model.DiscardLogger,
			UserAgent: model.HTTPHeaderUserAgent,
		})

	t.Log(respbody)
	t.Log(err)

	if !errors.Is(err, netxlite.ECONNRESET) {
		t.Fatal("expected ECONNRESET, got", err)
	}

	if respbody != nil {
		t.Fatal("expected nil response body")
	}
}

func TestLimitMaximumBodySize(t *testing.T) {
	t.Run("we can correctly avoid receiving a large body when uncompressed", func(t *testing.T) {
		// create a server returning uncompressed content
		server := testingx.MustNewHTTPServer(http.HandlerFunc(func(w http.ResponseWriter, r *http.Request) {
			w.Write(make([]byte, 1<<20))
		}))
		defer server.Close()

		// make sure we can read it
<<<<<<< HEAD
=======
		//
		// note: here we're using a small max body size, definitely smaller than what we send
>>>>>>> 7ab645d3
		respbody, err := GetRaw(
			context.Background(),
			NewEndpoint(server.URL),
			&Config{
				Client:              http.DefaultClient,
				Logger:              model.DiscardLogger,
				MaxResponseBodySize: 1 << 10,
				UserAgent:           model.HTTPHeaderUserAgent,
			})

		t.Log(respbody)
		t.Log(err)

		if !errors.Is(err, ErrTruncated) {
			t.Fatal("unexpected error", err)
		}

		if len(respbody) != 0 {
			t.Fatal("expected zero length response body length")
		}
	})

	t.Run("we can correctly avoid receiving a large body when compressed", func(t *testing.T) {
		// create a server returning compressed content
		server := testingx.MustNewHTTPServer(http.HandlerFunc(func(w http.ResponseWriter, r *http.Request) {
			w.Header().Add("Content-Encoding", "gzip")
			w.Write(gzipBomb)
		}))
		defer server.Close()

		// make sure we can read it
		//
<<<<<<< HEAD
		// note: here we're using a small body, definitely smaller than the gzip bomb
=======
		// note: here we're using a small max body size, definitely smaller than the gzip bomb
>>>>>>> 7ab645d3
		respbody, err := GetRaw(
			context.Background(),
			NewEndpoint(server.URL),
			&Config{
				Client:              http.DefaultClient,
				Logger:              model.DiscardLogger,
				MaxResponseBodySize: 1 << 10,
				UserAgent:           model.HTTPHeaderUserAgent,
			})

		t.Log(respbody)
		t.Log(err)

		if !errors.Is(err, ErrTruncated) {
			t.Fatal("unexpected error", err)
		}

		if len(respbody) != 0 {
			t.Fatal("expected zero length response body length")
		}
	})
}<|MERGE_RESOLUTION|>--- conflicted
+++ resolved
@@ -116,11 +116,7 @@
 				UserAgent: model.HTTPHeaderUserAgent,
 			})
 
-<<<<<<< HEAD
-		t.Log(respbody)
-=======
 		//t.Log(respbody) // maybe this operation is a bit expensive to be the default
->>>>>>> 7ab645d3
 		t.Log(err)
 
 		if err != nil {
@@ -200,11 +196,8 @@
 		defer server.Close()
 
 		// make sure we can read it
-<<<<<<< HEAD
-=======
 		//
 		// note: here we're using a small max body size, definitely smaller than what we send
->>>>>>> 7ab645d3
 		respbody, err := GetRaw(
 			context.Background(),
 			NewEndpoint(server.URL),
@@ -237,11 +230,7 @@
 
 		// make sure we can read it
 		//
-<<<<<<< HEAD
-		// note: here we're using a small body, definitely smaller than the gzip bomb
-=======
 		// note: here we're using a small max body size, definitely smaller than the gzip bomb
->>>>>>> 7ab645d3
 		respbody, err := GetRaw(
 			context.Background(),
 			NewEndpoint(server.URL),
