package enginenetx

import (
	"testing"

	"github.com/google/go-cmp/cmp"
	"github.com/ooni/probe-cli/v3/internal/testingx"
)

func TestMixSequentially(t *testing.T) {
	primary := []*httpsDialerTactic{}
	fallback := []*httpsDialerTactic{}

	ff := &testingx.FakeFiller{}
	ff.Fill(&primary)
	ff.Fill(&fallback)

	expect := append([]*httpsDialerTactic{}, primary...)
	expect = append(expect, fallback...)

	var output []*httpsDialerTactic
	for tx := range mixSequentially(streamTacticsFromSlice(primary), streamTacticsFromSlice(fallback)) {
		output = append(output, tx)
	}

	if diff := cmp.Diff(expect, output); diff != "" {
		t.Fatal(diff)
	}
}

func TestMixDeterministicThenRandom(t *testing.T) {
	// define primary data source
	primary := []*httpsDialerTactic{{
		Address:        "130.192.91.211",
		InitialDelay:   0,
		Port:           "443",
		SNI:            "a1.com",
		VerifyHostname: "api.ooni.io",
	}, {
		Address:        "130.192.91.211",
		InitialDelay:   0,
		Port:           "443",
		SNI:            "a2.com",
		VerifyHostname: "api.ooni.io",
	}, {
		Address:        "130.192.91.211",
		InitialDelay:   0,
		Port:           "443",
		SNI:            "a3.com",
		VerifyHostname: "api.ooni.io",
	}, {
		Address:        "130.192.91.211",
		InitialDelay:   0,
		Port:           "443",
		SNI:            "a4.com",
		VerifyHostname: "api.ooni.io",
	}, {
		Address:        "130.192.91.211",
		InitialDelay:   0,
		Port:           "443",
		SNI:            "a5.com",
		VerifyHostname: "api.ooni.io",
	}, {
		Address:        "130.192.91.211",
		InitialDelay:   0,
		Port:           "443",
		SNI:            "a6.com",
		VerifyHostname: "api.ooni.io",
	}, {
		Address:        "130.192.91.211",
		InitialDelay:   0,
		Port:           "443",
		SNI:            "a7.com",
		VerifyHostname: "api.ooni.io",
	}}

	// define fallback data source
	fallback := []*httpsDialerTactic{{
		Address:        "130.192.91.211",
		InitialDelay:   0,
		Port:           "443",
		SNI:            "b1.com",
		VerifyHostname: "api.ooni.io",
	}, {
		Address:        "130.192.91.211",
		InitialDelay:   0,
		Port:           "443",
		SNI:            "b2.com",
		VerifyHostname: "api.ooni.io",
	}, {
		Address:        "130.192.91.211",
		InitialDelay:   0,
		Port:           "443",
		SNI:            "b3.com",
		VerifyHostname: "api.ooni.io",
	}, {
		Address:        "130.192.91.211",
		InitialDelay:   0,
		Port:           "443",
		SNI:            "b4.com",
		VerifyHostname: "api.ooni.io",
	}, {
		Address:        "130.192.91.211",
		InitialDelay:   0,
		Port:           "443",
		SNI:            "b5.com",
		VerifyHostname: "api.ooni.io",
	}, {
		Address:        "130.192.91.211",
		InitialDelay:   0,
		Port:           "443",
		SNI:            "b6.com",
		VerifyHostname: "api.ooni.io",
	}, {
		Address:        "130.192.91.211",
		InitialDelay:   0,
		Port:           "443",
		SNI:            "b7.com",
		VerifyHostname: "api.ooni.io",
	}}

	// define the expectations for the beginning of the result
<<<<<<< HEAD
	expectBeinning := []*httpsDialerTactic{{
=======
	expectBeginning := []*httpsDialerTactic{{
>>>>>>> 7dab5a29
		Address:        "130.192.91.211",
		InitialDelay:   0,
		Port:           "443",
		SNI:            "a1.com",
		VerifyHostname: "api.ooni.io",
	}, {
		Address:        "130.192.91.211",
		InitialDelay:   0,
		Port:           "443",
		SNI:            "a2.com",
		VerifyHostname: "api.ooni.io",
	}, {
		Address:        "130.192.91.211",
		InitialDelay:   0,
		Port:           "443",
		SNI:            "b1.com",
		VerifyHostname: "api.ooni.io",
	}, {
		Address:        "130.192.91.211",
		InitialDelay:   0,
		Port:           "443",
		SNI:            "b2.com",
		VerifyHostname: "api.ooni.io",
	}, {
		Address:        "130.192.91.211",
		InitialDelay:   0,
		Port:           "443",
		SNI:            "b3.com",
		VerifyHostname: "api.ooni.io",
	}}

	// remix
	outch := mixDeterministicThenRandom(
		&mixDeterministicThenRandomConfig{
			C: streamTacticsFromSlice(primary),
			N: 2,
		},
		&mixDeterministicThenRandomConfig{
			C: streamTacticsFromSlice(fallback),
			N: 3,
		},
	)
	var output []*httpsDialerTactic
	for tx := range outch {
		output = append(output, tx)
	}

	// make sure we have the expected number of entries
	if len(output) != 14 {
<<<<<<< HEAD
		t.Fatal("we need 12 entries")
	}
	if diff := cmp.Diff(expectBeinning, output[:5]); diff != "" {
=======
		t.Fatal("we need 14 entries")
	}
	if diff := cmp.Diff(expectBeginning, output[:5]); diff != "" {
>>>>>>> 7dab5a29
		t.Fatal(diff)
	}

	// make sure each entry is represented
	const (
		inprimary = 1 << 0
		infallback
		inoutput
	)
	mapping := make(map[string]int)
	for _, entry := range primary {
		mapping[entry.tacticSummaryKey()] |= inprimary
	}
	for _, entry := range fallback {
		mapping[entry.tacticSummaryKey()] |= infallback
	}
	for _, entry := range output {
		mapping[entry.tacticSummaryKey()] |= inoutput
	}
	for entry, flags := range mapping {
		if flags != (inprimary|inoutput) && flags != (infallback|inoutput) {
			t.Fatal("unexpected flags", flags, "for entry", entry)
		}
	}
<<<<<<< HEAD
=======
}

func TestMixTryEmitNWithClosedChannel(t *testing.T) {
	// create an already closed channel
	inputch := make(chan *httpsDialerTactic)
	close(inputch)

	// create channel for collecting the results
	outputch := make(chan *httpsDialerTactic)

	go func() {
		// Implementation note: mixTryEmitN does not close the channel
		// when done, therefore we need to close it ourselves.
		mixTryEmitN(inputch, 10, outputch)
		close(outputch)
	}()

	// read the output channel
	var output []*httpsDialerTactic
	for tx := range outputch {
		output = append(output, tx)
	}

	// make sure we didn't read anything
	if len(output) != 0 {
		t.Fatal("expected zero entries")
	}
>>>>>>> 7dab5a29
}<|MERGE_RESOLUTION|>--- conflicted
+++ resolved
@@ -120,11 +120,7 @@
 	}}
 
 	// define the expectations for the beginning of the result
-<<<<<<< HEAD
-	expectBeinning := []*httpsDialerTactic{{
-=======
 	expectBeginning := []*httpsDialerTactic{{
->>>>>>> 7dab5a29
 		Address:        "130.192.91.211",
 		InitialDelay:   0,
 		Port:           "443",
@@ -174,15 +170,9 @@
 
 	// make sure we have the expected number of entries
 	if len(output) != 14 {
-<<<<<<< HEAD
-		t.Fatal("we need 12 entries")
-	}
-	if diff := cmp.Diff(expectBeinning, output[:5]); diff != "" {
-=======
 		t.Fatal("we need 14 entries")
 	}
 	if diff := cmp.Diff(expectBeginning, output[:5]); diff != "" {
->>>>>>> 7dab5a29
 		t.Fatal(diff)
 	}
 
@@ -207,8 +197,6 @@
 			t.Fatal("unexpected flags", flags, "for entry", entry)
 		}
 	}
-<<<<<<< HEAD
-=======
 }
 
 func TestMixTryEmitNWithClosedChannel(t *testing.T) {
@@ -236,5 +224,4 @@
 	if len(output) != 0 {
 		t.Fatal("expected zero entries")
 	}
->>>>>>> 7dab5a29
 }