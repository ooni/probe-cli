--- conflicted
+++ resolved
@@ -64,11 +64,7 @@
 //
 // This is v2 of the statsPolicy because the previous implementation
 // incorporated mixing logic, while now the mixing happens outside
-<<<<<<< HEAD
-// of this policy, this giving us much more flexibility.
-=======
 // of this policy, thus giving us much more flexibility.
->>>>>>> 79895e03
 type statsPolicyV2 struct {
 	// Stats is the MANDATORY stats manager.
 	Stats *statsManager
@@ -78,10 +74,6 @@
 
 // LookupTactics implements httpsDialerPolicy.
 func (p *statsPolicyV2) LookupTactics(ctx context.Context, domain string, port string) <-chan *httpsDialerTactic {
-<<<<<<< HEAD
-	// avoid emitting nil tactics and duplicate tactics
-=======
->>>>>>> 79895e03
 	return streamTacticsFromSlice(statsPolicyFilterStatsTactics(p.Stats.LookupTactics(domain, port)))
 }
 
