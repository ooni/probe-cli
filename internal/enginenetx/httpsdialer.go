package enginenetx

import (
	"context"
	"crypto/tls"
	"crypto/x509"
	"encoding/json"
	"errors"
	"fmt"
	"net"
	"sync/atomic"
	"time"

	http "github.com/ooni/oohttp"
	"github.com/ooni/probe-cli/v3/internal/logmodel"
	"github.com/ooni/probe-cli/v3/internal/logx"
	"github.com/ooni/probe-cli/v3/internal/model"
	"github.com/ooni/probe-cli/v3/internal/netxlite"
	"github.com/ooni/probe-cli/v3/internal/runtimex"
)

// httpsDialerTactic is a tactic to establish a TLS connection.
type httpsDialerTactic struct {
	// Address is the IPv4/IPv6 address for dialing.
	Address string

	// InitialDelay is the time in nanoseconds after which
	// you would like to start this policy.
	InitialDelay time.Duration

	// Port is the TCP port for dialing.
	Port string

	// SNI is the TLS ServerName to send over the wire.
	SNI string

	// VerifyHostname is the hostname using during
	// the X.509 certificate verification.
	VerifyHostname string
}

var _ fmt.Stringer = &httpsDialerTactic{}

// Clone makes a deep copy of this [httpsDialerTactic].
func (dt *httpsDialerTactic) Clone() *httpsDialerTactic {
	return &httpsDialerTactic{
		Address:        dt.Address,
		InitialDelay:   dt.InitialDelay,
		Port:           dt.Port,
		SNI:            dt.SNI,
		VerifyHostname: dt.VerifyHostname,
	}
}

// String implements fmt.Stringer.
func (dt *httpsDialerTactic) String() string {
	return string(runtimex.Try1(json.Marshal(dt)))
}

// tacticSummaryKey returns a string summarizing the tactic's features.
//
// The fields used to compute the summary are:
//
// - IPAddr
//
// - Port
//
// - SNI
//
// - VerifyHostname
//
// The returned string contains the above fields separated by space with
// `sni=` before the SNI and `verify=` before the verify hostname.
//
// We should be careful not to change this format unless we also change the
// format version used by user policies and by the state management.
func (dt *httpsDialerTactic) tacticSummaryKey() string {
	return fmt.Sprintf(
		"%v sni=%v verify=%v",
		net.JoinHostPort(dt.Address, dt.Port),
		dt.SNI,
		dt.VerifyHostname,
	)
}

// domainEndpointKey returns a string consisting of the domain endpoint only.
//
// We always use the VerifyHostname and the Port to construct the domain endpoint.
func (dt *httpsDialerTactic) domainEndpointKey() string {
	return net.JoinHostPort(dt.VerifyHostname, dt.Port)
}

// httpsDialerPolicy is a policy used by the [*httpsDialer].
type httpsDialerPolicy interface {
	// LookupTactics emits zero or more tactics for the given host and port
	// through the returned channel, which is closed when done.
	LookupTactics(ctx context.Context, domain, port string) <-chan *httpsDialerTactic
}

// httpsDialerEventsHandler handles events occurring while we try dialing TLS.
type httpsDialerEventsHandler interface {
	// These callbacks are invoked during the TLS dialing to inform this
	// interface about events that occurred. A policy SHOULD keep track of which
	// addresses, SNIs, etc. work and return them more frequently.
	//
	// Callbacks that take an error as argument also take a context as
	// argument and MUST check whether the context has been canceled or
	// its timeout has expired (i.e., using ctx.Err()) to determine
	// whether the operation failed or was merely canceled. In the latter
	// case, obviously, you MUST NOT consider the tactic failed.
	OnStarting(tactic *httpsDialerTactic)
	OnTCPConnectError(ctx context.Context, tactic *httpsDialerTactic, err error)
	OnTLSHandshakeError(ctx context.Context, tactic *httpsDialerTactic, err error)
	OnTLSVerifyError(tactic *httpsDialerTactic, err error)
	OnSuccess(tactic *httpsDialerTactic)
}

// httpsDialer is the [model.TLSDialer] used by the engine to dial HTTPS connections.
//
// The zero value of this struct is invalid; construct using [newHTTPSDialer].
//
// This dialer MAY use an happy-eyeballs-like policy where we may try several IP addresses,
// including IPv4 and IPv6, and dialing tactics in parallel.
type httpsDialer struct {
	// dialTLSFn is the actual function used to perform the dial. The constructor
	// initializes it to dialTLS but you can override it with testing.
	dialTLSFn func(
		ctx context.Context,
		logger logmodel.Logger,
		t0 time.Time,
		tactic *httpsDialerTactic,
	) (http.TLSConn, error)

	// idGenerator is the ID generator.
	idGenerator *atomic.Int64

	// logger is the logger to use.
	logger model.Logger

	// netx is the [*netxlite.Netx] to use.
	netx *netxlite.Netx

	// policy defines the dialing policy to use.
	policy httpsDialerPolicy

	// rootCAs contains the root certificate pool we should use.
	rootCAs *x509.CertPool

	// stats tracks what happens while dialing.
	stats httpsDialerEventsHandler
}

// newHTTPSDialer constructs a new [*httpsDialer] instance.
//
// Arguments:
//
// - logger is the logger to use for logging;
//
// - netx is the [*netxlite.Netx] to use;
//
// - policy defines the dialer policy;
//
// - stats tracks what happens while we're dialing.
//
// The returned [*httpsDialer] would use the underlying network's
// DefaultCertPool to create and cache the cert pool to use.
func newHTTPSDialer(
	logger model.Logger,
	netx *netxlite.Netx,
	policy httpsDialerPolicy,
	stats httpsDialerEventsHandler,
) *httpsDialer {
	dx := &httpsDialer{
		dialTLSFn:   nil, // set just below
		idGenerator: &atomic.Int64{},
		logger: &logx.PrefixLogger{
			Prefix: "httpsDialer: ",
			Logger: logger,
		},
		netx:    netx,
		policy:  policy,
		rootCAs: netx.MaybeCustomUnderlyingNetwork().Get().DefaultCertPool(),
		stats:   stats,
	}
	dx.dialTLSFn = dx.dialTLS
	return dx
}

var _ model.TLSDialer = &httpsDialer{}

// CloseIdleConnections implements model.TLSDialer.
func (hd *httpsDialer) CloseIdleConnections() {
	// nothing
}

// httpsDialerErrorOrConn contains either an error or a valid conn.
type httpsDialerErrorOrConn struct {
	// Conn is the established TLS conn or nil.
	Conn model.TLSConn

	// Err is the error or nil.
	Err error
}

// errDNSNoAnswer is the error returned when we have no tactic to try
var errDNSNoAnswer = netxlite.NewErrWrapper(
	netxlite.ClassifyResolverError,
	netxlite.DNSRoundTripOperation,
	netxlite.ErrOODNSNoAnswer,
)

// DialTLSContext implements model.TLSDialer.
func (hd *httpsDialer) DialTLSContext(ctx context.Context, network string, endpoint string) (net.Conn, error) {
	hostname, port, err := net.SplitHostPort(endpoint)
	if err != nil {
		return nil, err
	}

	// We need a cancellable context to interrupt the tactics emitter early when we
	// immediately get a valid response and we don't need to use other tactics.
	ctx, cancel := context.WithCancel(ctx)
	defer cancel()

	// The emitter will emit tactics and then close the channel when done. We spawn 16 workers
	// that handle tactics in parallel and post results on the collector channel.
<<<<<<< HEAD
	emitter := httpsFilterTactics(hd.policy.LookupTactics(ctx, hostname, port))
=======
	emitter := httpsDialerFilterTactics(hd.policy.LookupTactics(ctx, hostname, port))
>>>>>>> 0d4dc93a
	collector := make(chan *httpsDialerErrorOrConn)
	joiner := make(chan any)
	const parallelism = 16
	t0 := time.Now()
	for idx := 0; idx < parallelism; idx++ {
		go hd.worker(ctx, joiner, emitter, t0, collector)
	}

	// wait until all goroutines have joined
	var (
		connv     = []model.TLSConn{}
		errorv    = []error{}
		numJoined = 0
	)
	for numJoined < parallelism {
		select {
		case <-joiner:
			numJoined++

		case result := <-collector:
			// If the goroutine failed, record the error and continue processing results
			if result.Err != nil {
				errorv = append(errorv, result.Err)
				continue
			}

			// Save the conn
			connv = append(connv, result.Conn)

			// Interrupt other concurrent dialing attempts
			cancel()
		}
	}

	return httpsDialerReduceResult(connv, errorv)
}

<<<<<<< HEAD
// httpsFilterTactics filters the tactics to:
=======
// httpsDialerFilterTactics filters the tactics to:
>>>>>>> 0d4dc93a
//
// 1. be paranoid and filter out nil tactics if any;
//
// 2. avoid emitting duplicate tactics as part of the same run;
//
// 3. rewrite the happy eyeball delays.
//
// This function returns a channel where we emit the edited
// tactics, and which we clone when we're done.
<<<<<<< HEAD
func httpsFilterTactics(input <-chan *httpsDialerTactic) <-chan *httpsDialerTactic {
=======
func httpsDialerFilterTactics(input <-chan *httpsDialerTactic) <-chan *httpsDialerTactic {
>>>>>>> 0d4dc93a
	return filterAssignInitialDelays(filterOnlyKeepUniqueTactics(filterOutNilTactics(input)))
}

// httpsDialerReduceResult returns either an established conn or an error, using [errDNSNoAnswer] in
// case the list of connections and the list of errors are empty.
func httpsDialerReduceResult(connv []model.TLSConn, errorv []error) (model.TLSConn, error) {
	switch {
	case len(connv) >= 1:
		for _, c := range connv[1:] {
			c.Close()
		}
		return connv[0], nil

	case len(errorv) >= 1:
		return nil, errors.Join(errorv...)

	default:
		return nil, errDNSNoAnswer
	}
}

// worker attempts to establish a TLS connection and emits the result using
// a [*httpsDialerErrorOrConn] for each tactic, until there are no more tactics
// and the reader channel is closed. At which point it posts on joiner to let
// the parent know that this goroutine has done its job.
func (hd *httpsDialer) worker(
	ctx context.Context,
	joiner chan<- any,
	reader <-chan *httpsDialerTactic,
	t0 time.Time,
	writer chan<- *httpsDialerErrorOrConn,
) {
	// let the parent know that we terminated
	defer func() { joiner <- true }()

	for tactic := range reader {
		prefixLogger := &logx.PrefixLogger{
			Prefix: fmt.Sprintf("[#%d] ", hd.idGenerator.Add(1)),
			Logger: hd.logger,
		}

		// perform the dial through an indirect function call mockabled for testing
		conn, err := hd.dialTLSFn(ctx, prefixLogger, t0, tactic)

		// send results to the parent
		writer <- &httpsDialerErrorOrConn{Conn: conn, Err: err}
	}
}

// dialTLS performs the actual TLS dial.
func (hd *httpsDialer) dialTLS(
	ctx context.Context,
	logger model.Logger,
	t0 time.Time,
	tactic *httpsDialerTactic,
) (model.TLSConn, error) {
	// honor happy-eyeballs delays and wait for the tactic to be ready to run
	if err := httpsDialerTacticWaitReady(ctx, t0, tactic); err != nil {
		return nil, err
	}

	// tell the observer that we're starting
	hd.stats.OnStarting(tactic)

	// create dialer and establish TCP connection
	endpoint := net.JoinHostPort(tactic.Address, tactic.Port)
	ol := logx.NewOperationLogger(logger, "TCPConnect %s", endpoint)
	dialer := hd.netx.NewDialerWithoutResolver(logger)
	tcpConn, err := dialer.DialContext(ctx, "tcp", endpoint)
	ol.Stop(err)

	// handle a dialing error
	if err != nil {
		hd.stats.OnTCPConnectError(ctx, tactic, err)
		return nil, err
	}

	// create TLS configuration
	tlsConfig := &tls.Config{
		InsecureSkipVerify: true, // Note: we're going to verify at the end of the func!
		NextProtos:         []string{"h2", "http/1.1"},
		RootCAs:            hd.rootCAs,
		ServerName:         tactic.SNI,
	}

	// create handshaker and establish a TLS connection
	ol = logx.NewOperationLogger(
		logger,
		"TLSHandshake with %s SNI=%s ALPN=%v",
		endpoint,
		tlsConfig.ServerName,
		tlsConfig.NextProtos,
	)
	thx := hd.netx.NewTLSHandshakerStdlib(logger)
	tlsConn, err := thx.Handshake(ctx, tcpConn, tlsConfig)
	ol.Stop(err)

	// handle handshake error
	if err != nil {
		hd.stats.OnTLSHandshakeError(ctx, tactic, err)
		tcpConn.Close()
		return nil, err
	}

	// verify the certificate chain
	ol = logx.NewOperationLogger(logger, "TLSVerifyCertificateChain %s", tactic.VerifyHostname)
	err = httpsDialerVerifyCertificateChain(tactic.VerifyHostname, tlsConn, hd.rootCAs)
	ol.Stop(err)

	// handle verification error
	if err != nil {
		hd.stats.OnTLSVerifyError(tactic, err)
		tlsConn.Close()
		return nil, err
	}

	// make sure the observer knows it worked
	hd.stats.OnSuccess(tactic)

	return tlsConn, nil
}

// httpsDialerWaitReady waits for the given delay to expire or the context to be canceled. If the
// delay is zero or negative, we immediately return nil. We also return nil when the delay expires. We
// return the context error if the context expires.
func httpsDialerTacticWaitReady(
	ctx context.Context,
	t0 time.Time,
	tactic *httpsDialerTactic,
) error {
	deadline := t0.Add(tactic.InitialDelay)
	delta := time.Until(deadline)
	if delta <= 0 {
		return nil
	}

	timer := time.NewTimer(delta)
	defer timer.Stop()

	select {
	case <-timer.C:
		return nil

	case <-ctx.Done():
		return netxlite.NewTopLevelGenericErrWrapper(ctx.Err())
	}
}

// errNoPeerCertificate is an internal error returned when we don't have any peer certificate.
var errNoPeerCertificate = errors.New("no peer certificate")

// errEmptyVerifyHostname indicates there is no hostname to verify against
var errEmptyVerifyHostname = errors.New("empty VerifyHostname")

// httpsDialerVerifyCertificateChain verifies the certificate chain with the given hostname.
func httpsDialerVerifyCertificateChain(hostname string, conn model.TLSConn, rootCAs *x509.CertPool) error {
	// This code comes from the example in the Go source tree that shows
	// how to override certificate verification and which is advertised
	// as follows:
	//
	//	VerifyConnection can be used to replace and customize connection
	//	verification. This example shows a VerifyConnection implementation that
	//	will be approximately equivalent to what crypto/tls does normally to
	//	verify the peer's certificate.
	//
	// See https://github.com/golang/go/blob/go1.21.0/src/crypto/tls/example_test.go#L186
	//
	// As of go1.21.0, the code we're replacing has approximately the same
	// implementation of the verification code we added below.
	//
	// See https://github.com/golang/go/blob/go1.21.0/src/crypto/tls/handshake_client.go#L962.

	// Protect against a programming or configuration error where the
	// programmer or user has not set the hostname.
	if hostname == "" {
		return errEmptyVerifyHostname
	}

	state := conn.ConnectionState()
	opts := x509.VerifyOptions{
		DNSName:       hostname, // note: here we're using the real hostname
		Intermediates: x509.NewCertPool(),
		Roots:         rootCAs,
	}

	// The following check is rather paranoid and it's not part of the Go codebase
	// from which we copied it, but I think it's important to be defensive.
	//
	// Because of that, I don't want to just drop an assertion here.
	if len(state.PeerCertificates) < 1 {
		return errNoPeerCertificate
	}

	for _, cert := range state.PeerCertificates[1:] {
		opts.Intermediates.AddCert(cert)
	}

	if _, err := state.PeerCertificates[0].Verify(opts); err != nil {
		return netxlite.NewErrWrapper(netxlite.ClassifyTLSHandshakeError, netxlite.TopLevelOperation, err)
	}
	return nil
}<|MERGE_RESOLUTION|>--- conflicted
+++ resolved
@@ -223,11 +223,7 @@
 
 	// The emitter will emit tactics and then close the channel when done. We spawn 16 workers
 	// that handle tactics in parallel and post results on the collector channel.
-<<<<<<< HEAD
-	emitter := httpsFilterTactics(hd.policy.LookupTactics(ctx, hostname, port))
-=======
 	emitter := httpsDialerFilterTactics(hd.policy.LookupTactics(ctx, hostname, port))
->>>>>>> 0d4dc93a
 	collector := make(chan *httpsDialerErrorOrConn)
 	joiner := make(chan any)
 	const parallelism = 16
@@ -265,11 +261,7 @@
 	return httpsDialerReduceResult(connv, errorv)
 }
 
-<<<<<<< HEAD
-// httpsFilterTactics filters the tactics to:
-=======
 // httpsDialerFilterTactics filters the tactics to:
->>>>>>> 0d4dc93a
 //
 // 1. be paranoid and filter out nil tactics if any;
 //
@@ -279,11 +271,7 @@
 //
 // This function returns a channel where we emit the edited
 // tactics, and which we clone when we're done.
-<<<<<<< HEAD
-func httpsFilterTactics(input <-chan *httpsDialerTactic) <-chan *httpsDialerTactic {
-=======
 func httpsDialerFilterTactics(input <-chan *httpsDialerTactic) <-chan *httpsDialerTactic {
->>>>>>> 0d4dc93a
 	return filterAssignInitialDelays(filterOnlyKeepUniqueTactics(filterOutNilTactics(input)))
 }
 
