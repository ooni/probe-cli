package enginenetx

import (
	"context"
	"errors"
	"testing"

	"github.com/ooni/probe-cli/v3/internal/mocks"
	"github.com/ooni/probe-cli/v3/internal/model"
)

func TestBridgesPolicy(t *testing.T) {
	t.Run("for domains for which we don't have bridges and DNS failure", func(t *testing.T) {
		expected := errors.New("mocked error")
		p := &bridgesPolicy{
			Fallback: &dnsPolicy{
				Logger: model.DiscardLogger,
				Resolver: &mocks.Resolver{
					MockLookupHost: func(ctx context.Context, domain string) ([]string, error) {
						return nil, expected
					},
				},
			},
		}

		ctx := context.Background()
		tactics := p.LookupTactics(ctx, "www.example.com", "443")

		var count int
		for range tactics {
			count++
		}

		if count != 0 {
			t.Fatal("expected to see zero tactics")
		}
	})

	t.Run("for domains for which we don't have bridges and DNS success", func(t *testing.T) {
		p := &bridgesPolicy{
			Fallback: &dnsPolicy{
				Logger: model.DiscardLogger,
				Resolver: &mocks.Resolver{
					MockLookupHost: func(ctx context.Context, domain string) ([]string, error) {
						return []string{"93.184.216.34"}, nil
					},
				},
			},
		}

		ctx := context.Background()
		tactics := p.LookupTactics(ctx, "www.example.com", "443")

		var count int
		for tactic := range tactics {
			count++

			if tactic.Port != "443" {
				t.Fatal("the port should always be 443")
			}
			if tactic.Address != "93.184.216.34" {
				t.Fatal("the host should always be 93.184.216.34")
			}

			if tactic.SNI != "www.example.com" {
				t.Fatal("the SNI field should always be like `www.example.com`")
			}

			if tactic.VerifyHostname != "www.example.com" {
				t.Fatal("the VerifyHostname field should always be like `www.example.com`")
			}
		}

		if count != 1 {
			t.Fatal("expected to see one tactic")
		}
	})

	t.Run("for the api.ooni.io domain with DNS failure", func(t *testing.T) {
		expected := errors.New("mocked error")
		p := &bridgesPolicy{
			Fallback: &dnsPolicy{
				Logger: model.DiscardLogger,
				Resolver: &mocks.Resolver{
					MockLookupHost: func(ctx context.Context, domain string) ([]string, error) {
						return nil, expected
					},
				},
			},
		}

		ctx := context.Background()
		tactics := p.LookupTactics(ctx, "api.ooni.io", "443")

		// since the DNS fails, we should only see tactics generated by bridges
		var count int
		for tactic := range tactics {
			count++

			if tactic.Port != "443" {
				t.Fatal("the port should always be 443")
			}
			if tactic.Address != "162.55.247.208" {
				t.Fatal("the host should always be 162.55.247.208")
			}

			if tactic.SNI == "api.ooni.io" {
				t.Fatal("we should not see the `api.ooni.io` SNI on the wire")
			}

			if tactic.VerifyHostname != "api.ooni.io" {
				t.Fatal("the VerifyHostname field should always be like `api.ooni.io`")
			}
		}

		if count <= 0 {
			t.Fatal("expected to see at least one tactic")
		}
	})

	t.Run("for the api.ooni.io domain with DNS success", func(t *testing.T) {
		p := &bridgesPolicy{
			Fallback: &dnsPolicy{
				Logger: model.DiscardLogger,
				Resolver: &mocks.Resolver{
					MockLookupHost: func(ctx context.Context, domain string) ([]string, error) {
						return []string{"130.192.91.211"}, nil
					},
				},
			},
		}

		ctx := context.Background()
		tactics := p.LookupTactics(ctx, "api.ooni.io", "443")

		// since the DNS succeeds we should see bridge tactics mixed with DNS tactics
		var (
			bridgesCount int
			dnsCount     int
			overallCount int
		)
<<<<<<< HEAD
=======
		const expectedDNSEntryCount = 153 // yikes!
>>>>>>> 6efffc5a
		for tactic := range tactics {
			overallCount++

			t.Log(overallCount, tactic)

			if tactic.Port != "443" {
				t.Fatal("the port should always be 443")
			}

			switch {
<<<<<<< HEAD
			case overallCount == 5:
				if tactic.Address != "130.192.91.211" {
					t.Fatal("the host should be 130.192.91.211 for count == 5")
				}

				if tactic.SNI != "api.ooni.io" {
					t.Fatal("we should see the `api.ooni.io` SNI on the wire for count == 5")
=======
			case overallCount == expectedDNSEntryCount:
				if tactic.Address != "130.192.91.211" {
					t.Fatal("the host should be 130.192.91.211 for count ==", expectedDNSEntryCount)
				}

				if tactic.SNI != "api.ooni.io" {
					t.Fatal("we should see the `api.ooni.io` SNI on the wire for count ==", expectedDNSEntryCount)
>>>>>>> 6efffc5a
				}

				dnsCount++

			default:
				if tactic.Address != "162.55.247.208" {
<<<<<<< HEAD
					t.Fatal("the host should be 162.55.247.208 for count != 5")
				}

				if tactic.SNI == "api.ooni.io" {
					t.Fatal("we should not see the `api.ooni.io` SNI on the wire for count != 5")
=======
					t.Fatal("the host should be 162.55.247.208 for count !=", expectedDNSEntryCount)
				}

				if tactic.SNI == "api.ooni.io" {
					t.Fatal("we should not see the `api.ooni.io` SNI on the wire for count !=", expectedDNSEntryCount)
>>>>>>> 6efffc5a
				}

				bridgesCount++
			}

			if tactic.VerifyHostname != "api.ooni.io" {
				t.Fatal("the VerifyHostname field should always be like `api.ooni.io`")
			}
		}

		if overallCount <= 0 {
			t.Fatal("expected to see at least one tactic")
		}
		if dnsCount != 1 {
			t.Fatal("expected to see exactly one DNS based tactic")
		}
		if bridgesCount <= 0 {
			t.Fatal("expected to see at least one bridge tactic")
		}
	})

	t.Run("for test helper domains", func(t *testing.T) {
		for _, domain := range bridgesPolicyTestHelpersDomains {
			t.Run(domain, func(t *testing.T) {
				expectedAddrs := []string{"164.92.180.7"}

				p := &bridgesPolicy{
					Fallback: &dnsPolicy{
						Logger: model.DiscardLogger,
						Resolver: &mocks.Resolver{
							MockLookupHost: func(ctx context.Context, domain string) ([]string, error) {
								return expectedAddrs, nil
							},
						},
					},
				}

				ctx := context.Background()
				index := 0
				for tactics := range p.LookupTactics(ctx, domain, "443") {

					if tactics.Address != "164.92.180.7" {
						t.Fatal("unexpected .Address")
					}

					if tactics.InitialDelay != happyEyeballsDelay(index) {
						t.Fatal("unexpected .InitialDelay")
					}
					index++

					if tactics.Port != "443" {
						t.Fatal("unexpected .Port")
					}

					if tactics.SNI == domain {
						t.Fatal("unexpected .Domain")
					}

					if tactics.VerifyHostname != domain {
						t.Fatal("unexpected .VerifyHostname")
					}
				}
			})
		}
	})
}<|MERGE_RESOLUTION|>--- conflicted
+++ resolved
@@ -139,10 +139,7 @@
 			dnsCount     int
 			overallCount int
 		)
-<<<<<<< HEAD
-=======
 		const expectedDNSEntryCount = 153 // yikes!
->>>>>>> 6efffc5a
 		for tactic := range tactics {
 			overallCount++
 
@@ -153,15 +150,6 @@
 			}
 
 			switch {
-<<<<<<< HEAD
-			case overallCount == 5:
-				if tactic.Address != "130.192.91.211" {
-					t.Fatal("the host should be 130.192.91.211 for count == 5")
-				}
-
-				if tactic.SNI != "api.ooni.io" {
-					t.Fatal("we should see the `api.ooni.io` SNI on the wire for count == 5")
-=======
 			case overallCount == expectedDNSEntryCount:
 				if tactic.Address != "130.192.91.211" {
 					t.Fatal("the host should be 130.192.91.211 for count ==", expectedDNSEntryCount)
@@ -169,26 +157,17 @@
 
 				if tactic.SNI != "api.ooni.io" {
 					t.Fatal("we should see the `api.ooni.io` SNI on the wire for count ==", expectedDNSEntryCount)
->>>>>>> 6efffc5a
 				}
 
 				dnsCount++
 
 			default:
 				if tactic.Address != "162.55.247.208" {
-<<<<<<< HEAD
-					t.Fatal("the host should be 162.55.247.208 for count != 5")
-				}
-
-				if tactic.SNI == "api.ooni.io" {
-					t.Fatal("we should not see the `api.ooni.io` SNI on the wire for count != 5")
-=======
 					t.Fatal("the host should be 162.55.247.208 for count !=", expectedDNSEntryCount)
 				}
 
 				if tactic.SNI == "api.ooni.io" {
 					t.Fatal("we should not see the `api.ooni.io` SNI on the wire for count !=", expectedDNSEntryCount)
->>>>>>> 6efffc5a
 				}
 
 				bridgesCount++
