package shellx

import (
	"context"
	"errors"
	"io"
	"io/fs"
	"os"
	"path/filepath"
	"runtime"
	"strings"
	"sync/atomic"
	"testing"

	"github.com/google/go-cmp/cmp"
	"github.com/ooni/probe-cli/v3/internal/fsx"
	"github.com/ooni/probe-cli/v3/internal/model"
	"github.com/ooni/probe-cli/v3/internal/model/mocks"
	"github.com/ooni/probe-cli/v3/internal/netxlite"
)

// testGolangExe is the golang exe to use in this test suite
var testGolangExe string

func init() {
	switch runtime.GOOS {
	case "windows":
		testGolangExe = "go.exe"
	default:
		testGolangExe = "go"
	}
}

// testErrorIsExecutableNotFound returns whether the error
// is the one returned when an executable isn't found
func testErrorIsExecutableNotFound(err error) bool {
	return err != nil && strings.Contains(err.Error(), "executable file not found")
}

// testErrorIsCannotParseCmdLine returns whether the error
// is the one returned when you cannot parse a cmdline.
func testErrorIsCannotParseCmdLine(err error) bool {
	return err != nil && err.Error() == "EOF found when expecting closing quote"
}

// testLogger returns a test logger and a counter incremented
// each time the logger logs at infof level.
func testLogger() (model.Logger, *atomic.Int64) {
	n := &atomic.Int64{}
	log := &mocks.Logger{
		MockInfof: func(format string, v ...interface{}) {
			n.Add(1)
		},
	}
	return log, n
}

func TestVerifyWeCanAppendToArgv(t *testing.T) {
	argv1, err := NewArgv(testGolangExe, "run", "./testdata/checkenv.go")
	if err != nil {
		t.Fatal(err)
	}
	argv2, err := NewArgv(testGolangExe)
	if err != nil {
		t.Fatal(err)
	}
	argv2.Append("run")
	argv2.Append("./testdata/checkenv.go")
	if diff := cmp.Diff(argv1, argv2); diff != "" {
		t.Fatal(diff)
	}
}

func TestVerifyWeAddEnvironmentVariables(t *testing.T) {
	env := &Envp{}

	// Add the expected environment variables. The command we're
<<<<<<< HEAD
	// going to run will exit(1) if it cannot find them.
=======
	// going to run will exit with nonzero exit code if it cannot find them.
>>>>>>> 7008845b
	env.Append("ANTANI", "antani")
	env.Append("MASCETTI", "mascetti")
	env.Append("STUZZICA", "stuzzica")

	argv, err := NewArgv(testGolangExe, "run", "./testdata/checkenv.go")
	if err != nil {
		t.Fatal(err)
	}

	config := &Config{
		Logger: model.DiscardLogger,
		Flags:  FlagShowStdoutStderr,
	}

	t.Run("for OutputEx", func(t *testing.T) {
		out, err := OutputEx(config, argv, env)
		if err != nil {
			t.Fatal(err)
		}
		if len(out) > 0 {
			t.Fatal("expected no output")
		}
	})

	t.Run("for RunEx", func(t *testing.T) {
		if err := RunEx(config, argv, env); err != nil {
			t.Fatal(err)
		}
	})
}

func TestOutput(t *testing.T) {
	t.Run("with a valid command", func(t *testing.T) {
		log, count := testLogger()
		output, err := Output(log, testGolangExe, "env")
		if err != nil {
			t.Fatal(err)
		}
		if len(output) <= 0 {
			t.Fatal("expected to see output")
		}
		if n := count.Load(); n != 1 {
			t.Fatal("expected one log message, got", n)
		}
	})

	t.Run("with an invalid command", func(t *testing.T) {
		log, count := testLogger()
		output, err := Output(log, "nonexistent", "env")
		if !testErrorIsExecutableNotFound(err) {
			t.Fatal("unexpected error", err)
		}
		if len(output) > 0 {
			t.Fatal("expected to see no output")
		}
		if n := count.Load(); n != 0 {
			t.Fatal("expected zero log messages, got", n)
		}
	})
}

func TestOutputQuiet(t *testing.T) {
	t.Run("with a valid command", func(t *testing.T) {
		output, err := OutputQuiet(testGolangExe, "env")
		if err != nil {
			t.Fatal(err)
		}
		if len(output) <= 0 {
			t.Fatal("expected to see output")
		}
	})

	t.Run("with an invalid command", func(t *testing.T) {
		output, err := OutputQuiet("nonexistent", "env")
		if !testErrorIsExecutableNotFound(err) {
			t.Fatal("unexpected error", err)
		}
		if len(output) > 0 {
			t.Fatal("expected to see no output")
		}
	})
}

func TestRunQuiet(t *testing.T) {
	t.Run("with a valid command", func(t *testing.T) {
		err := RunQuiet(testGolangExe, "env")
		if err != nil {
			t.Fatal(err)
		}
	})

	t.Run("with an invalid command", func(t *testing.T) {
		err := RunQuiet("nonexistent", "env")
		if !testErrorIsExecutableNotFound(err) {
			t.Fatal("unexpected error", err)
		}
	})
}

func TestRun(t *testing.T) {
	t.Run("with a valid command", func(t *testing.T) {
		log, count := testLogger()
		err := Run(log, testGolangExe, "env")
		if err != nil {
			t.Fatal(err)
		}
		if n := count.Load(); n != 1 {
			t.Fatal("expected one log message, got", n)
		}
	})

	t.Run("with an invalid command", func(t *testing.T) {
		log, count := testLogger()
		err := Run(log, "nonexistent", "env")
		if !testErrorIsExecutableNotFound(err) {
			t.Fatal("unexpected error", err)
		}
		if n := count.Load(); n != 0 {
			t.Fatal("expected zero log messages, got", n)
		}
	})
}

func TestRunCommandLine(t *testing.T) {
<<<<<<< HEAD
	t.Run("with a valid command", func(t *testing.T) {
=======
	t.Run("with a valid command line", func(t *testing.T) {
>>>>>>> 7008845b
		log, count := testLogger()
		err := RunCommandLine(log, testGolangExe+" env")
		if err != nil {
			t.Fatal(err)
		}
		if n := count.Load(); n != 1 {
			t.Fatal("expected one log message, got", n)
		}
	})

<<<<<<< HEAD
	t.Run("with an invalid command", func(t *testing.T) {
=======
	t.Run("with an invalid command line", func(t *testing.T) {
>>>>>>> 7008845b
		log, count := testLogger()
		err := RunCommandLine(log, "nonexistent env")
		if !testErrorIsExecutableNotFound(err) {
			t.Fatal("unexpected error", err)
		}
		if n := count.Load(); n != 0 {
			t.Fatal("expected zero log messages, got", n)
		}
	})

	t.Run("with empty command line", func(t *testing.T) {
		log, count := testLogger()
		err := RunCommandLine(log, "")
		if !errors.Is(err, ErrNoCommandToExecute) {
			t.Fatal("unexpected error", err)
		}
		if n := count.Load(); n != 0 {
			t.Fatal("expected zero log messages, got", n)
		}
	})

<<<<<<< HEAD
	t.Run("with invalid command line", func(t *testing.T) {
=======
	t.Run("with a command line that does not parse", func(t *testing.T) {
>>>>>>> 7008845b
		log, count := testLogger()
		err := RunCommandLine(log, "\"foobar")
		if !testErrorIsCannotParseCmdLine(err) {
			t.Fatal("unexpected error", err)
		}
		if n := count.Load(); n != 0 {
			t.Fatal("expected zero log messages, got", n)
		}
	})
}

func TestRunCommandLineQuiet(t *testing.T) {
<<<<<<< HEAD
	t.Run("with a valid command", func(t *testing.T) {
=======
	t.Run("with a valid command line", func(t *testing.T) {
>>>>>>> 7008845b
		err := RunCommandLineQuiet(testGolangExe + " env")
		if err != nil {
			t.Fatal(err)
		}
<<<<<<< HEAD
	})

	t.Run("with an invalid command", func(t *testing.T) {
		err := RunCommandLineQuiet("nonexistent env")
		if !testErrorIsExecutableNotFound(err) {
=======
	})

	t.Run("with an invalid command line", func(t *testing.T) {
		err := RunCommandLineQuiet("nonexistent env")
		if !testErrorIsExecutableNotFound(err) {
			t.Fatal("unexpected error", err)
		}
	})

	t.Run("with empty command line", func(t *testing.T) {
		err := RunCommandLineQuiet("")
		if !errors.Is(err, ErrNoCommandToExecute) {
>>>>>>> 7008845b
			t.Fatal("unexpected error", err)
		}
	})
}

<<<<<<< HEAD
func TestOutputCommandLine(t *testing.T) {
	t.Run("with a valid command", func(t *testing.T) {
		log, count := testLogger()
		output, err := OutputCommandLine(log, testGolangExe+" env")
		if err != nil {
			t.Fatal(err)
		}
		if len(output) <= 0 {
			t.Fatal("expected to see output")
		}
		if n := count.Load(); n != 1 {
			t.Fatal("expected one log message, got", n)
=======
	t.Run("with a command line that does not parse", func(t *testing.T) {
		err := RunCommandLineQuiet("\"foobar")
		if !testErrorIsCannotParseCmdLine(err) {
			t.Fatal("unexpected error", err)
>>>>>>> 7008845b
		}
	})
}

<<<<<<< HEAD
	t.Run("with an invalid command", func(t *testing.T) {
		log, count := testLogger()
		output, err := OutputCommandLine(log, "nonexistent env")
		if !testErrorIsExecutableNotFound(err) {
			t.Fatal("unexpected error", err)
		}
		if len(output) > 0 {
			t.Fatal("expected to see no output")
		}
		if n := count.Load(); n != 0 {
			t.Fatal("expected zero log messages, got", n)
		}
	})

	t.Run("with empty command line", func(t *testing.T) {
		log, count := testLogger()
		output, err := OutputCommandLine(log, "")
		if !errors.Is(err, ErrNoCommandToExecute) {
=======
func TestOutputCommandLine(t *testing.T) {
	t.Run("with a valid command line", func(t *testing.T) {
		log, count := testLogger()
		output, err := OutputCommandLine(log, testGolangExe+" env")
		if err != nil {
			t.Fatal(err)
		}
		if len(output) <= 0 {
			t.Fatal("expected to see output")
		}
		if n := count.Load(); n != 1 {
			t.Fatal("expected one log message, got", n)
		}
	})

	t.Run("with an invalid command line", func(t *testing.T) {
		log, count := testLogger()
		output, err := OutputCommandLine(log, "nonexistent env")
		if !testErrorIsExecutableNotFound(err) {
>>>>>>> 7008845b
			t.Fatal("unexpected error", err)
		}
		if len(output) > 0 {
			t.Fatal("expected to see no output")
		}
		if n := count.Load(); n != 0 {
			t.Fatal("expected zero log messages, got", n)
		}
	})

<<<<<<< HEAD
	t.Run("with a command line that does not parse", func(t *testing.T) {
		log, count := testLogger()
		output, err := OutputCommandLine(log, "\"foobar")
		if !testErrorIsCannotParseCmdLine(err) {
=======
	t.Run("with empty command line", func(t *testing.T) {
		log, count := testLogger()
		output, err := OutputCommandLine(log, "")
		if !errors.Is(err, ErrNoCommandToExecute) {
>>>>>>> 7008845b
			t.Fatal("unexpected error", err)
		}
		if len(output) > 0 {
			t.Fatal("expected to see no output")
		}
		if n := count.Load(); n != 0 {
			t.Fatal("expected zero log messages, got", n)
		}
	})
}

<<<<<<< HEAD
=======
	t.Run("with a command line that does not parse", func(t *testing.T) {
		log, count := testLogger()
		output, err := OutputCommandLine(log, "\"foobar")
		if !testErrorIsCannotParseCmdLine(err) {
			t.Fatal("unexpected error", err)
		}
		if len(output) > 0 {
			t.Fatal("expected to see no output")
		}
		if n := count.Load(); n != 0 {
			t.Fatal("expected zero log messages, got", n)
		}
	})
}

>>>>>>> 7008845b
func TestOutputCommandLineQuiet(t *testing.T) {
	t.Run("with a valid command", func(t *testing.T) {
		output, err := OutputCommandLineQuiet(testGolangExe + " env")
		if err != nil {
			t.Fatal(err)
		}
		if len(output) <= 0 {
			t.Fatal("expected to see output")
		}
	})

	t.Run("with an invalid command", func(t *testing.T) {
		output, err := OutputCommandLineQuiet("nonexistent env")
		if !testErrorIsExecutableNotFound(err) {
			t.Fatal("unexpected error", err)
		}
		if len(output) > 0 {
			t.Fatal("expected to see no output")
		}
<<<<<<< HEAD
=======
	})

	t.Run("with empty command line", func(t *testing.T) {
		output, err := OutputCommandLineQuiet("")
		if !errors.Is(err, ErrNoCommandToExecute) {
			t.Fatal("unexpected error", err)
		}
		if len(output) > 0 {
			t.Fatal("expected to see no output")
		}
	})

	t.Run("with a command line that does not parse", func(t *testing.T) {
		output, err := OutputCommandLineQuiet("\"foobar")
		if !testErrorIsCannotParseCmdLine(err) {
			t.Fatal("unexpected error", err)
		}
		if len(output) > 0 {
			t.Fatal("expected to see no output")
		}
>>>>>>> 7008845b
	})
}

func Test_maybeQuoteArgUnsafe(t *testing.T) {
	type args struct {
		a string
	}
	tests := []struct {
		name string
		args args
		want string
	}{{
		name: "for empty string",
		args: args{},
		want: "",
	}, {
		name: "without spaces",
		args: args{
			a: "helloworld",
		},
		want: "helloworld",
	}, {
		name: "with spaces",
		args: args{
			a: "hello world",
		},
		want: "\"hello world\"",
	}, {
		name: "with quotes",
		args: args{
			a: "hello\"world",
		},
		want: "hello\\\"world",
	}, {
		name: "with quotes and spaces",
		args: args{
			a: "hello \" world",
		},
		want: "\"hello \\\" world\"",
	}}
	for _, tt := range tests {
		t.Run(tt.name, func(t *testing.T) {
			if got := maybeQuoteArgUnsafe(tt.args.a); got != tt.want {
				t.Errorf("maybeQuoteArg() = %v, want %v", got, tt.want)
			}
		})
	}
}

func TestCopyFile(t *testing.T) {
	t.Run("in case of success", func(t *testing.T) {
		source := filepath.Join("testdata", "checkenv.go")
		expected, err := os.ReadFile(source)
		if err != nil {
			t.Fatal(err)
		}
		dest := filepath.Join("testdata", "copy.txt")
		defer os.Remove(dest)
		if err := CopyFile(source, dest, 0600); err != nil {
			t.Fatal(err)
		}
		got, err := os.ReadFile(dest)
		if err != nil {
			t.Fatal(err)
		}
		if diff := cmp.Diff(expected, got); diff != "" {
			t.Fatal(diff)
		}
	})

	t.Run("if we cannot open the source file", func(t *testing.T) {
		source := filepath.Join("testdata", "checkenv.go")
		dest := filepath.Join("testdata", "copy.txt")
		defer os.Remove(dest)
		expected := errors.New("mocked error")
		fsxOpenFile = func(pathname string) (fs.File, error) {
			return nil, expected
		}
		defer func() {
			fsxOpenFile = fsx.OpenFile
		}()
		if err := CopyFile(source, dest, 0600); !errors.Is(err, expected) {
			t.Fatal("unexpected error", err)
		}
	})

	t.Run("if we cannot open the dest file", func(t *testing.T) {
		source := filepath.Join("testdata", "checkenv.go")
		dest := filepath.Join("testdata", "copy.txt")
		defer os.Remove(dest)
		expected := errors.New("mocked error")
		osOpenFile = func(name string, flag int, perm os.FileMode) (*os.File, error) {
			return nil, expected
		}
		defer func() {
			osOpenFile = os.OpenFile
		}()
		if err := CopyFile(source, dest, 0600); !errors.Is(err, expected) {
			t.Fatal("unexpected error", err)
		}
	})

	t.Run("if we cannot copy", func(t *testing.T) {
		source := filepath.Join("testdata", "checkenv.go")
		dest := filepath.Join("testdata", "copy.txt")
		defer os.Remove(dest)
		expected := errors.New("mocked error")
		netxliteCopyContext = func(ctx context.Context, dst io.Writer, src io.Reader) (int64, error) {
			return 0, expected
		}
		defer func() {
			netxliteCopyContext = netxlite.CopyContext
		}()
		if err := CopyFile(source, dest, 0600); !errors.Is(err, expected) {
			t.Fatal("unexpected error", err)
		}
	})
}<|MERGE_RESOLUTION|>--- conflicted
+++ resolved
@@ -75,11 +75,7 @@
 	env := &Envp{}
 
 	// Add the expected environment variables. The command we're
-<<<<<<< HEAD
-	// going to run will exit(1) if it cannot find them.
-=======
 	// going to run will exit with nonzero exit code if it cannot find them.
->>>>>>> 7008845b
 	env.Append("ANTANI", "antani")
 	env.Append("MASCETTI", "mascetti")
 	env.Append("STUZZICA", "stuzzica")
@@ -204,11 +200,7 @@
 }
 
 func TestRunCommandLine(t *testing.T) {
-<<<<<<< HEAD
-	t.Run("with a valid command", func(t *testing.T) {
-=======
 	t.Run("with a valid command line", func(t *testing.T) {
->>>>>>> 7008845b
 		log, count := testLogger()
 		err := RunCommandLine(log, testGolangExe+" env")
 		if err != nil {
@@ -219,11 +211,7 @@
 		}
 	})
 
-<<<<<<< HEAD
-	t.Run("with an invalid command", func(t *testing.T) {
-=======
 	t.Run("with an invalid command line", func(t *testing.T) {
->>>>>>> 7008845b
 		log, count := testLogger()
 		err := RunCommandLine(log, "nonexistent env")
 		if !testErrorIsExecutableNotFound(err) {
@@ -245,11 +233,7 @@
 		}
 	})
 
-<<<<<<< HEAD
-	t.Run("with invalid command line", func(t *testing.T) {
-=======
 	t.Run("with a command line that does not parse", func(t *testing.T) {
->>>>>>> 7008845b
 		log, count := testLogger()
 		err := RunCommandLine(log, "\"foobar")
 		if !testErrorIsCannotParseCmdLine(err) {
@@ -259,68 +243,65 @@
 			t.Fatal("expected zero log messages, got", n)
 		}
 	})
-}
 
 func TestRunCommandLineQuiet(t *testing.T) {
-<<<<<<< HEAD
-	t.Run("with a valid command", func(t *testing.T) {
-=======
 	t.Run("with a valid command line", func(t *testing.T) {
->>>>>>> 7008845b
 		err := RunCommandLineQuiet(testGolangExe + " env")
 		if err != nil {
 			t.Fatal(err)
 		}
-<<<<<<< HEAD
-	})
-
-	t.Run("with an invalid command", func(t *testing.T) {
-		err := RunCommandLineQuiet("nonexistent env")
-		if !testErrorIsExecutableNotFound(err) {
-=======
 	})
 
 	t.Run("with an invalid command line", func(t *testing.T) {
 		err := RunCommandLineQuiet("nonexistent env")
 		if !testErrorIsExecutableNotFound(err) {
 			t.Fatal("unexpected error", err)
+		}
+		if len(output) > 0 {
+			t.Fatal("expected to see no output")
+		}
+		if n := count.Load(); n != 0 {
+			t.Fatal("expected zero log messages, got", n)
 		}
 	})
 
 	t.Run("with empty command line", func(t *testing.T) {
 		err := RunCommandLineQuiet("")
 		if !errors.Is(err, ErrNoCommandToExecute) {
->>>>>>> 7008845b
-			t.Fatal("unexpected error", err)
-		}
-	})
-}
-
-<<<<<<< HEAD
-func TestOutputCommandLine(t *testing.T) {
-	t.Run("with a valid command", func(t *testing.T) {
-		log, count := testLogger()
-		output, err := OutputCommandLine(log, testGolangExe+" env")
-		if err != nil {
-			t.Fatal(err)
-		}
-		if len(output) <= 0 {
-			t.Fatal("expected to see output")
-		}
-		if n := count.Load(); n != 1 {
-			t.Fatal("expected one log message, got", n)
-=======
+			t.Fatal("unexpected error", err)
+		}
+		if len(output) > 0 {
+			t.Fatal("expected to see no output")
+		}
+		if n := count.Load(); n != 0 {
+			t.Fatal("expected zero log messages, got", n)
+		}
+	})
+
 	t.Run("with a command line that does not parse", func(t *testing.T) {
 		err := RunCommandLineQuiet("\"foobar")
 		if !testErrorIsCannotParseCmdLine(err) {
 			t.Fatal("unexpected error", err)
->>>>>>> 7008845b
-		}
-	})
-}
-
-<<<<<<< HEAD
-	t.Run("with an invalid command", func(t *testing.T) {
+		}
+	})
+}
+
+func TestOutputCommandLine(t *testing.T) {
+	t.Run("with a valid command line", func(t *testing.T) {
+		log, count := testLogger()
+		output, err := OutputCommandLine(log, testGolangExe+" env")
+		if err != nil {
+			t.Fatal(err)
+		}
+		if len(output) <= 0 {
+			t.Fatal("expected to see output")
+		}
+		if n := count.Load(); n != 1 {
+			t.Fatal("expected one log message, got", n)
+		}
+	})
+
+	t.Run("with an invalid command line", func(t *testing.T) {
 		log, count := testLogger()
 		output, err := OutputCommandLine(log, "nonexistent env")
 		if !testErrorIsExecutableNotFound(err) {
@@ -338,77 +319,31 @@
 		log, count := testLogger()
 		output, err := OutputCommandLine(log, "")
 		if !errors.Is(err, ErrNoCommandToExecute) {
-=======
-func TestOutputCommandLine(t *testing.T) {
-	t.Run("with a valid command line", func(t *testing.T) {
-		log, count := testLogger()
-		output, err := OutputCommandLine(log, testGolangExe+" env")
-		if err != nil {
-			t.Fatal(err)
-		}
-		if len(output) <= 0 {
-			t.Fatal("expected to see output")
-		}
-		if n := count.Load(); n != 1 {
-			t.Fatal("expected one log message, got", n)
-		}
-	})
-
-	t.Run("with an invalid command line", func(t *testing.T) {
-		log, count := testLogger()
-		output, err := OutputCommandLine(log, "nonexistent env")
-		if !testErrorIsExecutableNotFound(err) {
->>>>>>> 7008845b
-			t.Fatal("unexpected error", err)
-		}
-		if len(output) > 0 {
-			t.Fatal("expected to see no output")
-		}
-		if n := count.Load(); n != 0 {
-			t.Fatal("expected zero log messages, got", n)
-		}
-	})
-
-<<<<<<< HEAD
+			t.Fatal("unexpected error", err)
+		}
+		if len(output) > 0 {
+			t.Fatal("expected to see no output")
+		}
+		if n := count.Load(); n != 0 {
+			t.Fatal("expected zero log messages, got", n)
+		}
+	})
+
 	t.Run("with a command line that does not parse", func(t *testing.T) {
 		log, count := testLogger()
 		output, err := OutputCommandLine(log, "\"foobar")
 		if !testErrorIsCannotParseCmdLine(err) {
-=======
-	t.Run("with empty command line", func(t *testing.T) {
-		log, count := testLogger()
-		output, err := OutputCommandLine(log, "")
-		if !errors.Is(err, ErrNoCommandToExecute) {
->>>>>>> 7008845b
-			t.Fatal("unexpected error", err)
-		}
-		if len(output) > 0 {
-			t.Fatal("expected to see no output")
-		}
-		if n := count.Load(); n != 0 {
-			t.Fatal("expected zero log messages, got", n)
-		}
-	})
-}
-
-<<<<<<< HEAD
-=======
-	t.Run("with a command line that does not parse", func(t *testing.T) {
-		log, count := testLogger()
-		output, err := OutputCommandLine(log, "\"foobar")
-		if !testErrorIsCannotParseCmdLine(err) {
-			t.Fatal("unexpected error", err)
-		}
-		if len(output) > 0 {
-			t.Fatal("expected to see no output")
-		}
-		if n := count.Load(); n != 0 {
-			t.Fatal("expected zero log messages, got", n)
-		}
-	})
-}
-
->>>>>>> 7008845b
+			t.Fatal("unexpected error", err)
+		}
+		if len(output) > 0 {
+			t.Fatal("expected to see no output")
+		}
+		if n := count.Load(); n != 0 {
+			t.Fatal("expected zero log messages, got", n)
+		}
+	})
+}
+
 func TestOutputCommandLineQuiet(t *testing.T) {
 	t.Run("with a valid command", func(t *testing.T) {
 		output, err := OutputCommandLineQuiet(testGolangExe + " env")
@@ -428,8 +363,6 @@
 		if len(output) > 0 {
 			t.Fatal("expected to see no output")
 		}
-<<<<<<< HEAD
-=======
 	})
 
 	t.Run("with empty command line", func(t *testing.T) {
@@ -450,7 +383,6 @@
 		if len(output) > 0 {
 			t.Fatal("expected to see no output")
 		}
->>>>>>> 7008845b
 	})
 }
 
