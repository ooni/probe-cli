--- conflicted
+++ resolved
@@ -13,10 +13,7 @@
 	"github.com/ooni/probe-cli/v3/internal/fsx"
 	"github.com/ooni/probe-cli/v3/internal/model"
 	"github.com/ooni/probe-cli/v3/internal/netxlite"
-<<<<<<< HEAD
-=======
 	"golang.org/x/sys/execabs"
->>>>>>> 7008845b
 )
 
 // Dependencies is the library on which this package depends.
@@ -38,20 +35,12 @@
 type StdlibDependencies struct{}
 
 // CmdOutput implements [Dependencies].
-<<<<<<< HEAD
-func (*StdlibDependencies) CmdOutput(c *exec.Cmd) ([]byte, error) {
-=======
 func (*StdlibDependencies) CmdOutput(c *execabs.Cmd) ([]byte, error) {
->>>>>>> 7008845b
 	return c.Output()
 }
 
 // CmdRun implements [Dependencies].
-<<<<<<< HEAD
-func (*StdlibDependencies) CmdRun(c *exec.Cmd) error {
-=======
 func (*StdlibDependencies) CmdRun(c *execabs.Cmd) error {
->>>>>>> 7008845b
 	return c.Run()
 }
 
@@ -126,13 +115,6 @@
 	Flags int64
 }
 
-<<<<<<< HEAD
-// cmd creates a new [exec.Cmd] instance.
-func cmd(config *Config, argv *Argv, envp *Envp) *exec.Cmd {
-	// Implementation note: since Go 1.19 we don't need to use the execabs
-	// package anymore. See <https://tip.golang.org/doc/go1.19>.
-	cmd := exec.Command(argv.P, argv.V...)
-=======
 // cmd creates a new [execabs.Cmd] instance.
 func cmd(config *Config, argv *Argv, envp *Envp) *execabs.Cmd {
 	// Implementation note: go1.19 release notes says about os/exec:
@@ -148,7 +130,6 @@
 	//
 	// See <https://tip.golang.org/doc/go1.19> for more information.
 	cmd := execabs.Command(argv.P, argv.V...)
->>>>>>> 7008845b
 	cmd.Env = os.Environ()
 	for _, entry := range envp.V {
 		if config.Logger != nil {
@@ -157,11 +138,7 @@
 		cmd.Env = append(cmd.Env, entry)
 	}
 	if config.Logger != nil {
-<<<<<<< HEAD
-		cmdline := quotedCommandLine(argv.P, argv.V...)
-=======
 		cmdline := quotedCommandLineUnsafe(argv.P, argv.V...)
->>>>>>> 7008845b
 		config.Logger.Infof("+ %s", cmdline)
 	}
 	return cmd
@@ -182,21 +159,12 @@
 	argv, err := NewArgv(command, args...)
 	if err != nil {
 		return nil, err
-<<<<<<< HEAD
 	}
 	envp := &Envp{}
 	config := &Config{
 		Logger: logger,
 		Flags:  flags,
 	}
-=======
-	}
-	envp := &Envp{}
-	config := &Config{
-		Logger: logger,
-		Flags:  flags,
-	}
->>>>>>> 7008845b
 	return OutputEx(config, argv, envp)
 }
 
@@ -236,12 +204,7 @@
 	return RunEx(config, argv, envp)
 }
 
-<<<<<<< HEAD
-// RunQuiet runs the given command without emitting any output and
-// using the environment variables in the current [Envp].
-=======
 // RunQuiet runs the given command without emitting any output.
->>>>>>> 7008845b
 func RunQuiet(command string, args ...string) error {
 	return run(nil, 0, command, args...)
 }
@@ -308,14 +271,9 @@
 // ErrNoCommandToExecute means that the command line is empty.
 var ErrNoCommandToExecute = errors.New("shellx: no command to execute")
 
-<<<<<<< HEAD
-// quotedCommandLine returns a quoted command line.
-func quotedCommandLine(command string, args ...string) string {
-=======
 // quotedCommandLineUnsafe returns a quoted command line. This function is unsafe
 // and SHOULD only be used to produce a nice output.
 func quotedCommandLineUnsafe(command string, args ...string) string {
->>>>>>> 7008845b
 	v := []string{}
 	v = append(v, maybeQuoteArgUnsafe(command))
 	for _, a := range args {
