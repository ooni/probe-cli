--- conflicted
+++ resolved
@@ -90,15 +90,9 @@
 	gen(path.Join(prefix, "chapter04"), "torsf.go")
 }
 
-<<<<<<< HEAD
 // genmeasurex generates the measurex chapters.
 func genmeasurex() {
 	prefix := path.Join(".", "measurex")
-=======
-// gennetxlite generates the netxlite chapters.
-func gennetxlite() {
-	prefix := path.Join(".", "netxlite")
->>>>>>> b9a844ec
 	gen(path.Join(prefix, "chapter01"), "main.go")
 	gen(path.Join(prefix, "chapter02"), "main.go")
 	gen(path.Join(prefix, "chapter03"), "main.go")
@@ -107,7 +101,19 @@
 	gen(path.Join(prefix, "chapter06"), "main.go")
 	gen(path.Join(prefix, "chapter07"), "main.go")
 	gen(path.Join(prefix, "chapter08"), "main.go")
-<<<<<<< HEAD
+}
+
+// gennetxlite generates the netxlite chapters.
+func gennetxlite() {
+	prefix := path.Join(".", "netxlite")
+	gen(path.Join(prefix, "chapter01"), "main.go")
+	gen(path.Join(prefix, "chapter02"), "main.go")
+	gen(path.Join(prefix, "chapter03"), "main.go")
+	gen(path.Join(prefix, "chapter04"), "main.go")
+	gen(path.Join(prefix, "chapter05"), "main.go")
+	gen(path.Join(prefix, "chapter06"), "main.go")
+	gen(path.Join(prefix, "chapter07"), "main.go")
+	gen(path.Join(prefix, "chapter08"), "main.go")
 	gen(path.Join(prefix, "chapter09"), "main.go")
 	gen(path.Join(prefix, "chapter10"), "main.go")
 	gen(path.Join(prefix, "chapter11"), "main.go")
@@ -119,10 +125,5 @@
 func main() {
 	gentorsf()
 	genmeasurex()
-=======
-}
-func main() {
-	gentorsf()
 	gennetxlite()
->>>>>>> b9a844ec
 }