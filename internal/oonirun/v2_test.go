package oonirun

import (
	"context"
	"encoding/json"
	"errors"
	"net/http"
	"net/http/httptest"
	"testing"
	"time"

	"github.com/ooni/probe-cli/v3/internal/httpclientx"
	"github.com/ooni/probe-cli/v3/internal/kvstore"
	"github.com/ooni/probe-cli/v3/internal/mocks"
	"github.com/ooni/probe-cli/v3/internal/model"
	"github.com/ooni/probe-cli/v3/internal/netxlite"
	"github.com/ooni/probe-cli/v3/internal/runtimex"
	"github.com/ooni/probe-cli/v3/internal/testingx"
)

func TestOONIRunV2LinkCommonCase(t *testing.T) {
	// make a local server that returns a reasonable descriptor for the example experiment
	server := httptest.NewServer(http.HandlerFunc(func(w http.ResponseWriter, r *http.Request) {
		descriptor := &V2Descriptor{
			Name:        "",
			Description: "",
			Author:      "",
			Nettests: []V2Nettest{{
				Inputs: []string{},
				Options: map[string]any{
					"SleepTime": int64(10 * time.Millisecond),
				},
				TestName: "example",
			}},
		}
		data, err := json.Marshal(descriptor)
		runtimex.PanicOnError(err, "json.Marshal failed")
		w.Write(data)
	}))

	defer server.Close()
	ctx := context.Background()

	config := &LinkConfig{
		AcceptChanges: true, // avoid "oonirun: need to accept changes" error
		Annotations: map[string]string{
			"platform": "linux",
		},
		KVStore:     &kvstore.Memory{},
		MaxRuntime:  0,
		NoCollector: true, // disable collector so we don't submit
		NoJSON:      true,
		Random:      false,
		ReportFile:  "",
		Session:     newMinimalFakeSession(),
	}

	// create a link runner for the local server URL
	r := NewLinkRunner(config, server.URL)

	// run and verify that we could run without getting errors
	if err := r.Run(ctx); err != nil {
		t.Fatal(err)
	}
}

func TestOONIRunV2LinkCannotUpdateCache(t *testing.T) {
	// make a server that returns a minimal descriptor for the example experiment
	server := httptest.NewServer(http.HandlerFunc(func(w http.ResponseWriter, r *http.Request) {
		descriptor := &V2Descriptor{
			Name:        "",
			Description: "",
			Author:      "",
			Nettests: []V2Nettest{{
				Inputs: []string{},
				Options: map[string]any{
					"SleepTime": int64(10 * time.Millisecond),
				},
				TestName: "example",
			}},
		}
		data, err := json.Marshal(descriptor)
		runtimex.PanicOnError(err, "json.Marshal failed")
		w.Write(data)
	}))

	defer server.Close()
	ctx := context.Background()

	// create with a key value store that returns an empty cache and fails to update
	// the cache afterwards such that we can see if we detect such an error
	expected := errors.New("mocked")
	config := &LinkConfig{
		AcceptChanges: true, // avoid "oonirun: need to accept changes" error
		Annotations: map[string]string{
			"platform": "linux",
		},
		KVStore: &mocks.KeyValueStore{
			MockGet: func(key string) ([]byte, error) {
				return []byte("{}"), nil
			},
			MockSet: func(key string, value []byte) error {
				return expected
			},
		},
		MaxRuntime:  0,
		NoCollector: true,
		NoJSON:      true,
		Random:      false,
		ReportFile:  "",
		Session:     newMinimalFakeSession(),
	}

	// create new runner for the local server URL
	r := NewLinkRunner(config, server.URL)

	// attempt to run the link
	err := r.Run(ctx)

	// make sure we exactly got the cache updating error
	if !errors.Is(err, expected) {
		t.Fatal("unexpected err", err)
	}
}

func TestOONIRunV2LinkWithoutAcceptChanges(t *testing.T) {
	// make a local server that would return a reasonable descriptor
	server := httptest.NewServer(http.HandlerFunc(func(w http.ResponseWriter, r *http.Request) {
		descriptor := &V2Descriptor{
			Name:        "",
			Description: "",
			Author:      "",
			Nettests: []V2Nettest{{
				Inputs: []string{},
				Options: map[string]any{
					"SleepTime": int64(10 * time.Millisecond),
				},
				TestName: "example",
			}},
		}
		data, err := json.Marshal(descriptor)
		runtimex.PanicOnError(err, "json.Marshal failed")
		w.Write(data)
	}))

	defer server.Close()
	ctx := context.Background()

	// create a minimal link configuration
	config := &LinkConfig{
		AcceptChanges: false, // should see "oonirun: need to accept changes" error
		Annotations: map[string]string{
			"platform": "linux",
		},
		KVStore:     &kvstore.Memory{},
		MaxRuntime:  0,
		NoCollector: true,
		NoJSON:      true,
		Random:      false,
		ReportFile:  "",
		Session:     newMinimalFakeSession(),
	}

	// create a new runner for the local server URL
	r := NewLinkRunner(config, server.URL)

	// attempt to run the link
	err := r.Run(ctx)

	// make sure the error indicates we need to accept changes
	if !errors.Is(err, ErrNeedToAcceptChanges) {
		t.Fatal("unexpected err", err)
	}
}

func TestOONIRunV2LinkNilDescriptor(t *testing.T) {
	// create a local server that returns a literal "null" as the JSON descriptor
	server := httptest.NewServer(http.HandlerFunc(func(w http.ResponseWriter, r *http.Request) {
		w.Write([]byte("null"))
	}))

	defer server.Close()
	ctx := context.Background()

	// create a minimal link configuration
	config := &LinkConfig{
		AcceptChanges: true, // avoid "oonirun: need to accept changes" error
		Annotations: map[string]string{
			"platform": "linux",
		},
		KVStore:     &kvstore.Memory{},
		MaxRuntime:  0,
		NoCollector: true,
		NoJSON:      true,
		Random:      false,
		ReportFile:  "",
		Session:     newMinimalFakeSession(),
	}

	// attempt to run the link at the local server
	r := NewLinkRunner(config, server.URL)

	// make sure we correctly handled an invalid "null" descriptor
<<<<<<< HEAD
	if err := r.Run(ctx); !errors.Is(err, httpclientx.ErrIsNil) {
=======
	if err := r.Run(ctx); err != nil {
		t.Fatal(err)
>>>>>>> 9b47e1e0
		t.Fatal("unexpected error", err)
	}
}

func TestOONIRunV2LinkEmptyTestName(t *testing.T) {
	// load the count of the number of cases where the test name was empty so we can
	// later on check whether this count has increased due to running this test
	emptyTestNamesPrev := v2CountEmptyNettestNames.Load()

<<<<<<< HEAD
	// create a local server that will respond with a  minimal descriptor that
=======
	// create a local server that will respond with a minimal descriptor that
>>>>>>> 9b47e1e0
	// actually contains an empty test name, which is what we want to test
	server := httptest.NewServer(http.HandlerFunc(func(w http.ResponseWriter, r *http.Request) {
		descriptor := &V2Descriptor{
			Name:        "",
			Description: "",
			Author:      "",
			Nettests: []V2Nettest{{
				Inputs: []string{},
				Options: map[string]any{
					"SleepTime": int64(10 * time.Millisecond),
				},
				TestName: "", // empty!
			}},
		}
		data, err := json.Marshal(descriptor)
		runtimex.PanicOnError(err, "json.Marshal failed")
		w.Write(data)
	}))

	defer server.Close()
	ctx := context.Background()

	// create a minimal link configuration
	config := &LinkConfig{
		AcceptChanges: true, // avoid "oonirun: need to accept changes" error
		Annotations: map[string]string{
			"platform": "linux",
		},
		KVStore:     &kvstore.Memory{},
		MaxRuntime:  0,
		NoCollector: true,
		NoJSON:      true,
		Random:      false,
		ReportFile:  "",
		Session:     newMinimalFakeSession(),
	}

	// construct a link runner relative to the local server URL
	r := NewLinkRunner(config, server.URL)

	// attempt to run and verify there's no error (the code only emits a warning in this case)
	if err := r.Run(ctx); err != nil {
		t.Fatal(err)
	}

	// make sure the loop for running nettests continued where we expected it to do so
	if v2CountEmptyNettestNames.Load() != emptyTestNamesPrev+1 {
		t.Fatal("expected to see 1 more instance of empty nettest names")
	}
}

func TestOONIRunV2LinkConnectionResetByPeer(t *testing.T) {
	// create a local server that will reset the connection immediately.
	// actually contains an empty test name, which is what we want to test
	server := testingx.MustNewHTTPServer(testingx.HTTPHandlerReset())

	defer server.Close()
	ctx := context.Background()

	// create a minimal link configuration
	config := &LinkConfig{
		AcceptChanges: true, // avoid "oonirun: need to accept changes" error
		Annotations: map[string]string{
			"platform": "linux",
		},
		KVStore:     &kvstore.Memory{},
		MaxRuntime:  0,
		NoCollector: true,
		NoJSON:      true,
		Random:      false,
		ReportFile:  "",
		Session:     newMinimalFakeSession(),
	}

	// construct a link runner relative to the local server URL
	r := NewLinkRunner(config, server.URL)

	// attempt to run and verify we got ECONNRESET
	if err := r.Run(ctx); !errors.Is(err, netxlite.ECONNRESET) {
		t.Fatal("unexpected error", err)
	}
}

func TestOONIRunV2LinkNonParseableJSON(t *testing.T) {
	// create a local server that will respond with a non-parseable JSON.
	server := httptest.NewServer(http.HandlerFunc(func(w http.ResponseWriter, r *http.Request) {
		w.Write([]byte(`{`))
	}))

	defer server.Close()
	ctx := context.Background()

	// create a minimal link configuration
	config := &LinkConfig{
		AcceptChanges: true, // avoid "oonirun: need to accept changes" error
		Annotations: map[string]string{
			"platform": "linux",
		},
		KVStore:     &kvstore.Memory{},
		MaxRuntime:  0,
		NoCollector: true,
		NoJSON:      true,
		Random:      false,
		ReportFile:  "",
		Session:     newMinimalFakeSession(),
	}

	// construct a link runner relative to the local server URL
	r := NewLinkRunner(config, server.URL)

	// attempt to run and verify there's a JSON parsing error
	if err := r.Run(ctx); err == nil || err.Error() != "unexpected end of JSON input" {
		t.Fatal("unexpected error", err)
	}
}

func TestV2MeasureDescriptor(t *testing.T) {

	t.Run("with nil descriptor", func(t *testing.T) {
		ctx := context.Background()
		config := &LinkConfig{}

		// invoke the function with a nil descriptor and make sure the code
		// is correctly handling this specific case by returnning error
		err := V2MeasureDescriptor(ctx, config, nil)

		if !errors.Is(err, ErrNilDescriptor) {
			t.Fatal("unexpected err", err)
		}
	})

	t.Run("with failing experiment", func(t *testing.T) {
		// load the previous count of failed experiments so we can check that it increased later
		previousFailedExperiments := v2CountFailedExperiments.Load()

		expected := errors.New("mocked error")

		ctx := context.Background()
		sess := newMinimalFakeSession()

<<<<<<< HEAD
		// create a mocked submitted that will panic in case we try to submit, such that
=======
		// create a mocked submitter that will panic in case we try to submit, such that
>>>>>>> 9b47e1e0
		// this test fails with a panic if we go as far as attempting to submit
		//
		// Note: the convention is that we do not submit experiment results when the
		// experiment measurement function returns a non-nil error, since such an error
		// represents a fundamental failure in setting up the experiment
		sess.MockNewSubmitter = func(ctx context.Context) (model.Submitter, error) {
			subm := &mocks.Submitter{
				MockSubmit: func(ctx context.Context, m *model.Measurement) error {
					panic("should not be called")
				},
			}
			return subm, nil
		}

		// mock an experiment builder where we have the measurement function fail by returning
		// an error, which has the meaning indicated in the previous comment
		sess.MockNewExperimentBuilder = func(name string) (model.ExperimentBuilder, error) {
			eb := &mocks.ExperimentBuilder{
				MockInputPolicy: func() model.InputPolicy {
					return model.InputNone
				},
				MockSetOptionsAny: func(options map[string]any) error {
					return nil
				},
				MockNewExperiment: func() model.Experiment {
					exp := &mocks.Experiment{
						MockMeasureAsync: func(ctx context.Context, input string) (<-chan *model.Measurement, error) {
							return nil, expected
						},
						MockKibiBytesReceived: func() float64 {
							return 1.1
						},
						MockKibiBytesSent: func() float64 {
							return 0.1
						},
					}
					return exp
				},
			}
			return eb, nil
		}

		// create a mostly empty config referring to the session
		config := &LinkConfig{
			AcceptChanges: false,
			Annotations:   map[string]string{},
			KVStore:       nil,
			MaxRuntime:    0,
			NoCollector:   false,
			NoJSON:        false,
			Random:        false,
			ReportFile:    "",
			Session:       sess,
		}

		// create a mostly empty descriptor referring to the example experiment
		descr := &V2Descriptor{
			Name:        "",
			Description: "",
			Author:      "",
			Nettests: []V2Nettest{{
				Inputs:   []string{},
				Options:  map[string]any{},
				TestName: "example",
			}},
		}

		// attempt to measure this descriptor
		err := V2MeasureDescriptor(ctx, config, descr)

		// here we do not expect to see an error because the implementation continues
		// until it has run all experiments and just emits warning messages
		if err != nil {
			t.Fatal(err)
		}

		// however there's also a count of the number of times we failed to load
		// an experiment and we use that to make sure the code failed where we expected
		if v2CountFailedExperiments.Load() != previousFailedExperiments+1 {
			t.Fatal("expected to see a failed experiment")
		}
	})
}

func TestV2MeasureHTTPS(t *testing.T) {

	t.Run("when we cannot load from cache", func(t *testing.T) {
		expected := errors.New("mocked error")
		ctx := context.Background()

		// construct the link configuration with a key-value store that fails
		// with a well-know error when attempting to load.
		config := &LinkConfig{
			AcceptChanges: false,
			Annotations:   map[string]string{},
			KVStore: &mocks.KeyValueStore{
				MockGet: func(key string) (value []byte, err error) {
					return nil, expected
				},
			},
			MaxRuntime:  0,
			NoCollector: false,
			NoJSON:      false,
			Random:      false,
			ReportFile:  "",
			Session:     newMinimalFakeSession(),
		}

		// attempt to measure with the given config (there's no need to pass an URL
		// here because we should fail to load from the cache first)
		err := v2MeasureHTTPS(ctx, config, "")

		// verify that we've actually got the expected error
		if !errors.Is(err, expected) {
			t.Fatal("unexpected err", err)
		}
	})

	t.Run("when we cannot pull changes", func(t *testing.T) {
		// create and immediately cancel a context so that HTTP would fail
		ctx, cancel := context.WithCancel(context.Background())
		cancel() // fail immediately

		config := &LinkConfig{
			AcceptChanges: false,
			Annotations:   map[string]string{},
			KVStore:       &kvstore.Memory{},
			MaxRuntime:    0,
			NoCollector:   false,
			NoJSON:        false,
			Random:        false,
			ReportFile:    "",
			Session:       newMinimalFakeSession(),
		}

		// attempt to measure with a random URL (which is fine since we shouldn't use it)
		err := v2MeasureHTTPS(ctx, config, "https://example.com")

		// make sure that we've actually go the expected error
		if !errors.Is(err, context.Canceled) {
			t.Fatal("unexpected err", err)
		}
	})

}

func TestV2DescriptorCacheLoad(t *testing.T) {

	t.Run("handle the case where we cannot unmarshal the cache content", func(t *testing.T) {
		// write an invalid serialized JSON into the cache
		fsstore := &kvstore.Memory{}
		if err := fsstore.Set(v2DescriptorCacheKey, []byte("{")); err != nil {
			t.Fatal(err)
		}

		// attempt to load descriptors
		cache, err := v2DescriptorCacheLoad(fsstore)

		// make sure we cannot unmarshal
		if err == nil || err.Error() != "unexpected end of JSON input" {
			t.Fatal("unexpected err", err)
		}

		// make sure the returned cache is nil
		if cache != nil {
			t.Fatal("expected nil cache")
		}
	})

}<|MERGE_RESOLUTION|>--- conflicted
+++ resolved
@@ -201,12 +201,7 @@
 	r := NewLinkRunner(config, server.URL)
 
 	// make sure we correctly handled an invalid "null" descriptor
-<<<<<<< HEAD
 	if err := r.Run(ctx); !errors.Is(err, httpclientx.ErrIsNil) {
-=======
-	if err := r.Run(ctx); err != nil {
-		t.Fatal(err)
->>>>>>> 9b47e1e0
 		t.Fatal("unexpected error", err)
 	}
 }
@@ -216,11 +211,7 @@
 	// later on check whether this count has increased due to running this test
 	emptyTestNamesPrev := v2CountEmptyNettestNames.Load()
 
-<<<<<<< HEAD
-	// create a local server that will respond with a  minimal descriptor that
-=======
 	// create a local server that will respond with a minimal descriptor that
->>>>>>> 9b47e1e0
 	// actually contains an empty test name, which is what we want to test
 	server := httptest.NewServer(http.HandlerFunc(func(w http.ResponseWriter, r *http.Request) {
 		descriptor := &V2Descriptor{
@@ -361,11 +352,7 @@
 		ctx := context.Background()
 		sess := newMinimalFakeSession()
 
-<<<<<<< HEAD
-		// create a mocked submitted that will panic in case we try to submit, such that
-=======
 		// create a mocked submitter that will panic in case we try to submit, such that
->>>>>>> 9b47e1e0
 		// this test fails with a panic if we go as far as attempting to submit
 		//
 		// Note: the convention is that we do not submit experiment results when the
