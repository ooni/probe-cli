--- conflicted
+++ resolved
@@ -55,12 +55,8 @@
 	URLs []OOAPIURLInfo `json:"urls"`
 }
 
-<<<<<<< HEAD
-// OOAPICheckInResultNettests contains nettest information returned by the checkin API call.
-=======
 // OOAPICheckInResultNettests contains nettests information
 // returned by the checkin API call.
->>>>>>> 7589bbfb
 type OOAPICheckInResultNettests struct {
 	// WebConnectivity contains WebConnectivity related information.
 	WebConnectivity *OOAPICheckInInfoWebConnectivity `json:"web_connectivity"`
@@ -79,12 +75,9 @@
 
 	// Tests contains information about nettests.
 	Tests OOAPICheckInResultNettests `json:"tests"`
-<<<<<<< HEAD
 
 	// UTCTime contains the time in UTC.
 	UTCTime time.Time `json:"utc_time"`
-=======
->>>>>>> 7589bbfb
 
 	// V is the version.
 	V int64 `json:"v"`
