package probeservices

import (
	"context"
	"fmt"
	"net/url"

	"github.com/ooni/probe-cli/v3/internal/httpclientx"
	"github.com/ooni/probe-cli/v3/internal/model"
	"github.com/ooni/probe-cli/v3/internal/urlx"
)

// FetchTorTargets returns the targets for the tor experiment.
func (c Client) FetchTorTargets(ctx context.Context, cc string) (map[string]model.OOAPITorTarget, error) {
	// get credentials and authentication token
	_, auth, err := c.GetCredsAndAuth()
	if err != nil {
		return nil, err
	}

	// format Authorization header value
	s := fmt.Sprintf("Bearer %s", auth.Token)

	// create query string
	query := url.Values{}
	query.Add("country_code", cc)

	// construct the URL to use
	URL, err := urlx.ResolveReference(c.BaseURL, "/api/v1/test-list/tor-targets", query.Encode())
	if err != nil {
		return nil, err
	}

	// get response
<<<<<<< HEAD
	return httpclientx.GetJSON[map[string]model.OOAPITorTarget](ctx, URL, &httpclientx.Config{
		Authorization: s,
		Client:        c.HTTPClient,
		Logger:        c.Logger,
=======
	//
	// use a model.DiscardLogger to avoid logging bridges
	return httpclientx.GetJSON[map[string]model.OOAPITorTarget](ctx, URL, &httpclientx.Config{
		Authorization: s,
		Client:        c.HTTPClient,
		Host:          c.Host,
		Logger:        model.DiscardLogger,
>>>>>>> a628af24
		UserAgent:     c.UserAgent,
	})
}<|MERGE_RESOLUTION|>--- conflicted
+++ resolved
@@ -32,12 +32,6 @@
 	}
 
 	// get response
-<<<<<<< HEAD
-	return httpclientx.GetJSON[map[string]model.OOAPITorTarget](ctx, URL, &httpclientx.Config{
-		Authorization: s,
-		Client:        c.HTTPClient,
-		Logger:        c.Logger,
-=======
 	//
 	// use a model.DiscardLogger to avoid logging bridges
 	return httpclientx.GetJSON[map[string]model.OOAPITorTarget](ctx, URL, &httpclientx.Config{
@@ -45,7 +39,6 @@
 		Client:        c.HTTPClient,
 		Host:          c.Host,
 		Logger:        model.DiscardLogger,
->>>>>>> a628af24
 		UserAgent:     c.UserAgent,
 	})
 }