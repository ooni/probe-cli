--- conflicted
+++ resolved
@@ -61,11 +61,7 @@
 		// create a probeservices client
 		client := newclient()
 
-<<<<<<< HEAD
-		// override the HTTP client so we speak with out local server rather than the true backend
-=======
 		// override the HTTP client so we speak with our local server rather than the true backend
->>>>>>> e21c23b7
 		client.HTTPClient = &mocks.HTTPClient{
 			MockDo: func(req *http.Request) (*http.Response, error) {
 				URL := runtimex.Try1(url.Parse(srv.URL))
@@ -205,11 +201,7 @@
 			t.Fatal(err)
 		}
 
-<<<<<<< HEAD
-		// now call loging and we expect no error because we should
-=======
 		// now call login and we expect no error because we should
->>>>>>> e21c23b7
 		// already have what we need to perform a login
 		if err := clnt.MaybeLogin(context.Background()); err != nil {
 			t.Fatal(err)
