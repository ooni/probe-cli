--- conflicted
+++ resolved
@@ -40,12 +40,8 @@
 	resp, err := httpclientx.PostJSON[*model.OOAPIRegisterRequest, *model.OOAPIRegisterResponse](
 		ctx, URL, req, &httpclientx.Config{
 			Client:    c.HTTPClient,
-<<<<<<< HEAD
-			Logger:    c.Logger,
-=======
 			Host:      c.Host,
 			Logger:    model.DiscardLogger,
->>>>>>> a628af24
 			UserAgent: c.UserAgent,
 		},
 	)
