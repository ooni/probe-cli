package probeservices

import (
	"context"

	"github.com/ooni/probe-cli/v3/internal/httpclientx"
	"github.com/ooni/probe-cli/v3/internal/model"
	"github.com/ooni/probe-cli/v3/internal/urlx"
)

// MaybeLogin performs login if necessary
func (c Client) MaybeLogin(ctx context.Context) error {
	state := c.StateFile.Get()
	if state.Auth() != nil {
		return nil // we're already good
	}
	creds := state.Credentials()
	if creds == nil {
		return ErrNotRegistered
	}
	c.LoginCalls.Add(1)

	URL, err := urlx.ResolveReference(c.BaseURL, "/api/v1/login", "")
	if err != nil {
		return err
	}

	auth, err := httpclientx.PostJSON[*model.OOAPILoginCredentials, *model.OOAPILoginAuth](
		ctx, URL, creds, &httpclientx.Config{
			Client:    c.HTTPClient,
<<<<<<< HEAD
			Logger:    c.Logger,
=======
			Host:      c.Host,
			Logger:    model.DiscardLogger,
>>>>>>> a628af24
			UserAgent: c.UserAgent,
		},
	)

	if err != nil {
		return err
	}

	state.Expire = auth.Expire
	state.Token = auth.Token
	return c.StateFile.Set(state)
}<|MERGE_RESOLUTION|>--- conflicted
+++ resolved
@@ -28,12 +28,8 @@
 	auth, err := httpclientx.PostJSON[*model.OOAPILoginCredentials, *model.OOAPILoginAuth](
 		ctx, URL, creds, &httpclientx.Config{
 			Client:    c.HTTPClient,
-<<<<<<< HEAD
-			Logger:    c.Logger,
-=======
 			Host:      c.Host,
 			Logger:    model.DiscardLogger,
->>>>>>> a628af24
 			UserAgent: c.UserAgent,
 		},
 	)
