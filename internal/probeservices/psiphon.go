--- conflicted
+++ resolved
@@ -5,10 +5,7 @@
 	"fmt"
 
 	"github.com/ooni/probe-cli/v3/internal/httpclientx"
-<<<<<<< HEAD
-=======
 	"github.com/ooni/probe-cli/v3/internal/model"
->>>>>>> a628af24
 	"github.com/ooni/probe-cli/v3/internal/urlx"
 )
 
@@ -30,12 +27,6 @@
 	}
 
 	// get response
-<<<<<<< HEAD
-	return httpclientx.GetRaw(ctx, URL, &httpclientx.Config{
-		Authorization: s,
-		Client:        c.HTTPClient,
-		Logger:        c.Logger,
-=======
 	//
 	// use a model.DiscardLogger to avoid logging config
 	return httpclientx.GetRaw(ctx, URL, &httpclientx.Config{
@@ -43,7 +34,6 @@
 		Client:        c.HTTPClient,
 		Host:          c.Host,
 		Logger:        model.DiscardLogger,
->>>>>>> a628af24
 		UserAgent:     c.UserAgent,
 	})
 }