package measurexlite

import (
	"context"
	"crypto/tls"
	"errors"
	"net"
	"reflect"
	"syscall"
	"testing"
	"time"

	"github.com/lucas-clemente/quic-go"
	"github.com/ooni/probe-cli/v3/internal/model"
	"github.com/ooni/probe-cli/v3/internal/model/mocks"
	"github.com/ooni/probe-cli/v3/internal/netxlite"
	"github.com/ooni/probe-cli/v3/internal/testingx"
	utls "gitlab.com/yawning/utls.git"
)

func TestNewTrace(t *testing.T) {
	t.Run("NewTrace correctly constructs a trace", func(t *testing.T) {
		const index = 17
		zeroTime := time.Now()
		trace := NewTrace(index, zeroTime)

		t.Run("Index", func(t *testing.T) {
			if trace.Index != index {
				t.Fatal("invalid index")
			}
		})

		t.Run("NetworkEvent has the expected buffer size", func(t *testing.T) {
			ff := &testingx.FakeFiller{}
			var idx int
		Loop:
			for {
				ev := &model.ArchivalNetworkEvent{}
				ff.Fill(ev)
				select {
				case trace.networkEvent <- ev:
					idx++
				default:
					break Loop
				}
			}
			if idx != NetworkEventBufferSize {
				t.Fatal("invalid NetworkEvent channel buffer size")
			}
		})

		t.Run("NewStdlibResolverFn is nil", func(t *testing.T) {
			if trace.NewStdlibResolverFn != nil {
				t.Fatal("expected nil NewStdlibResolverFn")
			}
		})

		t.Run("NewParallelUDPResolverFn is nil", func(t *testing.T) {
			if trace.NewParallelUDPResolverFn != nil {
				t.Fatal("expected nil NewParallelUDPResolverFn")
			}
		})

		t.Run("NewParallelDNSOverHTTPSResolverFn is nil", func(t *testing.T) {
			if trace.NewParallelDNSOverHTTPSResolverFn != nil {
				t.Fatal("expected nil NewParallelDNSOverHTTPSResolverFn")
			}
		})

		t.Run("NewDialerWithoutResolverFn is nil", func(t *testing.T) {
			if trace.NewDialerWithoutResolverFn != nil {
				t.Fatal("expected nil NewDialerWithoutResolverFn")
			}
		})

		t.Run("NewTLSHandshakerStdlibFn is nil", func(t *testing.T) {
			if trace.NewTLSHandshakerStdlibFn != nil {
				t.Fatal("expected nil NewTLSHandshakerStdlibFn")
			}
		})

<<<<<<< HEAD
		t.Run("newTLShandshakerUTLSFn is nil", func(t *testing.T) {
			if trace.NewTLSHandshakerUTLSFn != nil {
				t.Fatal("expected nil NewTLSHandshakerUTLSfn")
			}
		})

		t.Run("DNSLookup has the expected buffer size", func(t *testing.T) {
=======
		t.Run("NewQUICDialerWithoutResolverFn is nil", func(t *testing.T) {
			if trace.NewQUICDialerWithoutResolverFn != nil {
				t.Fatal("expected nil NewQUICDialerQithoutResolverFn")
			}
		})

		t.Run("dnsLookup has the expected buffer size", func(t *testing.T) {
>>>>>>> c9943dff
			ff := &testingx.FakeFiller{}
			var idx int
		Loop:
			for {
				ev := &model.ArchivalDNSLookupResult{}
				ff.Fill(ev)
				select {
				case trace.dnsLookup <- ev:
					idx++
				default:
					break Loop
				}
			}
			if idx != DNSLookupBufferSize {
				t.Fatal("invalid dnsLookup channel buffer size")
			}
		})

		t.Run("delayedDNSResponse has the expected buffer size", func(t *testing.T) {
			ff := &testingx.FakeFiller{}
			var idx int
		Loop:
			for {
				ev := &model.ArchivalDNSLookupResult{}
				ff.Fill(ev)
				select {
				case trace.delayedDNSResponse <- ev:
					idx++
				default:
					break Loop
				}
			}
			if idx != DelayedDNSResponseBufferSize {
				t.Fatal("invalid delayedDNSResponse channel buffer size")
			}
		})

		t.Run("tcpConnect has the expected buffer size", func(t *testing.T) {
			ff := &testingx.FakeFiller{}
			var idx int
		Loop:
			for {
				ev := &model.ArchivalTCPConnectResult{}
				ff.Fill(ev)
				select {
				case trace.tcpConnect <- ev:
					idx++
				default:
					break Loop
				}
			}
			if idx != TCPConnectBufferSize {
				t.Fatal("invalid tcpConnect channel buffer size")
			}
		})

		t.Run("tlsHandshake has the expected buffer size", func(t *testing.T) {
			ff := &testingx.FakeFiller{}
			var idx int
		Loop:
			for {
				ev := &model.ArchivalTLSOrQUICHandshakeResult{}
				ff.Fill(ev)
				select {
				case trace.tlsHandshake <- ev:
					idx++
				default:
					break Loop
				}
			}
			if idx != TLSHandshakeBufferSize {
				t.Fatal("invalid tlsHandshake channel buffer size")
			}
		})

		t.Run("quicHandshake has the expected buffer size", func(t *testing.T) {
			ff := &testingx.FakeFiller{}
			var idx int
		Loop:
			for {
				ev := &model.ArchivalTLSOrQUICHandshakeResult{}
				ff.Fill(ev)
				select {
				case trace.quicHandshake <- ev:
					idx++
				default:
					break Loop
				}
			}
			if idx != QUICHandshakeBufferSize {
				t.Fatal("invalid quicHandshake channel buffer size")
			}
		})

		t.Run("TimeNowFn is nil", func(t *testing.T) {
			if trace.TimeNowFn != nil {
				t.Fatal("expected nil TimeNowFn")
			}
		})

		t.Run("ZeroTime", func(t *testing.T) {
			if !trace.ZeroTime.Equal(zeroTime) {
				t.Fatal("invalid zero time")
			}
		})
	})
}

func TestTrace(t *testing.T) {
	t.Run("NewStdlibResolverFn works as intended", func(t *testing.T) {
		t.Run("when not nil", func(t *testing.T) {
			mockedErr := errors.New("mocked")
			tx := &Trace{
				NewStdlibResolverFn: func(logger model.Logger) model.Resolver {
					return &mocks.Resolver{
						MockLookupHost: func(ctx context.Context, domain string) ([]string, error) {
							return []string{}, mockedErr
						},
					}
				},
			}
			resolver := tx.newStdlibResolver(model.DiscardLogger)
			ctx := context.Background()
			addrs, err := resolver.LookupHost(ctx, "example.com")
			if !errors.Is(err, mockedErr) {
				t.Fatal("unexpected err", err)
			}
			if len(addrs) != 0 {
				t.Fatal("expected array of size 0")
			}
		})

		t.Run("when nil", func(t *testing.T) {
			tx := &Trace{
				NewParallelUDPResolverFn: nil,
			}
			resolver := tx.newStdlibResolver(model.DiscardLogger)
			ctx, cancel := context.WithCancel(context.Background())
			cancel()
			addrs, err := resolver.LookupHost(ctx, "example.com")
			if err == nil || err.Error() != netxlite.FailureInterrupted {
				t.Fatal("unexpected err", err)
			}
			if len(addrs) != 0 {
				t.Fatal("expected array of size 0")
			}
		})
	})

	t.Run("NewParallelUDPResolverFn works as intended", func(t *testing.T) {
		t.Run("when not nil", func(t *testing.T) {
			mockedErr := errors.New("mocked")
			tx := &Trace{
				NewParallelUDPResolverFn: func(logger model.Logger, dialer model.Dialer, address string) model.Resolver {
					return &mocks.Resolver{
						MockLookupHost: func(ctx context.Context, domain string) ([]string, error) {
							return []string{}, mockedErr
						},
					}
				},
			}
			dialer := &mocks.Dialer{}
			resolver := tx.newParallelUDPResolver(model.DiscardLogger, dialer, "1.1.1.1:53")
			ctx := context.Background()
			addrs, err := resolver.LookupHost(ctx, "example.com")
			if !errors.Is(err, mockedErr) {
				t.Fatal("unexpected err", err)
			}
			if len(addrs) != 0 {
				t.Fatal("expected array of size 0")
			}
		})

		t.Run("when nil", func(t *testing.T) {
			tx := &Trace{
				NewParallelUDPResolverFn: nil,
			}
			dialer := netxlite.NewDialerWithoutResolver(model.DiscardLogger)
			resolver := tx.newParallelUDPResolver(model.DiscardLogger, dialer, "1.1.1.1:53")
			ctx, cancel := context.WithCancel(context.Background())
			cancel()
			addrs, err := resolver.LookupHost(ctx, "example.com")
			if err == nil || err.Error() != netxlite.FailureInterrupted {
				t.Fatal("unexpected err", err)
			}
			if len(addrs) != 0 {
				t.Fatal("expected array of size 0")
			}
		})
	})

	t.Run("NewParallelDNSOverHTTPSResolverFn works as intended", func(t *testing.T) {
		t.Run("when not nil", func(t *testing.T) {
			mockedErr := errors.New("mocked")
			tx := &Trace{
				NewParallelDNSOverHTTPSResolverFn: func(logger model.Logger, URL string) model.Resolver {
					return &mocks.Resolver{
						MockLookupHost: func(ctx context.Context, domain string) ([]string, error) {
							return []string{}, mockedErr
						},
					}
				},
			}
			resolver := tx.newParallelDNSOverHTTPSResolver(model.DiscardLogger, "https://dns.google.com")
			ctx := context.Background()
			addrs, err := resolver.LookupHost(ctx, "example.com")
			if !errors.Is(err, mockedErr) {
				t.Fatal("unexpected err", err)
			}
			if len(addrs) != 0 {
				t.Fatal("expected array of size 0")
			}
		})

		t.Run("when nil", func(t *testing.T) {
			tx := &Trace{
				NewParallelDNSOverHTTPSResolverFn: nil,
			}
			resolver := tx.newParallelDNSOverHTTPSResolver(model.DiscardLogger, "https://dns.google.com")
			ctx, cancel := context.WithCancel(context.Background())
			cancel()
			addrs, err := resolver.LookupHost(ctx, "example.com")
			if err == nil || err.Error() != netxlite.FailureInterrupted {
				t.Fatal("unexpected err", err)
			}
			if len(addrs) != 0 {
				t.Fatal("expected array of size 0")
			}
		})
	})

	t.Run("NewDialerWithoutResolverFn works as intended", func(t *testing.T) {
		t.Run("when not nil", func(t *testing.T) {
			mockedErr := errors.New("mocked")
			tx := &Trace{
				NewDialerWithoutResolverFn: func(dl model.DebugLogger) model.Dialer {
					return &mocks.Dialer{
						MockDialContext: func(ctx context.Context, network, address string) (net.Conn, error) {
							return nil, mockedErr
						},
					}
				},
			}
			dialer := tx.NewDialerWithoutResolver(model.DiscardLogger)
			ctx := context.Background()
			conn, err := dialer.DialContext(ctx, "tcp", "1.1.1.1:443")
			if !errors.Is(err, mockedErr) {
				t.Fatal("unexpected err", err)
			}
			if conn != nil {
				t.Fatal("expected nil conn")
			}
		})

		t.Run("when nil", func(t *testing.T) {
			tx := &Trace{
				NewDialerWithoutResolverFn: nil,
			}
			dialer := tx.NewDialerWithoutResolver(model.DiscardLogger)
			ctx, cancel := context.WithCancel(context.Background())
			cancel() // fail immediately
			conn, err := dialer.DialContext(ctx, "tcp", "1.1.1.1:443")
			if err == nil || err.Error() != netxlite.FailureInterrupted {
				t.Fatal("unexpected err", err)
			}
			if conn != nil {
				t.Fatal("expected nil conn")
			}
		})
	})

	t.Run("NewTLSHandshakerStdlibFn works as intended", func(t *testing.T) {
		t.Run("when not nil", func(t *testing.T) {
			mockedErr := errors.New("mocked")
			tx := &Trace{
				NewTLSHandshakerStdlibFn: func(dl model.DebugLogger) model.TLSHandshaker {
					return &mocks.TLSHandshaker{
						MockHandshake: func(ctx context.Context, conn net.Conn, config *tls.Config) (net.Conn, tls.ConnectionState, error) {
							return nil, tls.ConnectionState{}, mockedErr
						},
					}
				},
			}
			thx := tx.NewTLSHandshakerStdlib(model.DiscardLogger)
			ctx := context.Background()
			conn, state, err := thx.Handshake(ctx, &mocks.Conn{}, &tls.Config{})
			if !errors.Is(err, mockedErr) {
				t.Fatal("unexpected err", err)
			}
			if !reflect.ValueOf(state).IsZero() {
				t.Fatal("state is not a zero value")
			}
			if conn != nil {
				t.Fatal("expected nil conn")
			}
		})

		t.Run("when nil", func(t *testing.T) {
			mockedErr := errors.New("mocked")
			tx := &Trace{
				NewTLSHandshakerStdlibFn: nil,
			}
			thx := tx.NewTLSHandshakerStdlib(model.DiscardLogger)
			tcpConn := &mocks.Conn{
				MockSetDeadline: func(t time.Time) error {
					return nil
				},
				MockRemoteAddr: func() net.Addr {
					return &mocks.Addr{
						MockNetwork: func() string {
							return "tcp"
						},
						MockString: func() string {
							return "1.1.1.1:443"
						},
					}
				},
				MockWrite: func(b []byte) (int, error) {
					return 0, mockedErr
				},
				MockClose: func() error {
					return nil
				},
			}
			tlsConfig := &tls.Config{
				InsecureSkipVerify: true,
			}
			ctx := context.Background()
			conn, state, err := thx.Handshake(ctx, tcpConn, tlsConfig)
			if !errors.Is(err, mockedErr) {
				t.Fatal("unexpected err", err)
			}
			if !reflect.ValueOf(state).IsZero() {
				t.Fatal("state is not a zero value")
			}
			if conn != nil {
				t.Fatal("expected nil conn")
			}
		})
	})

<<<<<<< HEAD
	t.Run("NewTLSHandshakerUTLSFn works as intended", func(t *testing.T) {
		t.Run("when not nil", func(t *testing.T) {
			mockedErr := errors.New("mocked")
			tx := &Trace{
				NewTLSHandshakerUTLSFn: func(dl model.DebugLogger, id *utls.ClientHelloID) model.TLSHandshaker {
					return &mocks.TLSHandshaker{
						MockHandshake: func(ctx context.Context, conn net.Conn, config *tls.Config) (net.Conn, tls.ConnectionState, error) {
							return nil, tls.ConnectionState{}, mockedErr
						},
					}
				},
			}
			thx := tx.NewTLSHandshakerUTLS(model.DiscardLogger, &utls.HelloGolang)
			ctx := context.Background()
			conn, state, err := thx.Handshake(ctx, &mocks.Conn{}, &tls.Config{})
			if !errors.Is(err, mockedErr) {
				t.Fatal("unexpected err", err)
			}
			if !reflect.ValueOf(state).IsZero() {
				t.Fatal("state is not a zero value")
			}
			if conn != nil {
=======
	t.Run("NewQUICDialerWithoutResolverFn works as intended", func(t *testing.T) {
		t.Run("when not nil", func(t *testing.T) {
			mockedErr := errors.New("mocked")
			tx := &Trace{
				NewQUICDialerWithoutResolverFn: func(listener model.QUICListener, dl model.DebugLogger) model.QUICDialer {
					return &mocks.QUICDialer{
						MockDialContext: func(ctx context.Context, address string,
							tlsConfig *tls.Config, quicConfig *quic.Config) (quic.EarlyConnection, error) {
							return nil, mockedErr
						},
					}
				},
			}
			qdx := tx.newQUICDialerWithoutResolver(&mocks.QUICListener{}, model.DiscardLogger)
			ctx := context.Background()
			qconn, err := qdx.DialContext(ctx, "1.1.1.1:443", &tls.Config{}, &quic.Config{})
			if !errors.Is(err, mockedErr) {
				t.Fatal("unexpected err", err)
			}
			if qconn != nil {
>>>>>>> c9943dff
				t.Fatal("expected nil conn")
			}
		})

		t.Run("when nil", func(t *testing.T) {
			mockedErr := errors.New("mocked")
			tx := &Trace{
<<<<<<< HEAD
				NewTLSHandshakerStdlibFn: nil,
			}
			thx := tx.newTLSHandshakerUTLS(model.DiscardLogger, &utls.HelloGolang)
			tcpConn := &mocks.Conn{
				MockSetDeadline: func(t time.Time) error {
					return nil
				},
				MockRemoteAddr: func() net.Addr {
					return &mocks.Addr{
						MockNetwork: func() string {
							return "tcp"
						},
						MockString: func() string {
							return "1.1.1.1:443"
						},
					}
				},
				MockWrite: func(b []byte) (int, error) {
					return 0, mockedErr
=======
				NewQUICDialerWithoutResolverFn: nil, // explicit
			}
			pconn := &mocks.UDPLikeConn{
				MockLocalAddr: func() net.Addr {
					return &net.UDPAddr{
						Port: 0,
					}
				},
				MockRemoteAddr: func() net.Addr {
					return &net.UDPAddr{
						Port: 0,
					}
				},
				MockSyscallConn: func() (syscall.RawConn, error) {
					return nil, mockedErr
>>>>>>> c9943dff
				},
				MockClose: func() error {
					return nil
				},
			}
<<<<<<< HEAD
			tlsConfig := &tls.Config{
				InsecureSkipVerify: true,
			}
			ctx := context.Background()
			conn, state, err := thx.Handshake(ctx, tcpConn, tlsConfig)
			if !errors.Is(err, mockedErr) {
				t.Fatal("unexpected err", err)
			}
			if !reflect.ValueOf(state).IsZero() {
				t.Fatal("state is not a zero value")
			}
			if conn != nil {
=======
			listener := &mocks.QUICListener{
				MockListen: func(addr *net.UDPAddr) (model.UDPLikeConn, error) {
					return pconn, nil
				},
			}
			tlsConfig := &tls.Config{
				InsecureSkipVerify: true,
			}
			dialer := tx.newQUICDialerWithoutResolver(listener, model.DiscardLogger)
			ctx := context.Background()
			qconn, err := dialer.DialContext(ctx, "1.1.1.1:443", tlsConfig, &quic.Config{})
			if !errors.Is(err, mockedErr) {
				t.Fatal("unexpected err", err)
			}
			if qconn != nil {
>>>>>>> c9943dff
				t.Fatal("expected nil conn")
			}
		})
	})

	t.Run("TimeNowFn works as intended", func(t *testing.T) {
		fixedTime := time.Date(2022, 01, 01, 00, 00, 00, 00, time.UTC)
		tx := &Trace{
			TimeNowFn: func() time.Time {
				return fixedTime
			},
		}
		if !tx.TimeNow().Equal(fixedTime) {
			t.Fatal("we cannot override time.Now calls")
		}
	})

	t.Run("TimeSince works as intended", func(t *testing.T) {
		t0 := time.Date(2022, 01, 01, 00, 00, 00, 00, time.UTC)
		t1 := t0.Add(10 * time.Second)
		tx := &Trace{
			TimeNowFn: func() time.Time {
				return t1
			},
		}
		if tx.TimeSince(t0) != 10*time.Second {
			t.Fatal("apparently Trace.Since is broken")
		}
	})
}<|MERGE_RESOLUTION|>--- conflicted
+++ resolved
@@ -79,15 +79,12 @@
 			}
 		})
 
-<<<<<<< HEAD
 		t.Run("newTLShandshakerUTLSFn is nil", func(t *testing.T) {
 			if trace.NewTLSHandshakerUTLSFn != nil {
 				t.Fatal("expected nil NewTLSHandshakerUTLSfn")
 			}
 		})
 
-		t.Run("DNSLookup has the expected buffer size", func(t *testing.T) {
-=======
 		t.Run("NewQUICDialerWithoutResolverFn is nil", func(t *testing.T) {
 			if trace.NewQUICDialerWithoutResolverFn != nil {
 				t.Fatal("expected nil NewQUICDialerQithoutResolverFn")
@@ -95,7 +92,6 @@
 		})
 
 		t.Run("dnsLookup has the expected buffer size", func(t *testing.T) {
->>>>>>> c9943dff
 			ff := &testingx.FakeFiller{}
 			var idx int
 		Loop:
@@ -437,7 +433,6 @@
 		})
 	})
 
-<<<<<<< HEAD
 	t.Run("NewTLSHandshakerUTLSFn works as intended", func(t *testing.T) {
 		t.Run("when not nil", func(t *testing.T) {
 			mockedErr := errors.New("mocked")
@@ -460,7 +455,54 @@
 				t.Fatal("state is not a zero value")
 			}
 			if conn != nil {
-=======
+				t.Fatal("expected nil conn")
+			}
+		})
+
+		t.Run("when nil", func(t *testing.T) {
+			mockedErr := errors.New("mocked")
+			tx := &Trace{
+				NewTLSHandshakerStdlibFn: nil,
+			}
+			thx := tx.newTLSHandshakerUTLS(model.DiscardLogger, &utls.HelloGolang)
+			tcpConn := &mocks.Conn{
+				MockSetDeadline: func(t time.Time) error {
+					return nil
+				},
+				MockRemoteAddr: func() net.Addr {
+					return &mocks.Addr{
+						MockNetwork: func() string {
+							return "tcp"
+						},
+						MockString: func() string {
+							return "1.1.1.1:443"
+						},
+					}
+				},
+				MockWrite: func(b []byte) (int, error) {
+					return 0, mockedErr
+				},
+				MockClose: func() error {
+					return nil
+				},
+			}
+			tlsConfig := &tls.Config{
+				InsecureSkipVerify: true,
+			}
+			ctx := context.Background()
+			conn, state, err := thx.Handshake(ctx, tcpConn, tlsConfig)
+			if !errors.Is(err, mockedErr) {
+				t.Fatal("unexpected err", err)
+			}
+			if !reflect.ValueOf(state).IsZero() {
+				t.Fatal("state is not a zero value")
+			}
+			if conn != nil {
+				t.Fatal("expected nil conn")
+			}
+		})
+	})
+
 	t.Run("NewQUICDialerWithoutResolverFn works as intended", func(t *testing.T) {
 		t.Run("when not nil", func(t *testing.T) {
 			mockedErr := errors.New("mocked")
@@ -481,35 +523,13 @@
 				t.Fatal("unexpected err", err)
 			}
 			if qconn != nil {
->>>>>>> c9943dff
-				t.Fatal("expected nil conn")
-			}
-		})
-
-		t.Run("when nil", func(t *testing.T) {
-			mockedErr := errors.New("mocked")
-			tx := &Trace{
-<<<<<<< HEAD
-				NewTLSHandshakerStdlibFn: nil,
-			}
-			thx := tx.newTLSHandshakerUTLS(model.DiscardLogger, &utls.HelloGolang)
-			tcpConn := &mocks.Conn{
-				MockSetDeadline: func(t time.Time) error {
-					return nil
-				},
-				MockRemoteAddr: func() net.Addr {
-					return &mocks.Addr{
-						MockNetwork: func() string {
-							return "tcp"
-						},
-						MockString: func() string {
-							return "1.1.1.1:443"
-						},
-					}
-				},
-				MockWrite: func(b []byte) (int, error) {
-					return 0, mockedErr
-=======
+				t.Fatal("expected nil conn")
+			}
+		})
+
+		t.Run("when nil", func(t *testing.T) {
+			mockedErr := errors.New("mocked")
+			tx := &Trace{
 				NewQUICDialerWithoutResolverFn: nil, // explicit
 			}
 			pconn := &mocks.UDPLikeConn{
@@ -525,26 +545,11 @@
 				},
 				MockSyscallConn: func() (syscall.RawConn, error) {
 					return nil, mockedErr
->>>>>>> c9943dff
 				},
 				MockClose: func() error {
 					return nil
 				},
 			}
-<<<<<<< HEAD
-			tlsConfig := &tls.Config{
-				InsecureSkipVerify: true,
-			}
-			ctx := context.Background()
-			conn, state, err := thx.Handshake(ctx, tcpConn, tlsConfig)
-			if !errors.Is(err, mockedErr) {
-				t.Fatal("unexpected err", err)
-			}
-			if !reflect.ValueOf(state).IsZero() {
-				t.Fatal("state is not a zero value")
-			}
-			if conn != nil {
-=======
 			listener := &mocks.QUICListener{
 				MockListen: func(addr *net.UDPAddr) (model.UDPLikeConn, error) {
 					return pconn, nil
@@ -560,7 +565,6 @@
 				t.Fatal("unexpected err", err)
 			}
 			if qconn != nil {
->>>>>>> c9943dff
 				t.Fatal("expected nil conn")
 			}
 		})
