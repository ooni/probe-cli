--- conflicted
+++ resolved
@@ -58,15 +58,10 @@
 	// calls to the netxlite.NewTLSHandshakerStdlib factory.
 	NewTLSHandshakerStdlibFn func(dl model.DebugLogger) model.TLSHandshaker
 
-<<<<<<< HEAD
 	// NewTLSHandshakerUTLSFn is OPTIONAL and can be used to overide
 	// calls to the netxlite.NewTLSHandshakerUTLS factory.
 	NewTLSHandshakerUTLSFn func(dl model.DebugLogger, id *utls.ClientHelloID) model.TLSHandshaker
 
-	// DNSLookup is MANDATORY and buffers DNS Lookup observations. If you create
-	// this channel manually, ensure it has some buffer.
-	DNSLookup chan *model.ArchivalDNSLookupResult
-=======
 	// NewDialerWithoutResolverFn is OPTIONAL and can be used to override
 	// calls to the netxlite.NewQUICDialerWithoutResolver factory.
 	NewQUICDialerWithoutResolverFn func(listener model.QUICListener, dl model.DebugLogger) model.QUICDialer
@@ -79,7 +74,6 @@
 
 	// tcpConnect is MANDATORY and buffers TCP connect observations.
 	tcpConnect chan *model.ArchivalTCPConnectResult
->>>>>>> c9943dff
 
 	// tlsHandshake is MANDATORY and buffers TLS handshake observations.
 	tlsHandshake chan *model.ArchivalTLSOrQUICHandshakeResult
@@ -211,7 +205,6 @@
 	return netxlite.NewTLSHandshakerStdlib(dl)
 }
 
-<<<<<<< HEAD
 // newTLSHandshakerUTLS indirectly calls netxlite.NewTLSHandshakerUTLS
 // thus allowing us to mock this func for testing.
 func (tx *Trace) newTLSHandshakerUTLS(dl model.DebugLogger, id *utls.ClientHelloID) model.TLSHandshaker {
@@ -219,15 +212,15 @@
 		return tx.NewTLSHandshakerUTLSFn(dl, id)
 	}
 	return netxlite.NewTLSHandshakerUTLS(dl, id)
-=======
-// newWUICDialerWithoutResolver indirectly calls netxlite.NewQUICDialerWithoutResolver
+}
+
+// newQUICDialerWithoutResolver indirectly calls netxlite.NewQUICDialerWithoutResolver
 // thus allowing us to mock this func for testing.
 func (tx *Trace) newQUICDialerWithoutResolver(listener model.QUICListener, dl model.DebugLogger) model.QUICDialer {
 	if tx.NewQUICDialerWithoutResolverFn != nil {
 		return tx.NewQUICDialerWithoutResolverFn(listener, dl)
 	}
 	return netxlite.NewQUICDialerWithoutResolver(listener, dl)
->>>>>>> c9943dff
 }
 
 // TimeNow implements model.Trace.TimeNow.
