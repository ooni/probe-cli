--- conflicted
+++ resolved
@@ -477,12 +477,9 @@
 			continue
 		}
 
-<<<<<<< HEAD
-=======
 		// register the control DNS domain
 		obs.ControlDNSDomain = optional.Some(domain)
 
->>>>>>> cc808b58
 		// register whether the control failed and skip in such a case
 		obs.ControlDNSLookupFailure = optional.Some(utilsStringPointerToString(resp.DNS.Failure))
 		if resp.DNS.Failure != nil {
