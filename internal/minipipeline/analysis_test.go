--- conflicted
+++ resolved
@@ -71,360 +71,4 @@
 			t.Fatal("DNSExperimentFailure is not none")
 		}
 	})
-<<<<<<< HEAD
-}
-
-func TestWebAnalysisComputeDNSTransactionsWithBogons(t *testing.T) {
-	t.Run("when there's no IPAddressBogon", func(t *testing.T) {
-		container := &WebObservationsContainer{
-			DNSLookupSuccesses: []*WebObservation{
-				{
-					/* empty */
-				},
-			},
-		}
-
-		wa := &WebAnalysis{}
-		wa.ComputeDNSTransactionsWithBogons(container)
-
-		if v := wa.DNSTransactionsWithBogons.UnwrapOr(nil); len(v) != 0 {
-			t.Fatal("DNSTransactionsWithBogons is not none")
-		}
-	})
-}
-
-func TestWebAnalysisComputeTCPTransactionsWithUnexpectedHTTPFailures(t *testing.T) {
-	t.Run("when both measurement and control fail", func(t *testing.T) {
-		container := &WebObservationsContainer{
-			KnownTCPEndpoints: map[int64]*WebObservation{
-				1: {
-					HTTPFailure:        optional.Some("connection_reset"),
-					ControlHTTPFailure: optional.Some("connection_reset"),
-				},
-			},
-		}
-
-		wa := &WebAnalysis{}
-		wa.ComputeTCPTransactionsWithUnexpectedHTTPFailures(container)
-
-		result := wa.TCPTransactionsWithUnexpectedHTTPFailures.Unwrap()
-		if len(result) != 0 {
-			t.Fatal("should not have added any entry")
-		}
-	})
-}
-
-func TestWebAnalysisComputeHTTPDiffBodyProportionFactor(t *testing.T) {
-	t.Run("when there is no probe response body length", func(t *testing.T) {
-		container := &WebObservationsContainer{
-			KnownTCPEndpoints: map[int64]*WebObservation{
-				1: {
-					HTTPResponseIsFinal:    optional.Some(true),
-					HTTPResponseBodyLength: optional.None[int64](),
-				},
-			},
-		}
-
-		wa := &WebAnalysis{}
-		wa.ComputeHTTPDiffBodyProportionFactor(container)
-
-		if !wa.HTTPFinalResponseDiffBodyProportionFactor.IsNone() {
-			t.Fatal("should still be none")
-		}
-	})
-
-	t.Run("when the probe response body length is negative", func(t *testing.T) {
-		container := &WebObservationsContainer{
-			KnownTCPEndpoints: map[int64]*WebObservation{
-				1: {
-					HTTPResponseIsFinal:    optional.Some(true),
-					HTTPResponseBodyLength: optional.Some[int64](-1),
-				},
-			},
-		}
-
-		wa := &WebAnalysis{}
-		wa.ComputeHTTPDiffBodyProportionFactor(container)
-
-		if !wa.HTTPFinalResponseDiffBodyProportionFactor.IsNone() {
-			t.Fatal("should still be none")
-		}
-	})
-
-	t.Run("when the probe response body length is zero", func(t *testing.T) {
-		container := &WebObservationsContainer{
-			KnownTCPEndpoints: map[int64]*WebObservation{
-				1: {
-					HTTPResponseIsFinal:    optional.Some(true),
-					HTTPResponseBodyLength: optional.Some[int64](0),
-				},
-			},
-		}
-
-		wa := &WebAnalysis{}
-		wa.ComputeHTTPDiffBodyProportionFactor(container)
-
-		if !wa.HTTPFinalResponseDiffBodyProportionFactor.IsNone() {
-			t.Fatal("should still be none")
-		}
-	})
-
-	t.Run("when the probe response body is truncated", func(t *testing.T) {
-		container := &WebObservationsContainer{
-			KnownTCPEndpoints: map[int64]*WebObservation{
-				1: {
-					HTTPResponseIsFinal:         optional.Some(true),
-					HTTPResponseBodyLength:      optional.Some[int64](11),
-					HTTPResponseBodyIsTruncated: optional.Some(true),
-				},
-			},
-		}
-
-		wa := &WebAnalysis{}
-		wa.ComputeHTTPDiffBodyProportionFactor(container)
-
-		if !wa.HTTPFinalResponseDiffBodyProportionFactor.IsNone() {
-			t.Fatal("should still be none")
-		}
-	})
-}
-
-func TestWebAnalysisComputeHTTPDiffStatusCodeMatch(t *testing.T) {
-	t.Run("when there is no probe status code", func(t *testing.T) {
-		container := &WebObservationsContainer{
-			KnownTCPEndpoints: map[int64]*WebObservation{
-				1: {
-					HTTPResponseIsFinal:    optional.Some(true),
-					HTTPResponseStatusCode: optional.None[int64](),
-				},
-			},
-		}
-
-		wa := &WebAnalysis{}
-		wa.ComputeHTTPDiffStatusCodeMatch(container)
-
-		if !wa.HTTPFinalResponseDiffStatusCodeMatch.IsNone() {
-			t.Fatal("should still be none")
-		}
-	})
-
-	t.Run("when the probe status code is negative", func(t *testing.T) {
-		container := &WebObservationsContainer{
-			KnownTCPEndpoints: map[int64]*WebObservation{
-				1: {
-					HTTPResponseIsFinal:    optional.Some(true),
-					HTTPResponseStatusCode: optional.Some[int64](-1),
-				},
-			},
-		}
-
-		wa := &WebAnalysis{}
-		wa.ComputeHTTPDiffStatusCodeMatch(container)
-
-		if !wa.HTTPFinalResponseDiffStatusCodeMatch.IsNone() {
-			t.Fatal("should still be none")
-		}
-	})
-
-	t.Run("when the probe status code is zero", func(t *testing.T) {
-		container := &WebObservationsContainer{
-			KnownTCPEndpoints: map[int64]*WebObservation{
-				1: {
-					HTTPResponseIsFinal:    optional.Some(true),
-					HTTPResponseStatusCode: optional.Some[int64](0),
-				},
-			},
-		}
-
-		wa := &WebAnalysis{}
-		wa.ComputeHTTPDiffStatusCodeMatch(container)
-
-		if !wa.HTTPFinalResponseDiffStatusCodeMatch.IsNone() {
-			t.Fatal("should still be none")
-		}
-	})
-
-	t.Run("when there's status code mismatch and the control is not like 2xx", func(t *testing.T) {
-		container := &WebObservationsContainer{
-			KnownTCPEndpoints: map[int64]*WebObservation{
-				1: {
-					HTTPResponseIsFinal:           optional.Some(true),
-					HTTPResponseStatusCode:        optional.Some[int64](403),
-					ControlHTTPResponseStatusCode: optional.Some[int64](500),
-				},
-			},
-		}
-
-		wa := &WebAnalysis{}
-		wa.ComputeHTTPDiffStatusCodeMatch(container)
-
-		if !wa.HTTPFinalResponseDiffStatusCodeMatch.IsNone() {
-			t.Fatal("should still be none")
-		}
-	})
-}
-
-func TestWebAnalysisComputeHTTPDiffTitleDifferentLongWords(t *testing.T) {
-	t.Run("when there is no probe title", func(t *testing.T) {
-		container := &WebObservationsContainer{
-			KnownTCPEndpoints: map[int64]*WebObservation{
-				1: {
-					HTTPResponseIsFinal: optional.Some(true),
-					HTTPResponseTitle:   optional.None[string](),
-				},
-			},
-		}
-
-		wa := &WebAnalysis{}
-		wa.ComputeHTTPDiffTitleDifferentLongWords(container)
-
-		if !wa.HTTPFinalResponseDiffTitleDifferentLongWords.IsNone() {
-			t.Fatal("should still be none")
-		}
-	})
-
-	t.Run("when the probe title is empty", func(t *testing.T) {
-		container := &WebObservationsContainer{
-			KnownTCPEndpoints: map[int64]*WebObservation{
-				1: {
-					HTTPResponseIsFinal: optional.Some(true),
-					HTTPResponseTitle:   optional.Some[string](""),
-				},
-			},
-		}
-
-		wa := &WebAnalysis{}
-		wa.ComputeHTTPDiffTitleDifferentLongWords(container)
-
-		if !wa.HTTPFinalResponseDiffTitleDifferentLongWords.IsNone() {
-			t.Fatal("should still be none")
-		}
-	})
-}
-
-func TestWebAnalysisComputeHTTPFinalResponses(t *testing.T) {
-	t.Run("when there is no endpoint transaction ID", func(t *testing.T) {
-		container := &WebObservationsContainer{
-			KnownTCPEndpoints: map[int64]*WebObservation{
-				1: {
-					EndpointTransactionID: optional.None[int64](),
-				},
-			},
-		}
-
-		wa := &WebAnalysis{}
-		wa.ComputeHTTPFinalResponsesWithControl(container)
-
-		if v := wa.HTTPFinalResponsesWithControl.UnwrapOr(nil); len(v) > 0 {
-			t.Fatal("should be empty")
-		}
-	})
-
-	t.Run("when the endpoint transaction ID is negative", func(t *testing.T) {
-		container := &WebObservationsContainer{
-			KnownTCPEndpoints: map[int64]*WebObservation{
-				1: {
-					EndpointTransactionID: optional.Some[int64](-1),
-				},
-			},
-		}
-
-		wa := &WebAnalysis{}
-		wa.ComputeHTTPFinalResponsesWithControl(container)
-
-		if v := wa.HTTPFinalResponsesWithControl.UnwrapOr(nil); len(v) > 0 {
-			t.Fatal("should be empty")
-		}
-	})
-
-	t.Run("when the endpoint transaction ID is zero", func(t *testing.T) {
-		container := &WebObservationsContainer{
-			KnownTCPEndpoints: map[int64]*WebObservation{
-				1: {
-					EndpointTransactionID: optional.Some[int64](0),
-				},
-			},
-		}
-
-		wa := &WebAnalysis{}
-		wa.ComputeHTTPFinalResponsesWithControl(container)
-
-		if v := wa.HTTPFinalResponsesWithControl.UnwrapOr(nil); len(v) > 0 {
-			t.Fatal("should be empty")
-		}
-	})
-}
-
-func TestWebAnalysisComputeTCPTransactionsWithUnexplainedUnexpectedFailures(t *testing.T) {
-	t.Run("when we don't have a transaction ID", func(t *testing.T) {
-		container := &WebObservationsContainer{
-			KnownTCPEndpoints: map[int64]*WebObservation{
-				1: {
-					EndpointTransactionID: optional.None[int64](),
-				},
-			},
-		}
-
-		wa := &WebAnalysis{}
-		wa.ComputeTCPTransactionsWithUnexplainedUnexpectedFailures(container)
-
-		if v := wa.TCPTransactionsWithUnexplainedUnexpectedFailures.UnwrapOr(nil); len(v) > 0 {
-			t.Fatal("should be empty")
-		}
-	})
-}
-
-func TestWebAnalysisComputeHTTPFinalResponsesWithTLS(t *testing.T) {
-	t.Run("when there is no endpoint transaction ID", func(t *testing.T) {
-		container := &WebObservationsContainer{
-			KnownTCPEndpoints: map[int64]*WebObservation{
-				1: {
-					EndpointTransactionID: optional.None[int64](),
-				},
-			},
-		}
-
-		wa := &WebAnalysis{}
-		wa.ComputeHTTPFinalResponsesWithTLS(container)
-
-		if v := wa.HTTPFinalResponsesWithTLS.UnwrapOr(nil); len(v) > 0 {
-			t.Fatal("should be empty")
-		}
-	})
-
-	t.Run("when the endpoint transaction ID is negative", func(t *testing.T) {
-		container := &WebObservationsContainer{
-			KnownTCPEndpoints: map[int64]*WebObservation{
-				1: {
-					EndpointTransactionID: optional.Some[int64](-1),
-				},
-			},
-		}
-
-		wa := &WebAnalysis{}
-		wa.ComputeHTTPFinalResponsesWithTLS(container)
-
-		if v := wa.HTTPFinalResponsesWithTLS.UnwrapOr(nil); len(v) > 0 {
-			t.Fatal("should be empty")
-		}
-	})
-
-	t.Run("when the endpoint transaction ID is zero", func(t *testing.T) {
-		container := &WebObservationsContainer{
-			KnownTCPEndpoints: map[int64]*WebObservation{
-				1: {
-					EndpointTransactionID: optional.Some[int64](0),
-				},
-			},
-		}
-
-		wa := &WebAnalysis{}
-		wa.ComputeHTTPFinalResponsesWithTLS(container)
-
-		if v := wa.HTTPFinalResponsesWithTLS.UnwrapOr(nil); len(v) > 0 {
-			t.Fatal("should be empty")
-		}
-	})
-=======
->>>>>>> 0a136350
 }