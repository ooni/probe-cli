package minipipeline

import (
	"testing"

	"github.com/ooni/probe-cli/v3/internal/optional"
)

func TestWebAnalysisComputeDNSExperimentFailure(t *testing.T) {
	t.Run("when there's no DNSDomain", func(t *testing.T) {
		container := &WebObservationsContainer{
			DNSLookupFailures: []*WebObservation{
<<<<<<< HEAD
				1: {
=======
				{
>>>>>>> 719c3c2e
					DNSTransactionID: optional.Some(int64(1)),
					DNSDomain:        optional.None[string](), // explicitly set
					DNSLookupFailure: optional.Some("dns_no_answer"),
					DNSQueryType:     optional.Some("A"),
					DNSEngine:        optional.Some("getaddrinfo"),
				},
			},
		}

		wa := &WebAnalysis{}
		wa.ComputeDNSExperimentFailure(container)

		if !wa.DNSExperimentFailure.IsNone() {
			t.Fatal("DNSExperimentFailure is not none")
		}
	})

	t.Run("when DNSDomain does not match ControlDNSDomain", func(t *testing.T) {
		container := &WebObservationsContainer{
			DNSLookupFailures: []*WebObservation{
<<<<<<< HEAD
				1: {
=======
				{
>>>>>>> 719c3c2e
					DNSTransactionID: optional.Some(int64(1)),
					DNSDomain:        optional.Some("dns.google.com"),
					DNSLookupFailure: optional.Some("dns_no_answer"),
					DNSQueryType:     optional.Some("A"),
					DNSEngine:        optional.Some("getaddrinfo"),
					ControlDNSDomain: optional.Some("dns.google"),
				},
			},
		}

		wa := &WebAnalysis{}
		wa.ComputeDNSExperimentFailure(container)

		if !wa.DNSExperimentFailure.IsNone() {
			t.Fatal("DNSExperimentFailure is not none")
		}
	})

	t.Run("when the failure is dns_no_answer for AAAA", func(t *testing.T) {
		container := &WebObservationsContainer{
			DNSLookupFailures: []*WebObservation{
<<<<<<< HEAD
				1: {
=======
				{
>>>>>>> 719c3c2e
					DNSTransactionID: optional.Some(int64(1)),
					DNSDomain:        optional.Some("dns.google.com"),
					DNSLookupFailure: optional.Some("dns_no_answer"),
					DNSQueryType:     optional.Some("AAAA"),
					DNSEngine:        optional.Some("getaddrinfo"),
					ControlDNSDomain: optional.Some("dns.google.com"),
				},
			},
		}

		wa := &WebAnalysis{}
		wa.ComputeDNSExperimentFailure(container)

		if !wa.DNSExperimentFailure.IsNone() {
			t.Fatal("DNSExperimentFailure is not none")
		}
	})
}

func TestWebAnalysisComputeDNSTransactionsWithBogons(t *testing.T) {
	t.Run("when there's no IPAddressBogon", func(t *testing.T) {
		container := &WebObservationsContainer{
			DNSLookupSuccesses: []*WebObservation{
				{
					/* empty */
				},
			},
		}

		wa := &WebAnalysis{}
		wa.ComputeDNSTransactionsWithBogons(container)

		if v := wa.DNSTransactionsWithBogons.UnwrapOr(nil); len(v) != 0 {
			t.Fatal("DNSTransactionsWithBogons is not none")
		}
	})
}

func TestWebAnalysisComputeTCPTransactionsWithUnexpectedHTTPFailures(t *testing.T) {
	t.Run("when both measurement and control fail", func(t *testing.T) {
		container := &WebObservationsContainer{
			KnownTCPEndpoints: map[int64]*WebObservation{
				1: {
					HTTPFailure:        optional.Some("connection_reset"),
					ControlHTTPFailure: optional.Some("connection_reset"),
				},
			},
		}

		wa := &WebAnalysis{}
		wa.ComputeTCPTransactionsWithUnexpectedHTTPFailures(container)

		result := wa.TCPTransactionsWithUnexpectedHTTPFailures.Unwrap()
		if len(result) != 0 {
			t.Fatal("should not have added any entry")
		}
	})
}

func TestWebAnalysisComputeHTTPDiffBodyProportionFactor(t *testing.T) {
	t.Run("when there is no probe response body length", func(t *testing.T) {
		container := &WebObservationsContainer{
			KnownTCPEndpoints: map[int64]*WebObservation{
				1: {
					HTTPResponseIsFinal:    optional.Some(true),
					HTTPResponseBodyLength: optional.None[int64](),
				},
			},
		}

		wa := &WebAnalysis{}
		wa.ComputeHTTPDiffBodyProportionFactor(container)

		if !wa.HTTPDiffBodyProportionFactor.IsNone() {
			t.Fatal("should still be none")
		}
	})

	t.Run("when the probe response body length is negative", func(t *testing.T) {
		container := &WebObservationsContainer{
			KnownTCPEndpoints: map[int64]*WebObservation{
				1: {
					HTTPResponseIsFinal:    optional.Some(true),
					HTTPResponseBodyLength: optional.Some[int64](-1),
				},
			},
		}

		wa := &WebAnalysis{}
		wa.ComputeHTTPDiffBodyProportionFactor(container)

		if !wa.HTTPDiffBodyProportionFactor.IsNone() {
			t.Fatal("should still be none")
		}
	})

	t.Run("when the probe response body length is zero", func(t *testing.T) {
		container := &WebObservationsContainer{
			KnownTCPEndpoints: map[int64]*WebObservation{
				1: {
					HTTPResponseIsFinal:    optional.Some(true),
					HTTPResponseBodyLength: optional.Some[int64](0),
				},
			},
		}

		wa := &WebAnalysis{}
		wa.ComputeHTTPDiffBodyProportionFactor(container)

		if !wa.HTTPDiffBodyProportionFactor.IsNone() {
			t.Fatal("should still be none")
		}
	})

	t.Run("when the probe response body is truncated", func(t *testing.T) {
		container := &WebObservationsContainer{
			KnownTCPEndpoints: map[int64]*WebObservation{
				1: {
					HTTPResponseIsFinal:         optional.Some(true),
					HTTPResponseBodyLength:      optional.Some[int64](11),
					HTTPResponseBodyIsTruncated: optional.Some(true),
				},
			},
		}

		wa := &WebAnalysis{}
		wa.ComputeHTTPDiffBodyProportionFactor(container)

		if !wa.HTTPDiffBodyProportionFactor.IsNone() {
			t.Fatal("should still be none")
		}
	})
}

func TestWebAnalysisComputeHTTPDiffStatusCodeMatch(t *testing.T) {
	t.Run("when there is no probe status code", func(t *testing.T) {
		container := &WebObservationsContainer{
			KnownTCPEndpoints: map[int64]*WebObservation{
				1: {
					HTTPResponseIsFinal:    optional.Some(true),
					HTTPResponseStatusCode: optional.None[int64](),
				},
			},
		}

		wa := &WebAnalysis{}
		wa.ComputeHTTPDiffStatusCodeMatch(container)

		if !wa.HTTPDiffStatusCodeMatch.IsNone() {
			t.Fatal("should still be none")
		}
	})

	t.Run("when the probe status code is negative", func(t *testing.T) {
		container := &WebObservationsContainer{
			KnownTCPEndpoints: map[int64]*WebObservation{
				1: {
					HTTPResponseIsFinal:    optional.Some(true),
					HTTPResponseStatusCode: optional.Some[int64](-1),
				},
			},
		}

		wa := &WebAnalysis{}
		wa.ComputeHTTPDiffStatusCodeMatch(container)

		if !wa.HTTPDiffStatusCodeMatch.IsNone() {
			t.Fatal("should still be none")
		}
	})

	t.Run("when the probe status code is zero", func(t *testing.T) {
		container := &WebObservationsContainer{
			KnownTCPEndpoints: map[int64]*WebObservation{
				1: {
					HTTPResponseIsFinal:    optional.Some(true),
					HTTPResponseStatusCode: optional.Some[int64](0),
				},
			},
		}

		wa := &WebAnalysis{}
		wa.ComputeHTTPDiffStatusCodeMatch(container)

		if !wa.HTTPDiffStatusCodeMatch.IsNone() {
			t.Fatal("should still be none")
		}
	})

	t.Run("when there's status code mismatch and the control is not like 2xx", func(t *testing.T) {
		container := &WebObservationsContainer{
			KnownTCPEndpoints: map[int64]*WebObservation{
				1: {
					HTTPResponseIsFinal:           optional.Some(true),
					HTTPResponseStatusCode:        optional.Some[int64](403),
					ControlHTTPResponseStatusCode: optional.Some[int64](500),
				},
			},
		}

		wa := &WebAnalysis{}
		wa.ComputeHTTPDiffStatusCodeMatch(container)

		if !wa.HTTPDiffStatusCodeMatch.IsNone() {
			t.Fatal("should still be none")
		}
	})
}

func TestWebAnalysisComputeHTTPDiffTitleDifferentLongWords(t *testing.T) {
	t.Run("when there is no probe title", func(t *testing.T) {
		container := &WebObservationsContainer{
			KnownTCPEndpoints: map[int64]*WebObservation{
				1: {
					HTTPResponseIsFinal: optional.Some(true),
					HTTPResponseTitle:   optional.None[string](),
				},
			},
		}

		wa := &WebAnalysis{}
		wa.ComputeHTTPDiffTitleDifferentLongWords(container)

		if !wa.HTTPDiffTitleDifferentLongWords.IsNone() {
			t.Fatal("should still be none")
		}
	})

	t.Run("when the probe title is empty", func(t *testing.T) {
		container := &WebObservationsContainer{
			KnownTCPEndpoints: map[int64]*WebObservation{
				1: {
					HTTPResponseIsFinal: optional.Some(true),
					HTTPResponseTitle:   optional.Some[string](""),
				},
			},
		}

		wa := &WebAnalysis{}
		wa.ComputeHTTPDiffTitleDifferentLongWords(container)

		if !wa.HTTPDiffTitleDifferentLongWords.IsNone() {
			t.Fatal("should still be none")
		}
	})
}

func TestWebAnalysisComputeHTTPFinalResponses(t *testing.T) {
	t.Run("when there is no endpoint transaction ID", func(t *testing.T) {
		container := &WebObservationsContainer{
			KnownTCPEndpoints: map[int64]*WebObservation{
				1: {
					EndpointTransactionID: optional.None[int64](),
				},
			},
		}

		wa := &WebAnalysis{}
		wa.ComputeHTTPFinalResponses(container)

		if v := wa.HTTPFinalResponses.UnwrapOr(nil); len(v) > 0 {
			t.Fatal("should be empty")
		}
	})

	t.Run("when the endpoint transaction ID is negative", func(t *testing.T) {
		container := &WebObservationsContainer{
			KnownTCPEndpoints: map[int64]*WebObservation{
				1: {
					EndpointTransactionID: optional.Some[int64](-1),
				},
			},
		}

		wa := &WebAnalysis{}
		wa.ComputeHTTPFinalResponses(container)

		if v := wa.HTTPFinalResponses.UnwrapOr(nil); len(v) > 0 {
			t.Fatal("should be empty")
		}
	})

	t.Run("when the endpoint transaction ID is zero", func(t *testing.T) {
		container := &WebObservationsContainer{
			KnownTCPEndpoints: map[int64]*WebObservation{
				1: {
					EndpointTransactionID: optional.Some[int64](0),
				},
			},
		}

		wa := &WebAnalysis{}
		wa.ComputeHTTPFinalResponses(container)

		if v := wa.HTTPFinalResponses.UnwrapOr(nil); len(v) > 0 {
			t.Fatal("should be empty")
		}
	})
}

func TestWebAnalysisComputeTCPTransactionsWithUnexplainedUnexpectedFailures(t *testing.T) {
	t.Run("when we don't have a transaction ID", func(t *testing.T) {
		container := &WebObservationsContainer{
			KnownTCPEndpoints: map[int64]*WebObservation{
				1: {
					EndpointTransactionID: optional.None[int64](),
				},
			},
		}

		wa := &WebAnalysis{}
		wa.ComputeTCPTransactionsWithUnexplainedUnexpectedFailures(container)

		if v := wa.TCPTransactionsWithUnexplainedUnexpectedFailures.UnwrapOr(nil); len(v) > 0 {
			t.Fatal("should be empty")
		}
	})
}

func TestWebAnalysisComputeHTTPFinalResponsesWithTLS(t *testing.T) {
	t.Run("when there is no endpoint transaction ID", func(t *testing.T) {
		container := &WebObservationsContainer{
			KnownTCPEndpoints: map[int64]*WebObservation{
				1: {
					EndpointTransactionID: optional.None[int64](),
				},
			},
		}

		wa := &WebAnalysis{}
		wa.ComputeHTTPFinalResponsesWithTLS(container)

		if v := wa.HTTPFinalResponsesWithTLS.UnwrapOr(nil); len(v) > 0 {
			t.Fatal("should be empty")
		}
	})

	t.Run("when the endpoint transaction ID is negative", func(t *testing.T) {
		container := &WebObservationsContainer{
			KnownTCPEndpoints: map[int64]*WebObservation{
				1: {
					EndpointTransactionID: optional.Some[int64](-1),
				},
			},
		}

		wa := &WebAnalysis{}
		wa.ComputeHTTPFinalResponsesWithTLS(container)

		if v := wa.HTTPFinalResponsesWithTLS.UnwrapOr(nil); len(v) > 0 {
			t.Fatal("should be empty")
		}
	})

	t.Run("when the endpoint transaction ID is zero", func(t *testing.T) {
		container := &WebObservationsContainer{
			KnownTCPEndpoints: map[int64]*WebObservation{
				1: {
					EndpointTransactionID: optional.Some[int64](0),
				},
			},
		}

		wa := &WebAnalysis{}
		wa.ComputeHTTPFinalResponsesWithTLS(container)

		if v := wa.HTTPFinalResponsesWithTLS.UnwrapOr(nil); len(v) > 0 {
			t.Fatal("should be empty")
		}
	})
}<|MERGE_RESOLUTION|>--- conflicted
+++ resolved
@@ -10,11 +10,7 @@
 	t.Run("when there's no DNSDomain", func(t *testing.T) {
 		container := &WebObservationsContainer{
 			DNSLookupFailures: []*WebObservation{
-<<<<<<< HEAD
-				1: {
-=======
 				{
->>>>>>> 719c3c2e
 					DNSTransactionID: optional.Some(int64(1)),
 					DNSDomain:        optional.None[string](), // explicitly set
 					DNSLookupFailure: optional.Some("dns_no_answer"),
@@ -35,11 +31,7 @@
 	t.Run("when DNSDomain does not match ControlDNSDomain", func(t *testing.T) {
 		container := &WebObservationsContainer{
 			DNSLookupFailures: []*WebObservation{
-<<<<<<< HEAD
-				1: {
-=======
 				{
->>>>>>> 719c3c2e
 					DNSTransactionID: optional.Some(int64(1)),
 					DNSDomain:        optional.Some("dns.google.com"),
 					DNSLookupFailure: optional.Some("dns_no_answer"),
@@ -61,11 +53,7 @@
 	t.Run("when the failure is dns_no_answer for AAAA", func(t *testing.T) {
 		container := &WebObservationsContainer{
 			DNSLookupFailures: []*WebObservation{
-<<<<<<< HEAD
-				1: {
-=======
 				{
->>>>>>> 719c3c2e
 					DNSTransactionID: optional.Some(int64(1)),
 					DNSDomain:        optional.Some("dns.google.com"),
 					DNSLookupFailure: optional.Some("dns_no_answer"),
