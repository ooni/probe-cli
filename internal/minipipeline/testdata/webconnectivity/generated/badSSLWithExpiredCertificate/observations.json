{
  "DNSLookupFailures": [
    {
<<<<<<< HEAD
      "DNSTransactionID": 1,
=======
      "DNSTransactionID": 2,
>>>>>>> 719c3c2e
      "DNSDomain": "expired.badssl.com",
      "DNSLookupFailure": "dns_no_answer",
      "DNSQueryType": "AAAA",
      "DNSEngine": "udp",
      "IPAddress": null,
      "IPAddressASN": null,
      "IPAddressOrg": null,
      "IPAddressBogon": null,
      "EndpointTransactionID": null,
      "EndpointProto": null,
      "EndpointPort": null,
      "EndpointAddress": null,
      "TCPConnectFailure": null,
      "TLSHandshakeFailure": null,
      "TLSServerName": null,
      "HTTPRequestURL": null,
      "HTTPFailure": null,
      "HTTPResponseStatusCode": null,
      "HTTPResponseBodyLength": null,
      "HTTPResponseBodyIsTruncated": null,
      "HTTPResponseHeadersKeys": null,
      "HTTPResponseLocation": null,
      "HTTPResponseTitle": null,
      "HTTPResponseIsFinal": null,
      "ControlDNSDomain": "expired.badssl.com",
      "ControlDNSLookupFailure": "",
      "ControlTCPConnectFailure": null,
      "MatchWithControlIPAddress": null,
      "MatchWithControlIPAddressASN": null,
      "ControlTLSHandshakeFailure": null,
      "ControlHTTPFailure": null,
      "ControlHTTPResponseStatusCode": null,
      "ControlHTTPResponseBodyLength": null,
      "ControlHTTPResponseHeadersKeys": null,
      "ControlHTTPResponseTitle": null
    }
  ],
  "DNSLookupSuccesses": [
    {
      "DNSTransactionID": 1,
      "DNSDomain": "expired.badssl.com",
      "DNSLookupFailure": "",
      "DNSQueryType": "ANY",
      "DNSEngine": "getaddrinfo",
      "IPAddress": "104.154.89.105",
      "IPAddressASN": 396982,
      "IPAddressOrg": "Google LLC",
      "IPAddressBogon": false,
      "EndpointTransactionID": null,
      "EndpointProto": null,
      "EndpointPort": null,
      "EndpointAddress": null,
      "TCPConnectFailure": null,
      "TLSHandshakeFailure": null,
      "TLSServerName": null,
      "HTTPRequestURL": null,
      "HTTPFailure": null,
      "HTTPResponseStatusCode": null,
      "HTTPResponseBodyLength": null,
      "HTTPResponseBodyIsTruncated": null,
      "HTTPResponseHeadersKeys": null,
      "HTTPResponseLocation": null,
      "HTTPResponseTitle": null,
      "HTTPResponseIsFinal": null,
      "ControlDNSDomain": null,
      "ControlDNSLookupFailure": null,
      "ControlTCPConnectFailure": null,
      "MatchWithControlIPAddress": null,
      "MatchWithControlIPAddressASN": null,
      "ControlTLSHandshakeFailure": null,
      "ControlHTTPFailure": null,
      "ControlHTTPResponseStatusCode": null,
      "ControlHTTPResponseBodyLength": null,
      "ControlHTTPResponseHeadersKeys": null,
      "ControlHTTPResponseTitle": null
    },
    {
      "DNSTransactionID": 2,
      "DNSDomain": "expired.badssl.com",
      "DNSLookupFailure": "",
      "DNSQueryType": "A",
      "DNSEngine": "udp",
      "IPAddress": "104.154.89.105",
      "IPAddressASN": 396982,
      "IPAddressOrg": "Google LLC",
      "IPAddressBogon": false,
      "EndpointTransactionID": null,
      "EndpointProto": null,
      "EndpointPort": null,
      "EndpointAddress": null,
      "TCPConnectFailure": null,
      "TLSHandshakeFailure": null,
      "TLSServerName": null,
      "HTTPRequestURL": null,
      "HTTPFailure": null,
      "HTTPResponseStatusCode": null,
      "HTTPResponseBodyLength": null,
      "HTTPResponseBodyIsTruncated": null,
      "HTTPResponseHeadersKeys": null,
      "HTTPResponseLocation": null,
      "HTTPResponseTitle": null,
      "HTTPResponseIsFinal": null,
      "ControlDNSDomain": null,
      "ControlDNSLookupFailure": null,
      "ControlTCPConnectFailure": null,
      "MatchWithControlIPAddress": null,
      "MatchWithControlIPAddressASN": null,
      "ControlTLSHandshakeFailure": null,
      "ControlHTTPFailure": null,
      "ControlHTTPResponseStatusCode": null,
      "ControlHTTPResponseBodyLength": null,
      "ControlHTTPResponseHeadersKeys": null,
      "ControlHTTPResponseTitle": null
    }
  ],
  "KnownTCPEndpoints": {
    "3": {
      "DNSTransactionID": 1,
      "DNSDomain": "expired.badssl.com",
      "DNSLookupFailure": "",
      "DNSQueryType": null,
      "DNSEngine": null,
      "IPAddress": "104.154.89.105",
      "IPAddressASN": 396982,
      "IPAddressOrg": "Google LLC",
      "IPAddressBogon": false,
      "EndpointTransactionID": 3,
      "EndpointProto": "tcp",
      "EndpointPort": "443",
      "EndpointAddress": "104.154.89.105:443",
      "TCPConnectFailure": "",
      "TLSHandshakeFailure": "ssl_invalid_certificate",
      "TLSServerName": "expired.badssl.com",
      "HTTPRequestURL": null,
      "HTTPFailure": null,
      "HTTPResponseStatusCode": null,
      "HTTPResponseBodyLength": null,
      "HTTPResponseBodyIsTruncated": null,
      "HTTPResponseHeadersKeys": null,
      "HTTPResponseLocation": null,
      "HTTPResponseTitle": null,
      "HTTPResponseIsFinal": null,
      "ControlDNSDomain": null,
      "ControlDNSLookupFailure": null,
      "ControlTCPConnectFailure": "",
      "MatchWithControlIPAddress": true,
      "MatchWithControlIPAddressASN": true,
      "ControlTLSHandshakeFailure": "ssl_invalid_certificate",
      "ControlHTTPFailure": "unknown_error",
      "ControlHTTPResponseStatusCode": null,
      "ControlHTTPResponseBodyLength": null,
      "ControlHTTPResponseHeadersKeys": null,
      "ControlHTTPResponseTitle": null
    }
  }
}<|MERGE_RESOLUTION|>--- conflicted
+++ resolved
@@ -1,11 +1,7 @@
 {
   "DNSLookupFailures": [
     {
-<<<<<<< HEAD
-      "DNSTransactionID": 1,
-=======
       "DNSTransactionID": 2,
->>>>>>> 719c3c2e
       "DNSDomain": "expired.badssl.com",
       "DNSLookupFailure": "dns_no_answer",
       "DNSQueryType": "AAAA",
