--- conflicted
+++ resolved
@@ -100,23 +100,15 @@
 	return optional.None[bool]()
 }
 
-<<<<<<< HEAD
-=======
 func utilsDNSLookupFailureIsDNSNoAnswerForAAAA(obs *WebObservation) bool {
 	return obs.DNSQueryType.UnwrapOr("") == "AAAA" &&
 		obs.DNSLookupFailure.UnwrapOr("") == netxlite.FailureDNSNoAnswer
 }
 
->>>>>>> 0a136350
 func utilsDNSEngineIsDNSOverHTTPS(obs *WebObservation) bool {
 	return obs.DNSEngine.UnwrapOr("") == "doh"
 }
 
-<<<<<<< HEAD
-func utilsDNSLookupFailureIsDNSNoAnswerForAAAA(obs *WebObservation) bool {
-	return obs.DNSQueryType.UnwrapOr("") == "AAAA" &&
-		obs.DNSLookupFailure.UnwrapOr("") == netxlite.FailureDNSNoAnswer
-=======
 func utilsTCPConnectFailureSeemsMisconfiguredIPv6(obs *WebObservation) bool {
 	switch obs.TCPConnectFailure.UnwrapOr("") {
 	case netxlite.FailureNetworkUnreachable, netxlite.FailureHostUnreachable:
@@ -126,5 +118,4 @@
 	default: // includes the case of missing TCPConnectFailure
 		return false
 	}
->>>>>>> 0a136350
 }