--- conflicted
+++ resolved
@@ -37,8 +37,6 @@
 // WebAnalysis summarizes the content of [*WebObservationsContainer].
 //
 // The zero value of this struct is ready to use.
-<<<<<<< HEAD
-=======
 //
 // For optional fields, they are None (i.e., `null` in JSON, `nil` in Go) when the corresponding
 // algorithm either didn't run or didn't encounter enough data to determine a non-None result. When
@@ -48,7 +46,6 @@
 // means that there are no suitable transactions to inspect. It being empty, instead, means we
 // have transactions to inspect but none of them contains bogons. In other words, most fields are
 // three state and one should take this into account when performing data analysis.
->>>>>>> f452bb09
 type WebAnalysis struct {
 	// DNSExperimentFailure is the first failure experienced by a getaddrinfo-like resolver.
 	DNSExperimentFailure optional.Value[string]
@@ -102,16 +99,10 @@
 	// The generation algorithm assumes there's a single "final" response.
 	HTTPDiffUncommonHeadersIntersection optional.Value[map[string]bool]
 
-<<<<<<< HEAD
-	// HTTPFinalResponsesWithControl contains the transaction IDs of "final" responses (i.e., responses
-	// that are like 2xx, 4xx, or 5xx). Typically, we expect to have a single response that
-	// if final when we're analyzing Web Connectivity LTE.
-=======
 	// HTTPFinalResponsesWithControl contains the transaction IDs of "final" responses (i.e.,
 	// responses that are like 2xx, 4xx, or 5xx) for which we also have a valid HTTP control
 	// measurement. Typically, we expect to have a single response that is final when
 	// analyzing Web Connectivity LTE results.
->>>>>>> f452bb09
 	HTTPFinalResponsesWithControl optional.Value[map[int64]bool]
 
 	// HTTPFinalResponsesWithTLS is like HTTPFinalResponses but only includes the
@@ -163,11 +154,7 @@
 			continue
 		}
 
-<<<<<<< HEAD
-		// make sure we only include the system resolver
-=======
 		// as documented, only include the system resolver
->>>>>>> f452bb09
 		if !utilsEngineIsGetaddrinfo(obs.DNSEngine) {
 			continue
 		}
@@ -198,20 +185,11 @@
 	//
 	// See https://github.com/ooni/probe/issues/2274 for more information.
 
-<<<<<<< HEAD
-	// do not flip the state from nil to {} when there's nothing to do
-	// otherwise we cannot distinguish between null and empty
-	if len(c.DNSLookupSuccesses) <= 0 {
-		return
-	}
-
-=======
 	// we cannot flip the state from None to empty until we inspect at least
 	// a single successful DNS lookup transaction
 	if len(c.DNSLookupSuccesses) <= 0 {
 		return
 	}
->>>>>>> f452bb09
 	state := make(map[int64]bool)
 
 	for _, obs := range c.DNSLookupSuccesses {
@@ -267,13 +245,8 @@
 			continue
 		}
 
-<<<<<<< HEAD
-		// flip the state from nil to empty when we see the first
-		// suitable control measurement to compare to
-=======
 		// flip from None to empty if we have seen at least one entry for
 		// which we can compare to the control
->>>>>>> f452bb09
 		if state == nil {
 			state = make(map[int64]bool)
 		}
@@ -308,21 +281,13 @@
 	for _, obs := range c.KnownTCPEndpoints {
 		addr := obs.IPAddress.Unwrap()
 
-<<<<<<< HEAD
-		// skip the comparison if we don't info about matching
-=======
 		// skip the comparison if we don't have info about matching
->>>>>>> f452bb09
 		if obs.MatchWithControlIPAddress.IsNone() || obs.MatchWithControlIPAddressASN.IsNone() {
 			continue
 		}
 
-<<<<<<< HEAD
-		// flip the state if needed
-=======
 		// flip state from None to empty when we see the first couple of
 		// (probe, th) failures allowing us to perform a comparison
->>>>>>> f452bb09
 		if state == nil {
 			state = make(map[string]bool)
 		}
@@ -376,21 +341,13 @@
 	for _, obs := range c.KnownTCPEndpoints {
 		addr := obs.IPAddress.Unwrap()
 
-<<<<<<< HEAD
-		// skip the comparison if we don't info about matching
-=======
 		// skip the comparison if we don't have info about matching
->>>>>>> f452bb09
 		if obs.MatchWithControlIPAddress.IsNone() || obs.MatchWithControlIPAddressASN.IsNone() {
 			continue
 		}
 
-<<<<<<< HEAD
-		// flip the state if needed
-=======
 		// flip state from None to empty when we see the first couple of
 		// (probe, th) failures allowing us to perform a comparison
->>>>>>> f452bb09
 		if state == nil {
 			state = make(map[string]bool)
 		}
@@ -403,10 +360,7 @@
 		}
 	}
 
-<<<<<<< HEAD
-=======
-	// note that optional.Some constructs None if state is nil
->>>>>>> f452bb09
+	// note that optional.Some constructs None if state is nil
 	wa.DNSPossiblyInvalidAddrsClassic = optional.Some(state)
 }
 
@@ -421,12 +375,8 @@
 			continue
 		}
 
-<<<<<<< HEAD
-		// flip the state of needed
-=======
 		// flip state from None to empty when we see the first couple of
 		// (probe, th) failures allowing us to perform a comparison
->>>>>>> f452bb09
 		if state == nil {
 			state = make(map[string]bool)
 		}
@@ -471,10 +421,7 @@
 		}
 	}
 
-<<<<<<< HEAD
-=======
-	// note that optional.Some constructs None if state is nil
->>>>>>> f452bb09
+	// note that optional.Some constructs None if state is nil
 	wa.DNSPossiblyNonexistingDomains = optional.Some(state)
 }
 
@@ -499,11 +446,7 @@
 			continue
 		}
 
-<<<<<<< HEAD
-		// flip state from nil to empty once we have seen the first
-=======
 		// flip state from None to empty once we have seen the first
->>>>>>> f452bb09
 		// suitable set of measurement/control pairs
 		if state == nil {
 			state = make(map[int64]bool)
@@ -542,11 +485,7 @@
 			continue
 		}
 
-<<<<<<< HEAD
-		// flip state from nil to empty once we have seen the first
-=======
 		// flip state from None to empty once we have seen the first
->>>>>>> f452bb09
 		// suitable set of measurement/control pairs
 		if state == nil {
 			state = make(map[int64]bool)
@@ -580,11 +519,7 @@
 			continue
 		}
 
-<<<<<<< HEAD
-		// flip state from nil to empty once we have seen the first
-=======
 		// flip state from None to empty once we have seen the first
->>>>>>> f452bb09
 		// suitable set of measurement/control pairs
 		if state == nil {
 			state = make(map[int64]bool)
@@ -865,12 +800,8 @@
 			continue
 		}
 
-<<<<<<< HEAD
-		// when we arrive here, we can say we tried to apply the algorithm
-=======
 		// flip state from None to empty when we have seen the first final
 		// response for which we have valid control info
->>>>>>> f452bb09
 		if state == nil {
 			state = make(map[int64]bool)
 		}
@@ -883,10 +814,7 @@
 		state[txid] = true
 	}
 
-<<<<<<< HEAD
-=======
-	// note that optional.Some constructs None if state is nil
->>>>>>> f452bb09
+	// note that optional.Some constructs None if state is nil
 	wa.HTTPFinalResponsesWithControl = optional.Some(state)
 }
 
@@ -907,12 +835,8 @@
 			continue
 		}
 
-<<<<<<< HEAD
-		// flip the state when we see the first suitable entry
-=======
 		// flip state from None to empty when we have a reasonable
 		// expectation of success as explained above
->>>>>>> f452bb09
 		if state == nil {
 			state = make(map[int64]bool)
 		}
@@ -963,12 +887,8 @@
 			continue
 		}
 
-<<<<<<< HEAD
-		// when we arrive here, we can say we tried to apply the algorithm
-=======
 		// flip the state from None to empty when we have an endpoint
 		// for which we attempted a TLS handshake
->>>>>>> f452bb09
 		if state == nil {
 			state = make(map[int64]bool)
 		}
