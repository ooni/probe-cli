package minipipeline

import (
	"sort"

	"github.com/ooni/probe-cli/v3/internal/optional"
	"github.com/ooni/probe-cli/v3/internal/runtimex"
)

// NewLinearWebAnalysis constructs a slice containing all the observations
// contained inside the given [*WebObservationsContainer].
//
// We sort the returned list as follows:
//
// 1. by descending TagDepth;
//
// 2. with TagDepth being equal, by descending [WebObservationType];
//
// 3. with [WebObservationType] being equal, by ascending failure string;
//
// This means that you divide the list in groups like this:
//
//	+------------+------------+------------+------------+
//	| TagDepth=3 | TagDepth=2 | TagDepth=1 | TagDepth=0 |
//	+------------+------------+------------+------------+
//
// Where TagDepth=3 is the last redirect and TagDepth=0 is the initial request.
//
// Each group is further divided as follows:
//
//	+------+-----+-----+-----+
//	| HTTP | TLS | TCP | DNS |
//	+------+-----+-----+-----+
//
// Where each group may be empty. The first non-empty group is about the
// operation that failed for the current TagDepth.
//
// Within each group, successes sort before failures because the empty
// string has priority over nøn-empty strings.
//
// So, when walking the list from index 0 to index N, you encounter the
// latest redirects first, you observe the more complex operations first,
// and you see errors before failures.
func NewLinearWebAnalysis(input *WebObservationsContainer) (output []*WebObservation) {
	// fill in all the observations
	output = append(output, input.DNSLookupFailures...)
	output = append(output, input.DNSLookupSuccesses...)
	for _, entry := range input.KnownTCPEndpoints {
		output = append(output, entry)
	}

	// sort in descending order
	sort.SliceStable(output, func(i, j int) bool {
		left, right := output[i], output[j]

		// We use -1 as the default value such that observations with undefined
		// TagDepth sort at the end of the generated list.
		if left.TagDepth.UnwrapOr(-1) > right.TagDepth.UnwrapOr(-1) {
			return true
		} else if left.TagDepth.UnwrapOr(-1) < right.TagDepth.UnwrapOr(-1) {
			return false
		}

		if left.Type > right.Type {
			return true
		} else if left.Type < right.Type {
			return false
		}

		// We use an nonempty failure value so that observations with undefined
		// failures sort at the end of the group within the list.
		const defaultFailureValue = "unknown_failure"
<<<<<<< HEAD
		return left.Failure.UnwrapOr(defaultFailureValue) > right.Failure.UnwrapOr(defaultFailureValue)
=======
		if left.Failure.UnwrapOr(defaultFailureValue) < right.Failure.UnwrapOr(defaultFailureValue) {
			return true
		} else if left.Failure.UnwrapOr(defaultFailureValue) > right.Failure.UnwrapOr(defaultFailureValue) {
			return false
		}

		// This is undocumented but important. KnownTCPEndpoints is a map and iterating
		// it causes the order to change from test run to test run. To ensure there's
		// stable and comparable sorting of the results, we need to introduce an extra
		// rule allowing us to choose between two distinct endpoint observations.
		//
		// (While DNS observations using UDP or HTTPS may use the same transaction ID
		// for some time until we manage to split transactions[1], we know for sure
		// that endpoints are going to use always distinct transactions.)
		//
		// .. [1] https://github.com/ooni/probe/issues/2624
		return left.TransactionID > right.TransactionID
>>>>>>> c056f798
	})

	return
}

// AnalyzeWebObservations generates a [*WebAnalysis] from a [*WebObservationsContainer].
func AnalyzeWebObservations(container *WebObservationsContainer) *WebAnalysis {
	analysis := &WebAnalysis{}

	analysis.dnsComputeSuccessMetrics(container)
	analysis.dnsComputeSuccessMetricsClassic(container)
	analysis.dnsComputeFailureMetrics(container)

	analysis.tcpComputeMetrics(container)
	analysis.tlsComputeMetrics(container)
	analysis.httpComputeFailureMetrics(container)
	analysis.httpComputeFinalResponseMetrics(container)

	analysis.Linear = NewLinearWebAnalysis(container)

	return analysis
}

// WebAnalysis summarizes the content of [*WebObservationsContainer].
//
// The zero value of this struct is ready to use.
type WebAnalysis struct {
	// DNSLookupSuccessWithInvalidAddresses contains DNS transactions with invalid IP addresses by
	// taking into account control info, bogons, and TLS handshakes.
	DNSLookupSuccessWithInvalidAddresses Set[int64]

	// DNSLookupSuccessWithValidAddress contains DNS transactions with valid IP addresses.
	DNSLookupSuccessWithValidAddress Set[int64]

	// DNSLookupSuccessWithInvalidAddressesClassic is like DNSLookupInvalid but the algorithm is more relaxed
	// to be compatible with Web Connectivity v0.4's behavior.
	DNSLookupSuccessWithInvalidAddressesClassic Set[int64]

	// DNSLookupSuccessWithValidAddressClassic contains DNS transactions with valid IP addresses.
	DNSLookupSuccessWithValidAddressClassic Set[int64]

	// DNSLookupUnexpectedFailure contains DNS transactions with unexpected failures.
	DNSLookupUnexpectedFailure Set[int64]

	// DNSExperimentFailure is the first failure experienced by any resolver
	// before hitting redirects (i.e., when TagDepth==0).
	DNSExperimentFailure optional.Value[string]

	// DNSLookupExpectedFailure contains DNS transactions with expected failures.
	DNSLookupExpectedFailure Set[int64]

	// DNSLookupExpectedSuccess contains DNS transactions with expected successes.
	DNSLookupExpectedSuccess Set[int64]

	// TCPConnectUnexpectedFailure contains TCP endpoint transactions with unexpected failures.
	TCPConnectUnexpectedFailure Set[int64]

	// TCPConnectUnexpectedFailureDuringWebFetch contains TCP endpoint transactions with unexpected failures
	// while performing a web fetch, as opposed to checking for connectivity.
	TCPConnectUnexpectedFailureDuringWebFetch Set[int64]

	// TCPConnectUnexpectedFailureDuringConnectivityCheck contains TCP endpoint transactions with unexpected failures
	// while checking for connectivity, as opposed to fetching a webpage.
	TCPConnectUnexpectedFailureDuringConnectivityCheck Set[int64]

	// TCPConnectUnexplainedFailure contains failures occurring during redirects.
	TCPConnectUnexplainedFailure Set[int64]

	// TCPConnectUnexplainedFailureDuringWebFetch contains failures occurring during redirects
	// while performing a web fetch, as opposed to checking for connectivity.
	TCPConnectUnexplainedFailureDuringWebFetch Set[int64]

	// TCPConnectUnexplainedFailureDuringConnectivityCheck contains failures occurring during redirects
	// while checking for connectivity, as opposed to fetching a webpage.
	TCPConnectUnexplainedFailureDuringConnectivityCheck Set[int64]

	// TLSHandshakeUnexpectedFailure contains TLS endpoint transactions with unexpected failures.
	TLSHandshakeUnexpectedFailure Set[int64]

	// TLSHandshakeUnexpectedFailureDuringWebFetch contains TLS endpoint transactions with unexpected failures.
	// while performing a web fetch, as opposed to checking for connectivity.
	TLSHandshakeUnexpectedFailureDuringWebFetch Set[int64]

	// TLSHandshakeUnexpectedFailureDuringConnectivityCheck contains TLS endpoint transactions with unexpected failures.
	// while checking for connectivity, as opposed to fetching a webpage.
	TLSHandshakeUnexpectedFailureDuringConnectivityCheck Set[int64]

	// TLSHandshakeUnexplainedFailure contains failures occurring during redirects.
	TLSHandshakeUnexplainedFailure Set[int64]

	// TLSHandshakeUnexplainedFailureDuringWebFetch  contains failures occurring during redirects
	// while performing a web fetch, as opposed to checking for connectivity.
	TLSHandshakeUnexplainedFailureDuringWebFetch Set[int64]

	// TLSHandshakeUnexplainedFailureDuringConnectivityCheck contains failures occurring during redirects
	// while checking for connectivity, as opposed to fetching a webpage.
	TLSHandshakeUnexplainedFailureDuringConnectivityCheck Set[int64]

	// HTTPRoundTripUnexpectedFailure contains HTTP endpoint transactions with unexpected failures.
	HTTPRoundTripUnexpectedFailure Set[int64]

	// HTTPFinalResponseSuccessTLSWithoutControl contains the ID of the final response
	// transaction when the final response succeeded without control and with TLS.
	HTTPFinalResponseSuccessTLSWithoutControl optional.Value[int64]

	// HTTPFinalResponseSuccessTLSWithControl contains the ID of the final response
	// transaction when the final response succeeded with control and with TLS.
	HTTPFinalResponseSuccessTLSWithControl optional.Value[int64]

	// HTTPFinalResponseSuccessTCPWithoutControl contains the ID of the final response
	// transaction when the final response succeeded without control and with TCP.
	HTTPFinalResponseSuccessTCPWithoutControl optional.Value[int64]

	// HTTPFinalResponseSuccessTCPWithControl contains the ID of the final response
	// transaction when the final response succeeded with control and with TCP.
	HTTPFinalResponseSuccessTCPWithControl optional.Value[int64]

	// HTTPFinalResponseDiffBodyProportionFactor is the body proportion factor.
	HTTPFinalResponseDiffBodyProportionFactor optional.Value[float64]

	// HTTPFinalResponseDiffStatusCodeMatch returns whether the status code matches.
	HTTPFinalResponseDiffStatusCodeMatch optional.Value[bool]

	// HTTPFinalResponseDiffTitleDifferentLongWords contains the words long 5+ characters that appear
	// in the probe's "final" response title or in the TH title but not in both.
	HTTPFinalResponseDiffTitleDifferentLongWords optional.Value[map[string]bool]

	// HTTPFinalResponseDiffUncommonHeadersIntersection contains the uncommon headers intersection.
	HTTPFinalResponseDiffUncommonHeadersIntersection optional.Value[map[string]bool]

	// Linear contains the linear analysis.
	Linear []*WebObservation
}

func (wa *WebAnalysis) dnsComputeSuccessMetrics(c *WebObservationsContainer) {
	// fill the invalid set
	var already Set[int64]
	for _, obs := range c.DNSLookupSuccesses {
		// avoid considering a lookup we already considered
		if already.Contains(obs.DNSTransactionID.Unwrap()) {
			continue
		}
		already.Add(obs.DNSTransactionID.Unwrap())

		// lookups once we started following redirects should not be considered
		if obs.TagDepth.IsNone() || obs.TagDepth.Unwrap() != 0 {
			continue
		}

		// if there's a bogon, mark as invalid
		if !obs.IPAddressBogon.IsNone() && obs.IPAddressBogon.Unwrap() {
			wa.DNSLookupSuccessWithInvalidAddresses.Add(obs.DNSTransactionID.Unwrap())
			continue
		}

		// when there is no control info, we cannot say much
		if obs.ControlDNSResolvedAddrs.IsNone() {
			continue
		}

		// obtain measurement and control
		measurement := obs.DNSResolvedAddrs.Unwrap()
		control := obs.ControlDNSResolvedAddrs.Unwrap()

		// this lookup is good if there is IP addresses intersection
		if DNSDiffFindCommonIPAddressIntersection(measurement, control).Len() > 0 {
			wa.DNSLookupSuccessWithValidAddress.Add(obs.DNSTransactionID.Unwrap())
			continue
		}

		// this lookup is good if there is ASN intersection
		if DNSDiffFindCommonASNsIntersection(measurement, control).Len() > 0 {
			wa.DNSLookupSuccessWithValidAddress.Add(obs.DNSTransactionID.Unwrap())
			continue
		}

		// mark as invalid
		wa.DNSLookupSuccessWithInvalidAddresses.Add(obs.DNSTransactionID.Unwrap())
	}

	// undo using TLS handshake info
	for _, obs := range c.KnownTCPEndpoints {
		// we must have a successuful TLS handshake
		if obs.TLSHandshakeFailure.IsNone() || obs.TLSHandshakeFailure.Unwrap() != "" {
			continue
		}

		// we must have a DNSTransactionID
		txid := obs.DNSTransactionID.UnwrapOr(0)
		if txid <= 0 {
			continue
		}

		// this is actually valid
		wa.DNSLookupSuccessWithInvalidAddresses.Remove(txid)
		wa.DNSLookupSuccessWithValidAddress.Add(txid)
	}
}

func (wa *WebAnalysis) dnsComputeSuccessMetricsClassic(c *WebObservationsContainer) {
	var already Set[int64]

	for _, obs := range c.DNSLookupSuccesses {
		// avoid considering a lookup we already considered
		if already.Contains(obs.DNSTransactionID.Unwrap()) {
			continue
		}
		already.Add(obs.DNSTransactionID.Unwrap())

		// lookups once we started following redirects should not be considered
		if obs.TagDepth.IsNone() || obs.TagDepth.Unwrap() != 0 {
			continue
		}

		// when there is no control info, we cannot say much
		if obs.ControlDNSResolvedAddrs.IsNone() {
			continue
		}

		// obtain measurement and control
		measurement := obs.DNSResolvedAddrs.Unwrap()
		control := obs.ControlDNSResolvedAddrs.Unwrap()

		// this lookup is good if there is IP addresses intersection
		if DNSDiffFindCommonIPAddressIntersection(measurement, control).Len() > 0 {
			wa.DNSLookupSuccessWithValidAddressClassic.Add(obs.DNSTransactionID.Unwrap())
			continue
		}

		// this lookup is good if there is ASN intersection
		if DNSDiffFindCommonASNsIntersection(measurement, control).Len() > 0 {
			wa.DNSLookupSuccessWithValidAddressClassic.Add(obs.DNSTransactionID.Unwrap())
			continue
		}

		// mark as invalid
		wa.DNSLookupSuccessWithInvalidAddressesClassic.Add(obs.DNSTransactionID.Unwrap())
	}
}

func (wa *WebAnalysis) dnsComputeFailureMetrics(c *WebObservationsContainer) {
	var already Set[int64]

	for _, obs := range c.DNSLookupFailures {
		// avoid considering a lookup we already considered
		if already.Contains(obs.DNSTransactionID.Unwrap()) {
			continue
		}
		already.Add(obs.DNSTransactionID.Unwrap())

		// lookups once we started following redirects should not be considered
		if obs.TagDepth.IsNone() || obs.TagDepth.Unwrap() != 0 {
			continue
		}

		// Implementation note: a DoH failure is not information about the URL we're
		// measuring but about the DoH service being blocked.
		//
		// See https://github.com/ooni/probe/issues/2274
		if utilsDNSEngineIsDNSOverHTTPS(obs) {
			continue
		}

		// skip cases where there's no DNS record for AAAA, which is a false positive
		if utilsDNSLookupFailureIsDNSNoAnswerForAAAA(obs) {
			continue
		}

		// TODO(bassosimone): if we set an IPv6 address as the resolver address, we
		// end up with false positive errors when there's no IPv6 support

		// honor the DNSExperimentFailure by assigning the first
		// probe error that we see with depth==0
		if obs.DNSLookupFailure.Unwrap() != "" && wa.DNSExperimentFailure.IsNone() {
			wa.DNSExperimentFailure = obs.DNSLookupFailure
			// fallthrough
		}

		// handle the case where there's no control
		if obs.ControlDNSLookupFailure.IsNone() {
			continue
		}

		// handle the case where both failed
		if obs.DNSLookupFailure.Unwrap() != "" && obs.ControlDNSLookupFailure.Unwrap() != "" {
			wa.DNSLookupExpectedFailure.Add(obs.DNSTransactionID.Unwrap())
			continue
		}

		// handle the case where only the control failed
		if obs.ControlDNSLookupFailure.Unwrap() != "" {
			continue
		}

		// handle the case where only the probe failed
		if obs.DNSLookupFailure.Unwrap() != "" {
			wa.DNSLookupUnexpectedFailure.Add(obs.DNSTransactionID.Unwrap())
			continue
		}

		// handle the case where both succeed
		wa.DNSLookupExpectedSuccess.Add(obs.DNSTransactionID.Unwrap())
	}
}

func (wa *WebAnalysis) tcpComputeMetrics(c *WebObservationsContainer) {
	for _, obs := range c.KnownTCPEndpoints {
		// handle the case where there is no measurement
		if obs.TCPConnectFailure.IsNone() {
			continue
		}

		// dials once we started following redirects should be treated differently
		// since we know there's no control information beyond depth==0
		if obs.TagDepth.IsNone() || obs.TagDepth.Unwrap() != 0 {
			if utilsTCPConnectFailureSeemsMisconfiguredIPv6(obs) {
				continue
			}
			if obs.TCPConnectFailure.Unwrap() != "" {
				switch {
				case !obs.TagFetchBody.IsNone() && obs.TagFetchBody.Unwrap():
					wa.TCPConnectUnexplainedFailureDuringWebFetch.Add(obs.EndpointTransactionID.Unwrap())
				case !obs.TagFetchBody.IsNone() && !obs.TagFetchBody.Unwrap():
					wa.TCPConnectUnexplainedFailureDuringConnectivityCheck.Add(obs.EndpointTransactionID.Unwrap())
				}
				wa.TCPConnectUnexplainedFailure.Add(obs.EndpointTransactionID.Unwrap())
				continue
			}
			continue
		}

		// handle the case where there is no control information
		if obs.ControlTCPConnectFailure.IsNone() {
			continue
		}

		// handle the case where both the probe and the control fail
		if obs.TCPConnectFailure.Unwrap() != "" && obs.ControlTCPConnectFailure.Unwrap() != "" {
			continue
		}

		// handle the case where only the control fails
		if obs.ControlTCPConnectFailure.Unwrap() != "" {
			continue
		}

		// handle the case where only the probe fails
		if obs.TCPConnectFailure.Unwrap() != "" {
			if utilsTCPConnectFailureSeemsMisconfiguredIPv6(obs) {
				continue
			}
			switch {
			case !obs.TagFetchBody.IsNone() && obs.TagFetchBody.Unwrap():
				wa.TCPConnectUnexpectedFailureDuringWebFetch.Add(obs.EndpointTransactionID.Unwrap())
			case !obs.TagFetchBody.IsNone() && !obs.TagFetchBody.Unwrap():
				wa.TCPConnectUnexpectedFailureDuringConnectivityCheck.Add(obs.EndpointTransactionID.Unwrap())
			}
			wa.TCPConnectUnexpectedFailure.Add(obs.EndpointTransactionID.Unwrap())
			continue
		}
	}
}

func (wa *WebAnalysis) tlsComputeMetrics(c *WebObservationsContainer) {
	for _, obs := range c.KnownTCPEndpoints {
		// handle the case where there is no measurement
		if obs.TLSHandshakeFailure.IsNone() {
			continue
		}

		// handshakes once we started following redirects should be treated differently
		// since we know there's no control information beyond depth==0
		if obs.TagDepth.IsNone() || obs.TagDepth.Unwrap() != 0 {
			if obs.TLSHandshakeFailure.Unwrap() != "" {
				switch {
				case !obs.TagFetchBody.IsNone() && obs.TagFetchBody.Unwrap():
					wa.TLSHandshakeUnexplainedFailureDuringWebFetch.Add(obs.EndpointTransactionID.Unwrap())
				case !obs.TagFetchBody.IsNone() && !obs.TagFetchBody.Unwrap():
					wa.TLSHandshakeUnexplainedFailureDuringConnectivityCheck.Add(obs.EndpointTransactionID.Unwrap())
				}
				wa.TLSHandshakeUnexplainedFailure.Add(obs.EndpointTransactionID.Unwrap())
				continue
			}
			continue
		}

		// handle the case where there is no control information
		if obs.ControlTLSHandshakeFailure.IsNone() {
			continue
		}

		// handle the case where both the probe and the control fail
		if obs.TLSHandshakeFailure.Unwrap() != "" && obs.ControlTCPConnectFailure.Unwrap() != "" {
			continue
		}

		// handle the case where only the control fails
		if obs.ControlTLSHandshakeFailure.Unwrap() != "" {
			continue
		}

		// handle the case where only the probe fails
		if obs.TLSHandshakeFailure.Unwrap() != "" {
			switch {
			case !obs.TagFetchBody.IsNone() && obs.TagFetchBody.Unwrap():
				wa.TLSHandshakeUnexpectedFailureDuringWebFetch.Add(obs.EndpointTransactionID.Unwrap())
			case !obs.TagFetchBody.IsNone() && !obs.TagFetchBody.Unwrap():
				wa.TLSHandshakeUnexpectedFailureDuringConnectivityCheck.Add(obs.EndpointTransactionID.Unwrap())
			}
			wa.TLSHandshakeUnexpectedFailure.Add(obs.EndpointTransactionID.Unwrap())
			continue
		}
	}
}

func (wa *WebAnalysis) httpComputeFailureMetrics(c *WebObservationsContainer) {
	for _, obs := range c.KnownTCPEndpoints {
		// Implementation note: here we don't limit the search to depth==0 because the
		// control we have for HTTP is relative to the final response.

		// handle the case where there is no measurement
		if obs.HTTPFailure.IsNone() {
			continue
		}

		// handle the case where there is no control information
		if obs.ControlHTTPFailure.IsNone() {
			continue
		}

		// handle the case where both the probe and the control fail
		if obs.HTTPFailure.Unwrap() != "" && obs.ControlHTTPFailure.Unwrap() != "" {
			continue
		}

		// handle the case where only the control fails
		if obs.ControlHTTPFailure.Unwrap() != "" {
			continue
		}

		// handle the case where only the probe fails
		if obs.HTTPFailure.Unwrap() != "" {
			wa.HTTPRoundTripUnexpectedFailure.Add(obs.EndpointTransactionID.Unwrap())
			continue
		}
	}
}

func (wa *WebAnalysis) httpComputeFinalResponseMetrics(c *WebObservationsContainer) {
	for _, obs := range c.KnownTCPEndpoints {
		// we need a final HTTP response
		if obs.HTTPResponseIsFinal.IsNone() || !obs.HTTPResponseIsFinal.Unwrap() {
			continue
		}

		// stop after processing the first final response (there's at most
		// one when we're analyzing LTE results)
		wa.httpHandleFinalResponse(obs)
		return
	}
}

func (wa *WebAnalysis) httpHandleFinalResponse(obs *WebObservation) {
	// handle the case where there's no control
	if obs.ControlHTTPFailure.IsNone() {
		if !obs.TLSHandshakeFailure.IsNone() && obs.TLSHandshakeFailure.Unwrap() == "" {
			wa.HTTPFinalResponseSuccessTLSWithoutControl = obs.EndpointTransactionID
			return
		}
		wa.HTTPFinalResponseSuccessTCPWithoutControl = obs.EndpointTransactionID
		return
	}

	// count and classify the number of final responses with control
	if !obs.TLSHandshakeFailure.IsNone() {
		runtimex.Assert(obs.TLSHandshakeFailure.Unwrap() == "", "expected to see TLS handshake success here")
		wa.HTTPFinalResponseSuccessTLSWithControl = obs.EndpointTransactionID
	} else {
		wa.HTTPFinalResponseSuccessTCPWithControl = obs.EndpointTransactionID
	}

	// compute the HTTPDiff metrics
	wa.httpDiffBodyProportionFactor(obs)
	wa.httpDiffStatusCodeMatch(obs)
	wa.httpDiffUncommonHeadersIntersection(obs)
	wa.httpDiffTitleDifferentLongWords(obs)
}

func (wa *WebAnalysis) httpDiffBodyProportionFactor(obs *WebObservation) {
	// we should only perform the comparison for a final response
	if !obs.HTTPResponseIsFinal.UnwrapOr(false) {
		return
	}

	// we need a valid body length and the body must not be truncated
	measurement := obs.HTTPResponseBodyLength.UnwrapOr(0)
	if measurement <= 0 || obs.HTTPResponseBodyIsTruncated.UnwrapOr(true) {
		return
	}

	// we also need a valid control body length
	control := obs.ControlHTTPResponseBodyLength.UnwrapOr(0)
	if control <= 0 {
		return
	}

	// compute the body proportion factor and update the state
	proportion := ComputeHTTPDiffBodyProportionFactor(measurement, control)
	wa.HTTPFinalResponseDiffBodyProportionFactor = optional.Some(proportion)
}

func (wa *WebAnalysis) httpDiffStatusCodeMatch(obs *WebObservation) {
	// we should only perform the comparison for a final response
	if !obs.HTTPResponseIsFinal.UnwrapOr(false) {
		return
	}

	// we need a positive status code for both
	measurement := obs.HTTPResponseStatusCode.UnwrapOr(0)
	if measurement <= 0 {
		return
	}
	control := obs.ControlHTTPResponseStatusCode.UnwrapOr(0)
	if control <= 0 {
		return
	}

	// update state
	wa.HTTPFinalResponseDiffStatusCodeMatch = ComputeHTTPDiffStatusCodeMatch(measurement, control)
}

func (wa *WebAnalysis) httpDiffUncommonHeadersIntersection(obs *WebObservation) {
	// we should only perform the comparison for a final response
	if !obs.HTTPResponseIsFinal.UnwrapOr(false) {
		return
	}

	// We should only perform the comparison if we have valid control data. Because
	// the headers could legitimately be empty, let's use the status code here.
	if obs.ControlHTTPResponseStatusCode.UnwrapOr(0) <= 0 {
		return
	}

	// Implementation note: here we need to continue running when either
	// headers are empty in order to produce an empty intersection. If we'd stop
	// after noticing that either dictionary is empty, we'd produce a nil
	// analysis result, which causes QA differences with v0.4.
	measurement := obs.HTTPResponseHeadersKeys.UnwrapOr(nil)
	control := obs.ControlHTTPResponseHeadersKeys.UnwrapOr(nil)

	state := ComputeHTTPDiffUncommonHeadersIntersection(measurement, control)
	wa.HTTPFinalResponseDiffUncommonHeadersIntersection = optional.Some(state)
}

func (wa *WebAnalysis) httpDiffTitleDifferentLongWords(obs *WebObservation) {
	// we should only perform the comparison for a final response
	if !obs.HTTPResponseIsFinal.UnwrapOr(false) {
		return
	}

	// We should only perform the comparison if we have valid control data. Because
	// the title could legitimately be empty, let's use the status code here.
	if obs.ControlHTTPResponseStatusCode.UnwrapOr(0) <= 0 {
		return
	}

	measurement := obs.HTTPResponseTitle.UnwrapOr("")
	control := obs.ControlHTTPResponseTitle.UnwrapOr("")

	state := ComputeHTTPDiffTitleDifferentLongWords(measurement, control)

	wa.HTTPFinalResponseDiffTitleDifferentLongWords = optional.Some(state)
}<|MERGE_RESOLUTION|>--- conflicted
+++ resolved
@@ -70,9 +70,6 @@
 		// We use an nonempty failure value so that observations with undefined
 		// failures sort at the end of the group within the list.
 		const defaultFailureValue = "unknown_failure"
-<<<<<<< HEAD
-		return left.Failure.UnwrapOr(defaultFailureValue) > right.Failure.UnwrapOr(defaultFailureValue)
-=======
 		if left.Failure.UnwrapOr(defaultFailureValue) < right.Failure.UnwrapOr(defaultFailureValue) {
 			return true
 		} else if left.Failure.UnwrapOr(defaultFailureValue) > right.Failure.UnwrapOr(defaultFailureValue) {
@@ -90,7 +87,6 @@
 		//
 		// .. [1] https://github.com/ooni/probe/issues/2624
 		return left.TransactionID > right.TransactionID
->>>>>>> c056f798
 	})
 
 	return
