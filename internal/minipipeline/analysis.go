package minipipeline

import (
	"sort"

	"github.com/ooni/probe-cli/v3/internal/optional"
	"github.com/ooni/probe-cli/v3/internal/runtimex"
)

// NewLinearWebAnalysis constructs a slice containing all the observations
// contained inside the given [*WebObservationsContainer].
//
// We sort the returned list as follows:
//
// 1. by descending TagDepth;
//
// 2. with TagDepth being equal, by descending [WebObservationType];
//
// 3. with [WebObservationType] being equal, by ascending failure string;
//
// This means that you divide the list in groups like this:
//
//	+------------+------------+------------+------------+
//	| TagDepth=3 | TagDepth=2 | TagDepth=1 | TagDepth=0 |
//	+------------+------------+------------+------------+
//
// Where TagDepth=3 is the last redirect and TagDepth=0 is the initial request.
//
// Each group is further divided as follows:
//
//	+------+-----+-----+-----+
//	| HTTP | TLS | TCP | DNS |
//	+------+-----+-----+-----+
//
// Where each group may be empty. The first non-empty group is about the
// operation that failed for the current TagDepth.
//
// Within each group, successes sort before failures because the empty
// string has priority over non-empty strings.
//
// So, when walking the list from index 0 to index N, you encounter the
// latest redirects first, you observe the more complex operations first,
// and you see errors before failures.
func NewLinearWebAnalysis(input *WebObservationsContainer) (output []*WebObservation) {
	// fill in all the observations
	output = append(output, input.DNSLookupFailures...)
	output = append(output, input.DNSLookupSuccesses...)
	for _, entry := range input.KnownTCPEndpoints {
		output = append(output, entry)
	}

	// sort in descending order
	sort.SliceStable(output, func(i, j int) bool {
		left, right := output[i], output[j]

		// We use -1 as the default value such that observations with undefined
		// TagDepth sort at the end of the generated list.
		if left.TagDepth.UnwrapOr(-1) > right.TagDepth.UnwrapOr(-1) {
			return true
		} else if left.TagDepth.UnwrapOr(-1) < right.TagDepth.UnwrapOr(-1) {
			return false
		}

		if left.Type > right.Type {
			return true
		} else if left.Type < right.Type {
			return false
		}

		// We use an nonempty failure value so that observations with undefined
		// failures sort at the end of the group within the list.
		const defaultFailureValue = "unknown_failure"
		if left.Failure.UnwrapOr(defaultFailureValue) < right.Failure.UnwrapOr(defaultFailureValue) {
			return true
		} else if left.Failure.UnwrapOr(defaultFailureValue) > right.Failure.UnwrapOr(defaultFailureValue) {
			return false
		}

		// This is undocumented but important. KnownTCPEndpoints is a map and iterating
		// it causes the order to change from test run to test run. To ensure there's
		// stable and comparable sorting of the results, we need to introduce an extra
		// rule allowing us to choose between two distinct endpoint observations.
		//
		// (While DNS observations using UDP or HTTPS may use the same transaction ID
		// for some time until we manage to split transactions[1], we know for sure
		// that endpoints are going to use always distinct transactions.)
		//
		// .. [1] https://github.com/ooni/probe/issues/2624
		return left.TransactionID > right.TransactionID
	})

	return
}

// AnalyzeWebObservationsWithoutLinearAnalysis generates a [*WebAnalysis] from a [*WebObservationsContainer]
// but avoids calling [NewLinearyAnalysis] to generate a linear analysis.
func AnalyzeWebObservationsWithoutLinearAnalysis(container *WebObservationsContainer) *WebAnalysis {
	analysis := &WebAnalysis{}

	analysis.dnsComputeSuccessMetrics(container)
	analysis.dnsComputeSuccessMetricsClassic(container)
	analysis.dnsComputeFailureMetrics(container)

	analysis.tcpComputeMetrics(container)
	analysis.tlsComputeMetrics(container)
	analysis.httpComputeFailureMetrics(container)
	analysis.httpComputeFinalResponseMetrics(container)

	return analysis
}

// AnalyzeWebObservationsWithLinearAnalysis generates a [*WebAnalysis] from a [*WebObservationsContainer]
// and ensures we also use [NewLinearyAnalysis] to generate a linear analysis.
func AnalyzeWebObservationsWithLinearAnalysis(container *WebObservationsContainer) *WebAnalysis {
	analysis := AnalyzeWebObservationsWithoutLinearAnalysis(container)
	analysis.Linear = NewLinearWebAnalysis(container)
	return analysis
}

// WebAnalysis summarizes the content of [*WebObservationsContainer].
//
// The zero value of this struct is ready to use.
type WebAnalysis struct {
	// DNSLookupSuccessWithInvalidAddresses contains DNS transactions with invalid IP addresses by
	// taking into account control info, bogons, and TLS handshakes.
	DNSLookupSuccessWithInvalidAddresses Set[int64]

	// DNSLookupSuccessWithValidAddress contains DNS transactions with valid IP addresses.
	DNSLookupSuccessWithValidAddress Set[int64]

	// DNSLookupSuccessWithBogonAddresses contains DNS transactions with bogon IP addresses.
	DNSLookupSuccessWithBogonAddresses Set[int64]

	// DNSLookupSuccessWithInvalidAddressesClassic is like DNSLookupInvalid but the algorithm is more relaxed
	// to be compatible with Web Connectivity v0.4's behavior.
	DNSLookupSuccessWithInvalidAddressesClassic Set[int64]

	// DNSLookupSuccessWithValidAddressClassic contains DNS transactions with valid IP addresses.
	DNSLookupSuccessWithValidAddressClassic Set[int64]

	// DNSLookupUnexpectedFailure contains DNS transactions with unexpected failures.
	DNSLookupUnexpectedFailure Set[int64]

	// DNSExperimentFailure is the first failure experienced by any resolver
	// before hitting redirects (i.e., when TagDepth==0).
	DNSExperimentFailure optional.Value[string]

	// DNSLookupExpectedFailure contains DNS transactions with expected failures.
	DNSLookupExpectedFailure Set[int64]

	// DNSLookupExpectedSuccess contains DNS transactions with expected successes.
	DNSLookupExpectedSuccess Set[int64]

	// TCPConnectUnexpectedFailure contains TCP endpoint transactions with unexpected failures.
	TCPConnectUnexpectedFailure Set[int64]

	// TCPConnectUnexpectedFailureDuringWebFetch contains TCP endpoint transactions with unexpected failures
	// while performing a web fetch, as opposed to checking for connectivity.
	TCPConnectUnexpectedFailureDuringWebFetch Set[int64]

	// TCPConnectUnexpectedFailureDuringConnectivityCheck contains TCP endpoint transactions with unexpected failures
	// while checking for connectivity, as opposed to fetching a webpage.
	TCPConnectUnexpectedFailureDuringConnectivityCheck Set[int64]

	// TCPConnectUnexplainedFailure contains failures occurring during redirects.
	TCPConnectUnexplainedFailure Set[int64]

	// TCPConnectUnexplainedFailureDuringWebFetch contains failures occurring during redirects
	// while performing a web fetch, as opposed to checking for connectivity.
	TCPConnectUnexplainedFailureDuringWebFetch Set[int64]

	// TCPConnectUnexplainedFailureDuringConnectivityCheck contains failures occurring during redirects
	// while checking for connectivity, as opposed to fetching a webpage.
	TCPConnectUnexplainedFailureDuringConnectivityCheck Set[int64]

	// TLSHandshakeUnexpectedFailure contains TLS endpoint transactions with unexpected failures.
	TLSHandshakeUnexpectedFailure Set[int64]

	// TLSHandshakeUnexpectedFailureDuringWebFetch contains TLS endpoint transactions with unexpected failures.
	// while performing a web fetch, as opposed to checking for connectivity.
	TLSHandshakeUnexpectedFailureDuringWebFetch Set[int64]

	// TLSHandshakeUnexpectedFailureDuringConnectivityCheck contains TLS endpoint transactions with unexpected failures.
	// while checking for connectivity, as opposed to fetching a webpage.
	TLSHandshakeUnexpectedFailureDuringConnectivityCheck Set[int64]

	// TLSHandshakeUnexplainedFailure contains failures occurring during redirects.
	TLSHandshakeUnexplainedFailure Set[int64]

	// TLSHandshakeUnexplainedFailureDuringWebFetch  contains failures occurring during redirects
	// while performing a web fetch, as opposed to checking for connectivity.
	TLSHandshakeUnexplainedFailureDuringWebFetch Set[int64]

	// TLSHandshakeUnexplainedFailureDuringConnectivityCheck contains failures occurring during redirects
	// while checking for connectivity, as opposed to fetching a webpage.
	TLSHandshakeUnexplainedFailureDuringConnectivityCheck Set[int64]

	// HTTPRoundTripUnexpectedFailure contains HTTP endpoint transactions with unexpected failures.
	HTTPRoundTripUnexpectedFailure Set[int64]

	// HTTPFinalResponseSuccessTLSWithoutControl contains the ID of the final response
	// transaction when the final response succeeded without control and with TLS.
	HTTPFinalResponseSuccessTLSWithoutControl optional.Value[int64]

	// HTTPFinalResponseSuccessTLSWithControl contains the ID of the final response
	// transaction when the final response succeeded with control and with TLS.
	HTTPFinalResponseSuccessTLSWithControl optional.Value[int64]

	// HTTPFinalResponseSuccessTCPWithoutControl contains the ID of the final response
	// transaction when the final response succeeded without control and with TCP.
	HTTPFinalResponseSuccessTCPWithoutControl optional.Value[int64]

	// HTTPFinalResponseSuccessTCPWithControl contains the ID of the final response
	// transaction when the final response succeeded with control and with TCP.
	HTTPFinalResponseSuccessTCPWithControl optional.Value[int64]

	// HTTPFinalResponseDiffBodyProportionFactor is the body proportion factor.
	HTTPFinalResponseDiffBodyProportionFactor optional.Value[float64]

	// HTTPFinalResponseDiffStatusCodeMatch returns whether the status code matches.
	HTTPFinalResponseDiffStatusCodeMatch optional.Value[bool]

	// HTTPFinalResponseDiffTitleDifferentLongWords contains the words long 5+ characters that appear
	// in the probe's "final" response title or in the TH title but not in both.
	HTTPFinalResponseDiffTitleDifferentLongWords optional.Value[map[string]bool]

	// HTTPFinalResponseDiffUncommonHeadersIntersection contains the uncommon headers intersection.
	HTTPFinalResponseDiffUncommonHeadersIntersection optional.Value[map[string]bool]

<<<<<<< HEAD
	// FIXME: should remove automatically computing this field here

	// Linear contains the linear analysis.
=======
	// Linear contains the linear analysis. We only fill this field when using
	// the [AnalyzeWebObservationsWithLinearAnalysis] constructor.
>>>>>>> dfaeed9d
	Linear []*WebObservation
}

func (wa *WebAnalysis) dnsComputeSuccessMetrics(c *WebObservationsContainer) {
	// fill the invalid set
	var already Set[int64]
	for _, obs := range c.DNSLookupSuccesses {
		// avoid considering a lookup we already considered
		if already.Contains(obs.DNSTransactionID.Unwrap()) {
			continue
		}
		already.Add(obs.DNSTransactionID.Unwrap())

		// lookups once we started following redirects should not be considered
		if obs.TagDepth.IsNone() || obs.TagDepth.Unwrap() != 0 {
			continue
		}

		// if there's a bogon, mark as invalid
		if !obs.IPAddressBogon.IsNone() && obs.IPAddressBogon.Unwrap() {
			wa.DNSLookupSuccessWithInvalidAddresses.Add(obs.DNSTransactionID.Unwrap())
			wa.DNSLookupSuccessWithBogonAddresses.Add(obs.DNSTransactionID.Unwrap())
			continue
		}

		// when there is no control info, we cannot say much
		if obs.ControlDNSResolvedAddrs.IsNone() {
			continue
		}

		// obtain measurement and control
		measurement := obs.DNSResolvedAddrs.Unwrap()
		control := obs.ControlDNSResolvedAddrs.Unwrap()

		// this lookup is good if there is IP addresses intersection
		if DNSDiffFindCommonIPAddressIntersection(measurement, control).Len() > 0 {
			wa.DNSLookupSuccessWithValidAddress.Add(obs.DNSTransactionID.Unwrap())
			continue
		}

		// this lookup is good if there is ASN intersection
		if DNSDiffFindCommonASNsIntersection(measurement, control).Len() > 0 {
			wa.DNSLookupSuccessWithValidAddress.Add(obs.DNSTransactionID.Unwrap())
			continue
		}

		// mark as invalid
		wa.DNSLookupSuccessWithInvalidAddresses.Add(obs.DNSTransactionID.Unwrap())
	}

	// undo using TLS handshake info
	for _, obs := range c.KnownTCPEndpoints {
		// we must have a successuful TLS handshake
		if obs.TLSHandshakeFailure.IsNone() || obs.TLSHandshakeFailure.Unwrap() != "" {
			continue
		}

		// we must have a DNSTransactionID
		txid := obs.DNSTransactionID.UnwrapOr(0)
		if txid <= 0 {
			continue
		}

		// this is actually valid
		wa.DNSLookupSuccessWithInvalidAddresses.Remove(txid)
		wa.DNSLookupSuccessWithValidAddress.Add(txid)
	}
}

func (wa *WebAnalysis) dnsComputeSuccessMetricsClassic(c *WebObservationsContainer) {
	var already Set[int64]

	for _, obs := range c.DNSLookupSuccesses {
		// avoid considering a lookup we already considered
		if already.Contains(obs.DNSTransactionID.Unwrap()) {
			continue
		}
		already.Add(obs.DNSTransactionID.Unwrap())

		// lookups once we started following redirects should not be considered
		if obs.TagDepth.IsNone() || obs.TagDepth.Unwrap() != 0 {
			continue
		}

		// when there is no control info, we cannot say much
		if obs.ControlDNSResolvedAddrs.IsNone() {
			continue
		}

		// obtain measurement and control
		measurement := obs.DNSResolvedAddrs.Unwrap()
		control := obs.ControlDNSResolvedAddrs.Unwrap()

		// this lookup is good if there is IP addresses intersection
		if DNSDiffFindCommonIPAddressIntersection(measurement, control).Len() > 0 {
			wa.DNSLookupSuccessWithValidAddressClassic.Add(obs.DNSTransactionID.Unwrap())
			continue
		}

		// this lookup is good if there is ASN intersection
		if DNSDiffFindCommonASNsIntersection(measurement, control).Len() > 0 {
			wa.DNSLookupSuccessWithValidAddressClassic.Add(obs.DNSTransactionID.Unwrap())
			continue
		}

		// mark as invalid
		wa.DNSLookupSuccessWithInvalidAddressesClassic.Add(obs.DNSTransactionID.Unwrap())
	}
}

func (wa *WebAnalysis) dnsComputeFailureMetrics(c *WebObservationsContainer) {
	var already Set[int64]

	for _, obs := range c.DNSLookupFailures {
		// avoid considering a lookup we already considered
		if already.Contains(obs.DNSTransactionID.Unwrap()) {
			continue
		}
		already.Add(obs.DNSTransactionID.Unwrap())

		// lookups once we started following redirects should not be considered
		if obs.TagDepth.IsNone() || obs.TagDepth.Unwrap() != 0 {
			continue
		}

		// Implementation note: a DoH failure is not information about the URL we're
		// measuring but about the DoH service being blocked.
		//
		// See https://github.com/ooni/probe/issues/2274
		if utilsDNSEngineIsDNSOverHTTPS(obs) {
			continue
		}

		// skip cases where there's no DNS record for AAAA, which is a false positive
		if utilsDNSLookupFailureIsDNSNoAnswerForAAAA(obs) {
			continue
		}

		// TODO(bassosimone): if we set an IPv6 address as the resolver address, we
		// end up with false positive errors when there's no IPv6 support

		// honor the DNSExperimentFailure by assigning the first
		// probe error that we see with depth==0
		if obs.DNSLookupFailure.Unwrap() != "" && wa.DNSExperimentFailure.IsNone() {
			wa.DNSExperimentFailure = obs.DNSLookupFailure
			// fallthrough
		}

		// handle the case where there's no control
		if obs.ControlDNSLookupFailure.IsNone() {
			continue
		}

		// handle the case where both failed
		if obs.DNSLookupFailure.Unwrap() != "" && obs.ControlDNSLookupFailure.Unwrap() != "" {
			wa.DNSLookupExpectedFailure.Add(obs.DNSTransactionID.Unwrap())
			continue
		}

		// handle the case where only the control failed
		if obs.ControlDNSLookupFailure.Unwrap() != "" {
			continue
		}

		// handle the case where only the probe failed
		if obs.DNSLookupFailure.Unwrap() != "" {
			wa.DNSLookupUnexpectedFailure.Add(obs.DNSTransactionID.Unwrap())
			continue
		}

		// handle the case where both succeed
		wa.DNSLookupExpectedSuccess.Add(obs.DNSTransactionID.Unwrap())
	}
}

func (wa *WebAnalysis) tcpComputeMetrics(c *WebObservationsContainer) {
	for _, obs := range c.KnownTCPEndpoints {
		// handle the case where there is no measurement
		if obs.TCPConnectFailure.IsNone() {
			continue
		}

		// dials once we started following redirects should be treated differently
		// since we know there's no control information beyond depth==0
		if obs.TagDepth.IsNone() || obs.TagDepth.Unwrap() != 0 {
			if utilsTCPConnectFailureSeemsMisconfiguredIPv6(obs) {
				continue
			}
			if obs.TCPConnectFailure.Unwrap() != "" {
				switch {
				case !obs.TagFetchBody.IsNone() && obs.TagFetchBody.Unwrap():
					wa.TCPConnectUnexplainedFailureDuringWebFetch.Add(obs.EndpointTransactionID.Unwrap())
				case !obs.TagFetchBody.IsNone() && !obs.TagFetchBody.Unwrap():
					wa.TCPConnectUnexplainedFailureDuringConnectivityCheck.Add(obs.EndpointTransactionID.Unwrap())
				}
				wa.TCPConnectUnexplainedFailure.Add(obs.EndpointTransactionID.Unwrap())
				continue
			}
			continue
		}

		// handle the case where there is no control information
		if obs.ControlTCPConnectFailure.IsNone() {
			continue
		}

		// handle the case where both the probe and the control fail
		if obs.TCPConnectFailure.Unwrap() != "" && obs.ControlTCPConnectFailure.Unwrap() != "" {
			continue
		}

		// handle the case where only the control fails
		if obs.ControlTCPConnectFailure.Unwrap() != "" {
			continue
		}

		// handle the case where only the probe fails
		if obs.TCPConnectFailure.Unwrap() != "" {
			if utilsTCPConnectFailureSeemsMisconfiguredIPv6(obs) {
				continue
			}
			switch {
			case !obs.TagFetchBody.IsNone() && obs.TagFetchBody.Unwrap():
				wa.TCPConnectUnexpectedFailureDuringWebFetch.Add(obs.EndpointTransactionID.Unwrap())
			case !obs.TagFetchBody.IsNone() && !obs.TagFetchBody.Unwrap():
				wa.TCPConnectUnexpectedFailureDuringConnectivityCheck.Add(obs.EndpointTransactionID.Unwrap())
			}
			wa.TCPConnectUnexpectedFailure.Add(obs.EndpointTransactionID.Unwrap())
			continue
		}
	}
}

func (wa *WebAnalysis) tlsComputeMetrics(c *WebObservationsContainer) {
	for _, obs := range c.KnownTCPEndpoints {
		// handle the case where there is no measurement
		if obs.TLSHandshakeFailure.IsNone() {
			continue
		}

		// handshakes once we started following redirects should be treated differently
		// since we know there's no control information beyond depth==0
		if obs.TagDepth.IsNone() || obs.TagDepth.Unwrap() != 0 {
			if obs.TLSHandshakeFailure.Unwrap() != "" {
				switch {
				case !obs.TagFetchBody.IsNone() && obs.TagFetchBody.Unwrap():
					wa.TLSHandshakeUnexplainedFailureDuringWebFetch.Add(obs.EndpointTransactionID.Unwrap())
				case !obs.TagFetchBody.IsNone() && !obs.TagFetchBody.Unwrap():
					wa.TLSHandshakeUnexplainedFailureDuringConnectivityCheck.Add(obs.EndpointTransactionID.Unwrap())
				}
				wa.TLSHandshakeUnexplainedFailure.Add(obs.EndpointTransactionID.Unwrap())
				continue
			}
			continue
		}

		// handle the case where there is no control information
		if obs.ControlTLSHandshakeFailure.IsNone() {
			continue
		}

		// handle the case where both the probe and the control fail
		if obs.TLSHandshakeFailure.Unwrap() != "" && obs.ControlTCPConnectFailure.Unwrap() != "" {
			continue
		}

		// handle the case where only the control fails
		if obs.ControlTLSHandshakeFailure.Unwrap() != "" {
			continue
		}

		// handle the case where only the probe fails
		if obs.TLSHandshakeFailure.Unwrap() != "" {
			switch {
			case !obs.TagFetchBody.IsNone() && obs.TagFetchBody.Unwrap():
				wa.TLSHandshakeUnexpectedFailureDuringWebFetch.Add(obs.EndpointTransactionID.Unwrap())
			case !obs.TagFetchBody.IsNone() && !obs.TagFetchBody.Unwrap():
				wa.TLSHandshakeUnexpectedFailureDuringConnectivityCheck.Add(obs.EndpointTransactionID.Unwrap())
			}
			wa.TLSHandshakeUnexpectedFailure.Add(obs.EndpointTransactionID.Unwrap())
			continue
		}
	}
}

func (wa *WebAnalysis) httpComputeFailureMetrics(c *WebObservationsContainer) {
	for _, obs := range c.KnownTCPEndpoints {
		// Implementation note: here we don't limit the search to depth==0 because the
		// control we have for HTTP is relative to the final response.

		// handle the case where there is no measurement
		if obs.HTTPFailure.IsNone() {
			continue
		}

		// handle the case where there is no control information
		if obs.ControlHTTPFailure.IsNone() {
			continue
		}

		// handle the case where both the probe and the control fail
		if obs.HTTPFailure.Unwrap() != "" && obs.ControlHTTPFailure.Unwrap() != "" {
			continue
		}

		// handle the case where only the control fails
		if obs.ControlHTTPFailure.Unwrap() != "" {
			continue
		}

		// handle the case where only the probe fails
		if obs.HTTPFailure.Unwrap() != "" {
			wa.HTTPRoundTripUnexpectedFailure.Add(obs.EndpointTransactionID.Unwrap())
			continue
		}
	}
}

func (wa *WebAnalysis) httpComputeFinalResponseMetrics(c *WebObservationsContainer) {
	for _, obs := range c.KnownTCPEndpoints {
		// we need a final HTTP response
		if obs.HTTPResponseIsFinal.IsNone() || !obs.HTTPResponseIsFinal.Unwrap() {
			continue
		}

		// stop after processing the first final response (there's at most
		// one when we're analyzing LTE results)
		wa.httpHandleFinalResponse(obs)
		return
	}
}

func (wa *WebAnalysis) httpHandleFinalResponse(obs *WebObservation) {
	// handle the case where there's no control
	if obs.ControlHTTPFailure.IsNone() {
		if !obs.TLSHandshakeFailure.IsNone() && obs.TLSHandshakeFailure.Unwrap() == "" {
			wa.HTTPFinalResponseSuccessTLSWithoutControl = obs.EndpointTransactionID
			return
		}
		wa.HTTPFinalResponseSuccessTCPWithoutControl = obs.EndpointTransactionID
		return
	}

	// count and classify the number of final responses with control
	if !obs.TLSHandshakeFailure.IsNone() {
		runtimex.Assert(obs.TLSHandshakeFailure.Unwrap() == "", "expected to see TLS handshake success here")
		wa.HTTPFinalResponseSuccessTLSWithControl = obs.EndpointTransactionID
	} else {
		wa.HTTPFinalResponseSuccessTCPWithControl = obs.EndpointTransactionID
	}

	// compute the HTTPDiff metrics
	wa.httpDiffBodyProportionFactor(obs)
	wa.httpDiffStatusCodeMatch(obs)
	wa.httpDiffUncommonHeadersIntersection(obs)
	wa.httpDiffTitleDifferentLongWords(obs)
}

func (wa *WebAnalysis) httpDiffBodyProportionFactor(obs *WebObservation) {
	// we should only perform the comparison for a final response
	if !obs.HTTPResponseIsFinal.UnwrapOr(false) {
		return
	}

	// we need a valid body length and the body must not be truncated
	measurement := obs.HTTPResponseBodyLength.UnwrapOr(0)
	if measurement <= 0 || obs.HTTPResponseBodyIsTruncated.UnwrapOr(true) {
		return
	}

	// we also need a valid control body length
	control := obs.ControlHTTPResponseBodyLength.UnwrapOr(0)
	if control <= 0 {
		return
	}

	// compute the body proportion factor and update the state
	proportion := ComputeHTTPDiffBodyProportionFactor(measurement, control)
	wa.HTTPFinalResponseDiffBodyProportionFactor = optional.Some(proportion)
}

func (wa *WebAnalysis) httpDiffStatusCodeMatch(obs *WebObservation) {
	// we should only perform the comparison for a final response
	if !obs.HTTPResponseIsFinal.UnwrapOr(false) {
		return
	}

	// we need a positive status code for both
	measurement := obs.HTTPResponseStatusCode.UnwrapOr(0)
	if measurement <= 0 {
		return
	}
	control := obs.ControlHTTPResponseStatusCode.UnwrapOr(0)
	if control <= 0 {
		return
	}

	// update state
	wa.HTTPFinalResponseDiffStatusCodeMatch = ComputeHTTPDiffStatusCodeMatch(measurement, control)
}

func (wa *WebAnalysis) httpDiffUncommonHeadersIntersection(obs *WebObservation) {
	// we should only perform the comparison for a final response
	if !obs.HTTPResponseIsFinal.UnwrapOr(false) {
		return
	}

	// We should only perform the comparison if we have valid control data. Because
	// the headers could legitimately be empty, let's use the status code here.
	if obs.ControlHTTPResponseStatusCode.UnwrapOr(0) <= 0 {
		return
	}

	// Implementation note: here we need to continue running when either
	// headers are empty in order to produce an empty intersection. If we'd stop
	// after noticing that either dictionary is empty, we'd produce a nil
	// analysis result, which causes QA differences with v0.4.
	measurement := obs.HTTPResponseHeadersKeys.UnwrapOr(nil)
	control := obs.ControlHTTPResponseHeadersKeys.UnwrapOr(nil)

	state := ComputeHTTPDiffUncommonHeadersIntersection(measurement, control)
	wa.HTTPFinalResponseDiffUncommonHeadersIntersection = optional.Some(state)
}

func (wa *WebAnalysis) httpDiffTitleDifferentLongWords(obs *WebObservation) {
	// we should only perform the comparison for a final response
	if !obs.HTTPResponseIsFinal.UnwrapOr(false) {
		return
	}

	// We should only perform the comparison if we have valid control data. Because
	// the title could legitimately be empty, let's use the status code here.
	if obs.ControlHTTPResponseStatusCode.UnwrapOr(0) <= 0 {
		return
	}

	measurement := obs.HTTPResponseTitle.UnwrapOr("")
	control := obs.ControlHTTPResponseTitle.UnwrapOr("")

	state := ComputeHTTPDiffTitleDifferentLongWords(measurement, control)

	wa.HTTPFinalResponseDiffTitleDifferentLongWords = optional.Some(state)
}<|MERGE_RESOLUTION|>--- conflicted
+++ resolved
@@ -227,14 +227,8 @@
 	// HTTPFinalResponseDiffUncommonHeadersIntersection contains the uncommon headers intersection.
 	HTTPFinalResponseDiffUncommonHeadersIntersection optional.Value[map[string]bool]
 
-<<<<<<< HEAD
-	// FIXME: should remove automatically computing this field here
-
-	// Linear contains the linear analysis.
-=======
 	// Linear contains the linear analysis. We only fill this field when using
 	// the [AnalyzeWebObservationsWithLinearAnalysis] constructor.
->>>>>>> dfaeed9d
 	Linear []*WebObservation
 }
 
