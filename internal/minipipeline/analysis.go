--- conflicted
+++ resolved
@@ -5,7 +5,6 @@
 	"github.com/ooni/probe-cli/v3/internal/optional"
 )
 
-<<<<<<< HEAD
 // WebConnectivityAnalysis generates a [*WebObservationsContainer] analysis
 // that is suitable for producing Web Connectivity LTE results.
 //
@@ -223,7 +222,109 @@
 		if obs.DNSLookupFailure.Unwrap() != "" {
 			a.DNSLookupUnexplainedFailure.Add(obs.DNSTransactionID.Unwrap())
 			return
-=======
+		}
+		a.DNSLookupUnexplainedSuccess.Add(obs.DNSTransactionID.Unwrap())
+		return
+	}
+
+	// handle the case where both failed
+	if obs.DNSLookupFailure.Unwrap() != "" && obs.ControlDNSLookupFailure.Unwrap() != "" {
+		a.DNSLookupExpectedFailure.Add(obs.DNSTransactionID.Unwrap())
+		return
+	}
+
+	// handle the case where only the control failed
+	if obs.ControlDNSLookupFailure.Unwrap() != "" {
+		a.DNSLookupUnexpectedSuccess.Add(obs.DNSTransactionID.Unwrap())
+		return
+	}
+
+	// handle the case where only the probe failed
+	if obs.DNSLookupFailure.Unwrap() != "" {
+		a.DNSLookupUnexpectedFailure.Add(obs.DNSTransactionID.Unwrap())
+		return
+	}
+
+	// handle the case where both succeeded
+	a.DNSLookupExpectedSuccess.Add(obs.DNSTransactionID.Unwrap())
+}
+
+// DNSExperimentFailureAnalysis implements the DNS experiment failure analysis.
+func (a *WebConnectivityAnalysis) DNSExperimentFailureAnalysis(c *WebObservationsContainer) {
+	// TODO(bassosimone): implement
+}
+
+// IPAddressAnalysis implements the IP address analysis.
+func (a *WebConnectivityAnalysis) IPAddressAnalysis(c *WebObservationsContainer) {
+	for _, obs := range c.KnownTCPEndpoints {
+		a.ipAddressAnalysis(obs)
+	}
+}
+
+func (a *WebConnectivityAnalysis) ipAddressAnalysis(obs *WebObservation) {
+
+	// let's compare with the control if there's control information
+	if !obs.ControlDNSLookupFailure.IsNone() {
+
+		// check whether it's valid by equality with the control
+		if !obs.MatchWithControlIPAddress.IsNone() && obs.MatchWithControlIPAddress.Unwrap() {
+			a.IPAddressValidEquality.Add(obs.IPAddress.Unwrap())
+			a.LegacyIPAddressValidEquality.Add(obs.IPAddress.Unwrap())
+			return
+		}
+
+		// check whether it's valid because the control resolved the same set of ASNs
+		if !obs.MatchWithControlIPAddressASN.IsNone() && obs.MatchWithControlIPAddressASN.Unwrap() {
+			a.IPAddressValidASN.Add(obs.IPAddress.Unwrap())
+			a.LegacyIPAddressValidASN.Add(obs.IPAddress.Unwrap())
+			return
+		}
+
+		// the legacy algorithm considers bogons as "InvalidASN" because
+		// a bogon isn't associated with any AS number
+		if !obs.IPAddressBogon.IsNone() && obs.IPAddressBogon.Unwrap() {
+			a.LegacyIPAddressInvalidASN.Add(obs.IPAddress.Unwrap())
+		}
+
+		// distinguish between the address being "InvalidASN" because it's a bogon
+		// (which has no ASN) and the case where it has a different ASN
+		if !obs.IPAddressBogon.IsNone() && obs.IPAddressBogon.Unwrap() {
+			a.IPAddressInvalidASNBogon.Add(obs.IPAddress.Unwrap())
+			return
+		}
+		a.IPAddressInvalidASNDiff.Add(obs.IPAddress.Unwrap())
+		return
+
+	}
+
+	// check whether it's invalid because it's a bogon
+	if !obs.IPAddressBogon.IsNone() && obs.IPAddressBogon.Unwrap() {
+		a.IPAddressInvalidBogon.Add(obs.IPAddress.Unwrap())
+		return
+	}
+
+	// otherwise we don't know
+	a.IPAddressUnvalidated.Add(obs.IPAddress.Unwrap())
+}
+
+// TCPConnectAnalysis implements the TCP connect analysis.
+func (a *WebConnectivityAnalysis) TCPConnectAnalysis(c *WebObservationsContainer) {}
+
+// TLSHandshakeAnalysis implements the TLS handshake analysis.
+func (a *WebConnectivityAnalysis) TLSHandshakeAnalysis(c *WebObservationsContainer) {}
+
+// HTTPRoundTripOverTCPAnalysis implements the HTTP-round-trip-over-TCP analysis.
+func (a *WebConnectivityAnalysis) HTTPRoundTripOverTCPAnalysis(c *WebObservationsContainer) {}
+
+// HTTPRoundTripOverTLSAnalysis implements the HTTP-round-trip-over-TLS analysis.
+func (a *WebConnectivityAnalysis) HTTPRoundTripOverTLSAnalysis(c *WebObservationsContainer) {}
+
+// HTTPFinalResponseAnalysis implements the HTTP final response analysis.
+func (a *WebConnectivityAnalysis) HTTPFinalResponseAnalysis(c *WebObservationsContainer) {}
+
+// HTTPExperimentFailureAnalysis implements the HTTP experiment failure analysis.
+func (a *WebConnectivityAnalysis) HTTPExperimentFailureAnalysis(c *WebObservationsContainer) {}
+
 // AnalyzeWebObservations generates a [*WebAnalysis] from a [*WebObservationsContainer].
 func AnalyzeWebObservations(container *WebObservationsContainer) *WebAnalysis {
 	analysis := &WebAnalysis{}
@@ -378,78 +479,8 @@
 		// this lookup is good if there is ASN intersection
 		if DNSDiffFindCommonASNsIntersection(measurement, control).Len() > 0 {
 			continue
->>>>>>> 0a136350
-		}
-		a.DNSLookupUnexplainedSuccess.Add(obs.DNSTransactionID.Unwrap())
-		return
-	}
-
-<<<<<<< HEAD
-	// handle the case where both failed
-	if obs.DNSLookupFailure.Unwrap() != "" && obs.ControlDNSLookupFailure.Unwrap() != "" {
-		a.DNSLookupExpectedFailure.Add(obs.DNSTransactionID.Unwrap())
-		return
-	}
-
-	// handle the case where only the control failed
-	if obs.ControlDNSLookupFailure.Unwrap() != "" {
-		a.DNSLookupUnexpectedSuccess.Add(obs.DNSTransactionID.Unwrap())
-		return
-	}
-
-	// handle the case where only the probe failed
-	if obs.DNSLookupFailure.Unwrap() != "" {
-		a.DNSLookupUnexpectedFailure.Add(obs.DNSTransactionID.Unwrap())
-		return
-	}
-
-	// handle the case where both succeeded
-	a.DNSLookupExpectedSuccess.Add(obs.DNSTransactionID.Unwrap())
-}
-
-// DNSExperimentFailureAnalysis implements the DNS experiment failure analysis.
-func (a *WebConnectivityAnalysis) DNSExperimentFailureAnalysis(c *WebObservationsContainer) {
-	// TODO(bassosimone): implement
-}
-
-// IPAddressAnalysis implements the IP address analysis.
-func (a *WebConnectivityAnalysis) IPAddressAnalysis(c *WebObservationsContainer) {
-	for _, obs := range c.KnownTCPEndpoints {
-		a.ipAddressAnalysis(obs)
-	}
-}
-
-func (a *WebConnectivityAnalysis) ipAddressAnalysis(obs *WebObservation) {
-
-	// let's compare with the control if there's control information
-	if !obs.ControlDNSLookupFailure.IsNone() {
-
-		// check whether it's valid by equality with the control
-		if !obs.MatchWithControlIPAddress.IsNone() && obs.MatchWithControlIPAddress.Unwrap() {
-			a.IPAddressValidEquality.Add(obs.IPAddress.Unwrap())
-			a.LegacyIPAddressValidEquality.Add(obs.IPAddress.Unwrap())
-			return
-		}
-
-		// check whether it's valid because the control resolved the same set of ASNs
-		if !obs.MatchWithControlIPAddressASN.IsNone() && obs.MatchWithControlIPAddressASN.Unwrap() {
-			a.IPAddressValidASN.Add(obs.IPAddress.Unwrap())
-			a.LegacyIPAddressValidASN.Add(obs.IPAddress.Unwrap())
-			return
-		}
-
-		// the legacy algorithm considers bogons as "InvalidASN" because
-		// a bogon isn't associated with any AS number
-		if !obs.IPAddressBogon.IsNone() && obs.IPAddressBogon.Unwrap() {
-			a.LegacyIPAddressInvalidASN.Add(obs.IPAddress.Unwrap())
-		}
-
-		// distinguish between the address being "InvalidASN" because it's a bogon
-		// (which has no ASN) and the case where it has a different ASN
-		if !obs.IPAddressBogon.IsNone() && obs.IPAddressBogon.Unwrap() {
-			a.IPAddressInvalidASNBogon.Add(obs.IPAddress.Unwrap())
-			return
-=======
+		}
+
 		// mark as invalid
 		wa.DNSLookupSuccessWithInvalidAddresses.Add(obs.DNSTransactionID.Unwrap())
 	}
@@ -465,233 +496,8 @@
 		txid := obs.DNSTransactionID.UnwrapOr(0)
 		if txid <= 0 {
 			continue
->>>>>>> 0a136350
-		}
-		a.IPAddressInvalidASNDiff.Add(obs.IPAddress.Unwrap())
-		return
-
-<<<<<<< HEAD
-	}
-
-	// check whether it's invalid because it's a bogon
-	if !obs.IPAddressBogon.IsNone() && obs.IPAddressBogon.Unwrap() {
-		a.IPAddressInvalidBogon.Add(obs.IPAddress.Unwrap())
-		return
-	}
-
-	// otherwise we don't know
-	a.IPAddressUnvalidated.Add(obs.IPAddress.Unwrap())
-}
-
-// TCPConnectAnalysis implements the TCP connect analysis.
-func (a *WebConnectivityAnalysis) TCPConnectAnalysis(c *WebObservationsContainer) {}
-
-// TLSHandshakeAnalysis implements the TLS handshake analysis.
-func (a *WebConnectivityAnalysis) TLSHandshakeAnalysis(c *WebObservationsContainer) {}
-
-// HTTPRoundTripOverTCPAnalysis implements the HTTP-round-trip-over-TCP analysis.
-func (a *WebConnectivityAnalysis) HTTPRoundTripOverTCPAnalysis(c *WebObservationsContainer) {}
-
-// HTTPRoundTripOverTLSAnalysis implements the HTTP-round-trip-over-TLS analysis.
-func (a *WebConnectivityAnalysis) HTTPRoundTripOverTLSAnalysis(c *WebObservationsContainer) {}
-
-// HTTPFinalResponseAnalysis implements the HTTP final response analysis.
-func (a *WebConnectivityAnalysis) HTTPFinalResponseAnalysis(c *WebObservationsContainer) {}
-
-// HTTPExperimentFailureAnalysis implements the HTTP experiment failure analysis.
-func (a *WebConnectivityAnalysis) HTTPExperimentFailureAnalysis(c *WebObservationsContainer) {}
-
-// AnalyzeWebObservations generates a [*WebAnalysis] from a [*WebObservationsContainer].
-func AnalyzeWebObservations(container *WebObservationsContainer) *WebAnalysis {
-	analysis := &WebAnalysis{}
-	analysis.analyzeWebObservationsContainer(container)
-	return analysis
-}
-
-// WebAnalysis summarizes the content of [*WebObservationsContainer].
-//
-// The zero value of this struct is ready to use.
-type WebAnalysis struct {
-	// These fields classify the "final" HTTP responses. A final response did not
-	// fail at the HTTP layer and has a 2xx, 4xx, or 5xx status code.
-	//
-	// We classify all the responses depending on whether:
-	//
-	// 1. control information is available;
-	//
-	// 2. they used TLS or TCP.
-	//
-	// When control information is available, we compare the final response
-	// status code, HTTP headers, body, and title with the control.
-	HTTPFinalResponseWithoutControlTLS Set[int64]
-	HTTPFinalResponseWithoutControlTCP Set[int64]
-	HTTPFinalResponseWithControlTLS    Set[int64]
-	HTTPFinalResponseWithControlTCP    Set[int64]
-
-	// These fields show the comparison between the first final response
-	// with control and the corresponding control response.
-	HTTPFinalResponseDiffBodyProportionFactor        optional.Value[float64]
-	HTTPFinalResponseDiffStatusCodeMatch             optional.Value[bool]
-	HTTPFinalResponseDiffUncommonHeadersIntersection optional.Value[Set[string]]
-	HTTPFinalResponseDiffTitleDifferentLongWords     optional.Value[Set[string]]
-
-	// These fields classify the "non-final" HTTP responses. Since they're not
-	// final, they either fail or succeed with a 3xx status code.
-	HTTPNonFinalResponseSuccessTLS                   Set[int64]
-	HTTPNonFinalResponseSuccessTCP                   Set[int64]
-	HTTPNonFinalResponseFailureWithoutControl        Set[int64]
-	HTTPNonFinalResponseFailureWithControlExpected   Set[int64]
-	HTTPNonFinalResponseFailureWithControlUnexpected Set[int64]
-
-	// These fields classify TLS handshakes.
-	TLSHandshakeWithoutControlFailure        Set[int64]
-	TLSHandshakeWithoutControlSuccess        Set[int64]
-	TLSHandshakeWithControlExpectedFailure   Set[int64]
-	TLSHandshakeWithControlUnexpectedSuccess Set[int64]
-	TLSHandshakeWithControlUnexpectedFailure Set[int64]
-	TLSHandshakeWithControlExpectedSuccess   Set[int64]
-
-	// These fields classify TCP connects.
-	TCPConnectWithoutControlFailure                 Set[int64]
-	TCPConnectWithoutControlSuccess                 Set[int64]
-	TCPConnectWithControlExpectedFailure            Set[int64]
-	TCPConnectWithControlUnexpectedSuccess          Set[int64]
-	TCPConnectWithControlUnexpectedFailure          Set[int64]
-	TCPConnectWithControlUnexpectedFailureMaybeIPv6 Set[int64]
-	TCPConnectWithControlUnexpectedFailureAnomaly   Set[int64]
-	TCPConnectWithControlExpectedSuccess            Set[int64]
-
-	// These fields classify IP addresses used by endpoints.
-	EndpointIPAddressesValidTLS               Set[string]
-	EndpointIPAddressesInvalidBogon           Set[string]
-	EndpointIPAddressesUnknown                Set[string]
-	EndpointIPAddressesControlValidByEquality Set[string]
-	EndpointIPAddressesControlValidByASN      Set[string]
-	EndpointIPAddressesControlInvalid         Set[string]
-
-	// These fields classify DNS lookups.
-	DNSLookupHTTPS                        Set[int64]
-	DNSLookupAAAANoAnswer                 Set[int64]
-	DNSLookupWithoutControlFailure        Set[int64]
-	DNSLookupWithoutControlSuccess        Set[int64]
-	DNSLookupWithControlExpectedFailure   Set[int64]
-	DNSLookupWithControlUnexpectedSuccess Set[int64]
-	DNSLookupWithControlUnexpectedFailure Set[int64]
-	DNSLookupWithControlExpectedSuccess   Set[int64]
-}
-
-func (w *WebAnalysis) analyzeWebObservationsContainer(c *WebObservationsContainer) {
-	for _, obs := range c.DNSLookupFailures {
-		w.analyzeDNSLookup(obs)
-	}
-	for _, obs := range c.KnownTCPEndpoints {
-		w.analyzeTCPEndpoint(obs)
-	}
-}
-
-func (w *WebAnalysis) analyzeDNSLookup(obs *WebObservation) {
-	// we must have a DNS lookup failure
-	if obs.DNSLookupFailure.IsNone() {
-		return
-	}
-
-	// Implementation note: a DoH failure is not information about the URL we're
-	// measuring but about the DoH service being blocked.
-	//
-	// See https://github.com/ooni/probe/issues/2274
-	if utilsDNSEngineIsDNSOverHTTPS(obs) {
-		w.DNSLookupHTTPS.Add(obs.DNSTransactionID.Unwrap())
-		return
-	}
-
-	// skip cases where there's no DNS record for AAAA, which is a false positive
-	if utilsDNSLookupFailureIsDNSNoAnswerForAAAA(obs) {
-		w.DNSLookupAAAANoAnswer.Add(obs.DNSTransactionID.Unwrap())
-		return
-	}
-
-	// TODO(bassosimone): if we set an IPv6 address as the resolver address, we
-	// end up with false positive errors when there's no IPv6 support
-
-	// handle the case where there's no control
-	if obs.ControlDNSLookupFailure.IsNone() {
-		if obs.DNSLookupFailure.Unwrap() != "" {
-			w.DNSLookupWithoutControlFailure.Add(obs.DNSTransactionID.Unwrap())
-			return
-		}
-		w.DNSLookupWithoutControlSuccess.Add(obs.DNSTransactionID.Unwrap())
-		return
-	}
-
-	// handle the case where both failed
-	if obs.DNSLookupFailure.Unwrap() != "" && obs.ControlDNSLookupFailure.Unwrap() != "" {
-		w.DNSLookupWithControlExpectedFailure.Add(obs.DNSTransactionID.Unwrap())
-		return
-	}
-
-	// handle the case where only the control failed
-	if obs.ControlDNSLookupFailure.Unwrap() != "" {
-		w.DNSLookupWithControlUnexpectedSuccess.Add(obs.DNSTransactionID.Unwrap())
-		return
-	}
-
-	// handle the case where only the probe failed
-	if obs.DNSLookupFailure.Unwrap() != "" {
-		w.DNSLookupWithControlUnexpectedFailure.Add(obs.DNSTransactionID.Unwrap())
-		return
-	}
-
-	// handle the case where both succeeded
-	w.DNSLookupWithControlExpectedSuccess.Add(obs.DNSTransactionID.Unwrap())
-}
-
-func (w *WebAnalysis) analyzeTCPEndpoint(obs *WebObservation) {
-	w.analyzeHTTPRoundTrip(obs)
-	w.analyzeTLSHandshake(obs)
-	w.analyzeTCPConnect(obs)
-	w.analyzeEndpointIPAddress(obs)
-}
-
-func (w *WebAnalysis) analyzeHTTPRoundTrip(obs *WebObservation) {
-	// we need a final HTTP response
-	if obs.HTTPResponseIsFinal.IsNone() || !obs.HTTPResponseIsFinal.Unwrap() {
-		// there needs to be a defined failure
-		if obs.HTTPFailure.IsNone() {
-			return
-		}
-
-		// handle and classify the case of failure
-		//
-		// when there is a control, we know the expectation for the final
-		// response, so we can determine whether there's blocking
-		if obs.HTTPFailure.Unwrap() != "" {
-			if obs.ControlHTTPFailure.IsNone() {
-				w.HTTPNonFinalResponseFailureWithoutControl.Add(obs.EndpointTransactionID.Unwrap())
-				return
-			}
-			if obs.ControlHTTPFailure.Unwrap() != "" {
-				w.HTTPNonFinalResponseFailureWithControlExpected.Add(obs.EndpointTransactionID.Unwrap())
-				return
-			}
-			w.HTTPNonFinalResponseFailureWithControlUnexpected.Add(obs.EndpointTransactionID.Unwrap())
-			return
-		}
-
-		// handle and classify the case of success
-		if !obs.TLSHandshakeFailure.IsNone() && obs.TLSHandshakeFailure.Unwrap() == "" {
-			w.HTTPNonFinalResponseSuccessTLS.Add(obs.EndpointTransactionID.Unwrap())
-			return
-		}
-		w.HTTPNonFinalResponseSuccessTCP.Add(obs.EndpointTransactionID.Unwrap())
-		return
-	}
-
-	// handle the case where there's no control
-	if obs.ControlHTTPFailure.IsNone() {
-		if !obs.TLSHandshakeFailure.IsNone() && obs.TLSHandshakeFailure.Unwrap() == "" {
-			w.HTTPFinalResponseWithoutControlTLS.Add(obs.EndpointTransactionID.Unwrap())
-			return
-=======
+		}
+
 		// this is actually valid
 		wa.DNSLookupSuccessWithInvalidAddresses.Remove(txid)
 	}
@@ -780,39 +586,8 @@
 		// handle the case where only the control failed
 		if obs.ControlDNSLookupFailure.Unwrap() != "" {
 			continue
->>>>>>> 0a136350
-		}
-		w.HTTPFinalResponseWithoutControlTCP.Add(obs.EndpointTransactionID.Unwrap())
-		return
-	}
-
-<<<<<<< HEAD
-	// count and classify the number of final responses with control
-	if !obs.TLSHandshakeFailure.IsNone() && obs.TLSHandshakeFailure.Unwrap() == "" {
-		w.HTTPFinalResponseWithControlTLS.Add(obs.EndpointTransactionID.Unwrap())
-	} else {
-		w.HTTPFinalResponseWithControlTCP.Add(obs.EndpointTransactionID.Unwrap())
-	}
-
-	// compute the HTTPDiff metrics
-	w.analyzeHTTPDiffBodyProportionFactor(obs)
-	w.analyzeHTTPDiffStatusCodeMatch(obs)
-	w.analyzeHTTPDiffUncommonHeadersIntersection(obs)
-	w.analyzeHTTPDiffTitleDifferentLongWords(obs)
-}
-
-func (w *WebAnalysis) analyzeTLSHandshake(obs *WebObservation) {
-	// we need a valid TLS handshake
-	if obs.TLSHandshakeFailure.IsNone() {
-		return
-	}
-
-	// handle the case where there is no control information
-	if obs.ControlTLSHandshakeFailure.IsNone() {
-		if obs.TLSHandshakeFailure.Unwrap() != "" {
-			w.TLSHandshakeWithoutControlFailure.Add(obs.EndpointTransactionID.Unwrap())
-			return
-=======
+		}
+
 		// handle the case where only the probe failed
 		if obs.DNSLookupFailure.Unwrap() != "" {
 			wa.DNSLookupUnexpectedFailure.Add(obs.DNSTransactionID.Unwrap())
@@ -850,47 +625,8 @@
 		// handle the case where there is no control information
 		if obs.ControlTCPConnectFailure.IsNone() {
 			continue
->>>>>>> 0a136350
-		}
-		w.TLSHandshakeWithoutControlSuccess.Add(obs.EndpointTransactionID.Unwrap())
-		return
-	}
-
-<<<<<<< HEAD
-	// handle the case where both the probe and the control fail
-	if obs.TLSHandshakeFailure.Unwrap() != "" && obs.ControlTLSHandshakeFailure.Unwrap() != "" {
-		w.TLSHandshakeWithControlExpectedFailure.Add(obs.EndpointTransactionID.Unwrap())
-		return
-	}
-
-	// handle the case where only the control fails
-	if obs.ControlTLSHandshakeFailure.Unwrap() != "" {
-		w.TLSHandshakeWithControlUnexpectedSuccess.Add(obs.EndpointTransactionID.Unwrap())
-		return
-	}
-
-	// handle the case where only the probe fails
-	if obs.TLSHandshakeFailure.Unwrap() != "" {
-		w.TLSHandshakeWithControlUnexpectedFailure.Add(obs.EndpointTransactionID.Unwrap())
-		return
-	}
-
-	// handle the case where both succeed
-	w.TLSHandshakeWithControlExpectedSuccess.Add(obs.EndpointTransactionID.Unwrap())
-}
-
-func (w *WebAnalysis) analyzeTCPConnect(obs *WebObservation) {
-	// we need a valid TCP connect attempt
-	if obs.TCPConnectFailure.IsNone() {
-		return
-	}
-
-	// handle the case where there is no control information
-	if obs.ControlTCPConnectFailure.IsNone() {
-		if obs.TCPConnectFailure.Unwrap() != "" {
-			w.TCPConnectWithoutControlFailure.Add(obs.EndpointTransactionID.Unwrap())
-			return
-=======
+		}
+
 		// handle the case where both the probe and the control fail
 		if obs.TCPConnectFailure.Unwrap() != "" && obs.ControlTCPConnectFailure.Unwrap() != "" {
 			continue
@@ -923,93 +659,8 @@
 		// handle the case where there is no measurement
 		if obs.TLSHandshakeFailure.IsNone() {
 			continue
->>>>>>> 0a136350
-		}
-		w.TCPConnectWithoutControlSuccess.Add(obs.EndpointTransactionID.Unwrap())
-		return
-	}
-
-<<<<<<< HEAD
-	// handle the case where both the probe and the control fail
-	if obs.TCPConnectFailure.Unwrap() != "" && obs.ControlTCPConnectFailure.Unwrap() != "" {
-		w.TCPConnectWithControlExpectedFailure.Add(obs.EndpointTransactionID.Unwrap())
-		return
-	}
-
-	// handle the case where only the control fails
-	if obs.ControlTCPConnectFailure.Unwrap() != "" {
-		w.TCPConnectWithControlUnexpectedSuccess.Add(obs.EndpointTransactionID.Unwrap())
-		return
-	}
-
-	// handle the case where only the probe fails
-	if obs.TCPConnectFailure.Unwrap() != "" {
-		w.TCPConnectWithControlUnexpectedFailure.Add(obs.EndpointTransactionID.Unwrap())
-		if analysisTCPConnectFailureSeemsMisconfiguredIPv6(obs) {
-			w.TCPConnectWithControlUnexpectedFailureMaybeIPv6.Add(obs.EndpointTransactionID.Unwrap())
-			return
-		}
-		w.TCPConnectWithControlUnexpectedFailureAnomaly.Add(obs.EndpointTransactionID.Unwrap())
-		return
-	}
-
-	// handle the case where both succeed
-	w.TCPConnectWithControlExpectedSuccess.Add(obs.EndpointTransactionID.Unwrap())
-}
-
-func (w *WebAnalysis) analyzeEndpointIPAddress(obs *WebObservation) {
-	// check whether it's invalid because it's a bogon
-	if !obs.IPAddressBogon.IsNone() && obs.IPAddressBogon.Unwrap() {
-		w.EndpointIPAddressesInvalidBogon.Add(obs.IPAddress.Unwrap())
-		return
-	}
-
-	// check whether it's valid because of TLS
-	if !obs.TLSHandshakeFailure.IsNone() && obs.TLSHandshakeFailure.Unwrap() == "" {
-		w.EndpointIPAddressesValidTLS.Add(obs.IPAddress.Unwrap())
-		return
-	}
-
-	// if we don't know the control failure, this endpoint was not matched
-	// with a control, so say that we really don't know
-	if obs.ControlDNSLookupFailure.IsNone() {
-		w.EndpointIPAddressesUnknown.Add(obs.IPAddress.Unwrap())
-		return
-	}
-
-	// check whether it's valid by equality with the control
-	if !obs.MatchWithControlIPAddress.IsNone() && obs.MatchWithControlIPAddress.Unwrap() {
-		w.EndpointIPAddressesControlValidByEquality.Add(obs.IPAddress.Unwrap())
-		return
-	}
-
-	// check whether it's valid because the control resolved the same set of ASNs
-	if !obs.MatchWithControlIPAddressASN.IsNone() && obs.MatchWithControlIPAddressASN.Unwrap() {
-		w.EndpointIPAddressesControlValidByASN.Add(obs.IPAddress.Unwrap())
-		return
-	}
-
-	// otherwise the control says this IP address is not valid
-	w.EndpointIPAddressesControlInvalid.Add(obs.IPAddress.Unwrap())
-}
-
-func (w *WebAnalysis) analyzeHTTPDiffBodyProportionFactor(obs *WebObservation) {
-	// skip if we have already run
-	if !w.HTTPFinalResponseDiffBodyProportionFactor.IsNone() {
-		return
-	}
-
-	// we need a valid body length and the body must not be truncated
-	measurement := obs.HTTPResponseBodyLength.UnwrapOr(0)
-	if measurement <= 0 || obs.HTTPResponseBodyIsTruncated.UnwrapOr(true) {
-		return
-	}
-
-	// we also need a valid control body length
-	control := obs.ControlHTTPResponseBodyLength.UnwrapOr(0)
-	if control <= 0 {
-		return
-=======
+		}
+
 		// handshakes once we started following redirects should be treated differently
 		// since we know there's no control information beyond depth==0
 		if obs.TagDepth.IsNone() || obs.TagDepth.Unwrap() != 0 {
@@ -1085,65 +736,9 @@
 			wa.HTTPRoundTripUnexpectedFailure.Add(obs.EndpointTransactionID.Unwrap())
 			continue
 		}
->>>>>>> 0a136350
-	}
-
-<<<<<<< HEAD
-	// compute the body proportion factor
-	var proportion float64
-	if measurement >= control {
-		proportion = float64(control) / float64(measurement)
-	} else {
-		proportion = float64(measurement) / float64(control)
-	}
-
-	// update state
-	w.HTTPFinalResponseDiffBodyProportionFactor = optional.Some(proportion)
-}
-
-func (w *WebAnalysis) analyzeHTTPDiffStatusCodeMatch(obs *WebObservation) {
-	// skip if we have already run
-	if !w.HTTPFinalResponseDiffStatusCodeMatch.IsNone() {
-		return
-	}
-
-	// we need a positive status code for both
-	measurement := obs.HTTPResponseStatusCode.UnwrapOr(0)
-	if measurement <= 0 {
-		return
-	}
-	control := obs.ControlHTTPResponseStatusCode.UnwrapOr(0)
-	if control <= 0 {
-		return
-	}
-
-	// compute whether there's a match including caveats
-	good := control == measurement
-	if !good && control/100 != 2 {
-		// Avoid comparison if it seems the TH failed _and_ the two
-		// status codes are not equal. Originally, this algorithm was
-		// https://github.com/measurement-kit/measurement-kit/blob/b55fbecb205be62c736249b689df0c45ae342804/src/libmeasurement_kit/ooni/web_connectivity.cpp#L60
-		// and excluded the case where the TH failed with 5xx.
-		//
-		// Then, we discovered when implementing websteps a bunch
-		// of control failure modes that suggested to be more
-		// cautious. See https://github.com/bassosimone/websteps-illustrated/blob/632f27443ab9d94fb05efcf5e0b0c1ce190221e2/internal/engine/experiment/websteps/analysisweb.go#L137.
-		//
-		// However, it seems a bit retarded to avoid comparison
-		// when both the TH and the probe failed equally. See
-		// https://github.com/ooni/probe/issues/2287, which refers
-		// to a measurement where both the probe and the TH fail
-		// with 404, but we fail to say "status_code_match = true".
-		//
-		// See https://explorer.ooni.org/measurement/20220911T203447Z_webconnectivity_IT_30722_n1_YDZQZOHAziEJk6o9?input=http%3A%2F%2Fwww.webbox.com%2Findex.php
-		// for a measurement where this was fixed.
-		return
-	}
-
-	// update state
-	w.HTTPFinalResponseDiffStatusCodeMatch = optional.Some(good)
-}
-=======
+	}
+}
+
 func (wa *WebAnalysis) httpComputeFinalResponseMetrics(c *WebObservationsContainer) {
 	for _, obs := range c.KnownTCPEndpoints {
 		// we need a final HTTP response
@@ -1175,7 +770,6 @@
 	} else {
 		wa.HTTPFinalResponseSuccessTCPWithControl = obs.EndpointTransactionID
 	}
->>>>>>> 0a136350
 
 	// compute the HTTPDiff metrics
 	wa.httpDiffBodyProportionFactor(obs)
@@ -1184,11 +778,6 @@
 	wa.httpDiffTitleDifferentLongWords(obs)
 }
 
-<<<<<<< HEAD
-func (w *WebAnalysis) analyzeHTTPDiffUncommonHeadersIntersection(obs *WebObservation) {
-	// skip if we have already run
-	if !w.HTTPFinalResponseDiffUncommonHeadersIntersection.IsNone() {
-=======
 func (wa *WebAnalysis) httpDiffBodyProportionFactor(obs *WebObservation) {
 	// we should only perform the comparison for a final response
 	if !obs.HTTPResponseIsFinal.UnwrapOr(false) {
@@ -1235,7 +824,6 @@
 func (wa *WebAnalysis) httpDiffUncommonHeadersIntersection(obs *WebObservation) {
 	// we should only perform the comparison for a final response
 	if !obs.HTTPResponseIsFinal.UnwrapOr(false) {
->>>>>>> 0a136350
 		return
 	}
 
@@ -1252,40 +840,13 @@
 	measurement := obs.HTTPResponseHeadersKeys.UnwrapOr(nil)
 	control := obs.ControlHTTPResponseHeadersKeys.UnwrapOr(nil)
 
-<<<<<<< HEAD
-	const (
-		byProbe = 1 << iota
-		byTH
-	)
-
-	matching := make(map[string]int64)
-	for key := range measurement {
-		key = strings.ToLower(key)
-		if _, ok := analysisCommonHeaders[key]; !ok {
-			matching[key] |= byProbe
-		}
-	}
-
-	for key := range control {
-		key = strings.ToLower(key)
-		if _, ok := analysisCommonHeaders[key]; !ok {
-			matching[key] |= byTH
-		}
-	}
-
-	// compute the intersection of uncommon headers
-	var state Set[string]
-	for key, value := range matching {
-		if (value & (byProbe | byTH)) == (byProbe | byTH) {
-			state.Add(key)
-		}
-	}
-	w.HTTPFinalResponseDiffUncommonHeadersIntersection = optional.Some(state)
-}
-
-func (w *WebAnalysis) analyzeHTTPDiffTitleDifferentLongWords(obs *WebObservation) {
-	// skip if we have already run
-	if !w.HTTPFinalResponseDiffTitleDifferentLongWords.IsNone() {
+	state := ComputeHTTPDiffUncommonHeadersIntersection(measurement, control)
+	wa.HTTPDiffUncommonHeadersIntersection = optional.Some(state)
+}
+
+func (wa *WebAnalysis) httpDiffTitleDifferentLongWords(obs *WebObservation) {
+	// we should only perform the comparison for a final response
+	if !obs.HTTPResponseIsFinal.UnwrapOr(false) {
 		return
 	}
 
@@ -1298,57 +859,6 @@
 	measurement := obs.HTTPResponseTitle.UnwrapOr("")
 	control := obs.ControlHTTPResponseTitle.UnwrapOr("")
 
-	const (
-		byProbe = 1 << iota
-		byTH
-	)
-
-	// Implementation note
-	//
-	// We don't consider to match words that are shorter than 5
-	// characters (5 is the average word length for english)
-	//
-	// The original implementation considered the word order but
-	// considering different languages it seems we could have less
-	// false positives by ignoring the word order.
-	words := make(map[string]int64)
-	const minWordLength = 5
-	for _, word := range strings.Split(measurement, " ") {
-		if len(word) >= minWordLength {
-			words[strings.ToLower(word)] |= byProbe
-		}
-	}
-	for _, word := range strings.Split(control, " ") {
-		if len(word) >= minWordLength {
-			words[strings.ToLower(word)] |= byTH
-		}
-	}
-
-	// compute the list of long words that do not appear in both titles
-	var state Set[string]
-	for word, score := range words {
-		if (score & (byProbe | byTH)) != (byProbe | byTH) {
-			state.Add(word)
-=======
-	state := ComputeHTTPDiffUncommonHeadersIntersection(measurement, control)
-	wa.HTTPDiffUncommonHeadersIntersection = optional.Some(state)
-}
-
-func (wa *WebAnalysis) httpDiffTitleDifferentLongWords(obs *WebObservation) {
-	// we should only perform the comparison for a final response
-	if !obs.HTTPResponseIsFinal.UnwrapOr(false) {
-		return
-	}
-
-	// We should only perform the comparison if we have valid control data. Because
-	// the title could legitimately be empty, let's use the status code here.
-	if obs.ControlHTTPResponseStatusCode.UnwrapOr(0) <= 0 {
-		return
-	}
-
-	measurement := obs.HTTPResponseTitle.UnwrapOr("")
-	control := obs.ControlHTTPResponseTitle.UnwrapOr("")
-
 	state := ComputeHTTPDiffTitleDifferentLongWords(measurement, control)
 
 	wa.HTTPDiffTitleDifferentLongWords = optional.Some(state)
@@ -1358,11 +868,12 @@
 func (wa *WebAnalysis) ComputeDNSExperimentFailure(c *WebObservationsContainer) {
 
 	for _, obs := range c.DNSLookupFailures {
-		// make sure we have probe domain
-		probeDomain := obs.DNSDomain.UnwrapOr("")
-		if probeDomain == "" {
-			continue
-		}
+		w.analyzeDNSLookup(obs)
+	}
+	for _, obs := range c.KnownTCPEndpoints {
+		w.analyzeTCPEndpoint(obs)
+	}
+}
 
 		// make sure we have TH domain
 		thDomain := obs.ControlDNSDomain.UnwrapOr("")
@@ -1395,7 +906,6 @@
 		wa.DNSExperimentFailure = obs.DNSLookupFailure
 		return
 	}
-}
 
 // ComputeDNSPossiblyNonexistingDomains computes the DNSPossiblyNonexistingDomains field.
 func (wa *WebAnalysis) ComputeDNSPossiblyNonexistingDomains(c *WebObservationsContainer) {
@@ -1424,23 +934,8 @@
 		}
 		if obs.ControlDNSLookupFailure.Unwrap() != "dns_name_error" {
 			continue
->>>>>>> 0a136350
-		}
-
-<<<<<<< HEAD
-	w.HTTPFinalResponseDiffTitleDifferentLongWords = optional.Some(state)
-}
-
-func analysisTCPConnectFailureSeemsMisconfiguredIPv6(obs *WebObservation) bool {
-	switch obs.TCPConnectFailure.UnwrapOr("") {
-	case netxlite.FailureNetworkUnreachable, netxlite.FailureHostUnreachable:
-		isv6, err := netxlite.IsIPv6(obs.IPAddress.UnwrapOr(""))
-		return err == nil && isv6
-
-	default: // includes the case of missing TCPConnectFailure
-		return false
-	}
-=======
+		}
+
 		// set the state
 		state[domain] = true
 	}
@@ -1471,5 +966,4 @@
 
 	// note that optional.Some constructs None if state is nil
 	wa.DNSPossiblyNonexistingDomains = optional.Some(state)
->>>>>>> 0a136350
 }