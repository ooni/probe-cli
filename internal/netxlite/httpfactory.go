package netxlite

import (
	"crypto/tls"
	"net/url"

	oohttp "github.com/ooni/oohttp"
	"github.com/ooni/probe-cli/v3/internal/model"
)

// HTTPTransportOption is an initialization option for [NewHTTPTransport].
type HTTPTransportOption func(txp *oohttp.Transport)

// NewHTTPTransport is the high-level factory to create a [model.HTTPTransport] using
// github.com/ooni/oohttp as the HTTP library with HTTP/1.1 and HTTP2 support.
//
// This transport is suitable for HTTP2 and HTTP/1.1 using any TLS
// library, including, e.g., github.com/ooni/oocrypto.
//
// This factory clones the default github.com/ooni/oohttp transport and
// configures the provided dialer and TLS dialer by setting the .DialContext
// and .DialTLSContext fields of the transport. We also wrap the provided
// dialers to address https://github.com/ooni/probe/issues/1609.
//
// Apart from that, the only non-default options set by this factory are these:
//
// 1. the .Proxy field is set to nil, so by default we DO NOT honour the
// HTTP_PROXY and HTTPS_PROXY environment variables, which is required if
// we want to use this code for measuring;
//
// 2. the .ForceAttemptHTTP2 field is set to true;
//
// 3. the .DisableCompression field is set to true, again required if we
// want to use this code for measuring, and we should make sure the defaults
// we're using are suitable for measuring, since the impact of making a
// mistake in measuring code is a data quality issue 😅.
//
// The returned transport supports logging and error wrapping because
// internally this function calls [WrapHTTPTransport] before we return.
//
// This factory is the RECOMMENDED way of creating a [model.HTTPTransport].
func NewHTTPTransportWithOptions(logger model.Logger,
	dialer model.Dialer, tlsDialer model.TLSDialer, options ...HTTPTransportOption) model.HTTPTransport {
	// Using oohttp to support any TLS library.
	txp := oohttp.DefaultTransport.(*oohttp.Transport).Clone()

	// This wrapping ensures that we always have a timeout when we
	// are using HTTP; see https://github.com/ooni/probe/issues/1609.
	dialer = &httpDialerWithReadTimeout{dialer}
	txp.DialContext = dialer.DialContext
	tlsDialer = &httpTLSDialerWithReadTimeout{tlsDialer}
	txp.DialTLSContext = tlsDialer.DialTLSContext

	// As documented, disable proxies and force HTTP/2
	txp.DisableCompression = true
	txp.Proxy = nil
	txp.ForceAttemptHTTP2 = true

	// Apply all the required options
	for _, option := range options {
		option(txp)
	}

	// Return a fully wrapped HTTP transport
	return WrapHTTPTransport(logger, &httpTransportConnectionsCloser{
		HTTPTransport: &httpTransportStdlib{&oohttp.StdlibTransport{Transport: txp}},
		Dialer:        dialer,
		TLSDialer:     tlsDialer,
	})
}

// HTTPTransportOptionProxyURL configures the transport to use the given proxyURL
// or disables proxying (already the default) if the proxyURL is nil.
func HTTPTransportOptionProxyURL(proxyURL *url.URL) HTTPTransportOption {
	return func(txp *oohttp.Transport) {
		txp.Proxy = func(r *oohttp.Request) (*url.URL, error) {
			// "If Proxy is nil or returns a nil *URL, no proxy is used."
			return proxyURL, nil
		}
	}
}

// HTTPTransportOptionMaxConnsPerHost configures the .MaxConnPerHosts field, which
// otherwise uses the default set in github.com/ooni/oohttp.
func HTTPTransportOptionMaxConnsPerHost(value int) HTTPTransportOption {
	return func(txp *oohttp.Transport) {
		txp.MaxConnsPerHost = value
	}
}

// HTTPTransportOptionDisableCompression configures the .DisableCompression field, which
// otherwise is set to true, so that this code is ready for measuring out of the box.
func HTTPTransportOptionDisableCompression(value bool) HTTPTransportOption {
	return func(txp *oohttp.Transport) {
		txp.DisableCompression = value
	}
}

<<<<<<< HEAD
// HTTPTransportOptionTLSClientConfig configures the .TLSClientConfig field, which
// otherwise is left nil, meaning we're using the crypto/tls or ooni/ootls defaults
// including the default cert pool. Because leaving the default .TLSClientConfig
// has implications when dialing TLS connections over an HTTP proxy, be aware that
// this default value could change in a future release of ooni/probe-cli.
=======
// HTTPTransportOptionTLSClientConfig configures the .TLSClientConfig field,
// which otherwise is nil, to imply using the default config.
//
// TODO(https://github.com/ooni/probe/issues/2536): using the default config breaks
// tests using netem and this option is the workaround we're using to address
// this limitation. Future releases MIGHT use a different technique and, as such,
// we MAY remove this option when we don't need it anymore.
>>>>>>> 25aa2190
func HTTPTransportOptionTLSClientConfig(config *tls.Config) HTTPTransportOption {
	return func(txp *oohttp.Transport) {
		txp.TLSClientConfig = config
	}
}<|MERGE_RESOLUTION|>--- conflicted
+++ resolved
@@ -96,13 +96,6 @@
 	}
 }
 
-<<<<<<< HEAD
-// HTTPTransportOptionTLSClientConfig configures the .TLSClientConfig field, which
-// otherwise is left nil, meaning we're using the crypto/tls or ooni/ootls defaults
-// including the default cert pool. Because leaving the default .TLSClientConfig
-// has implications when dialing TLS connections over an HTTP proxy, be aware that
-// this default value could change in a future release of ooni/probe-cli.
-=======
 // HTTPTransportOptionTLSClientConfig configures the .TLSClientConfig field,
 // which otherwise is nil, to imply using the default config.
 //
@@ -110,7 +103,6 @@
 // tests using netem and this option is the workaround we're using to address
 // this limitation. Future releases MIGHT use a different technique and, as such,
 // we MAY remove this option when we don't need it anymore.
->>>>>>> 25aa2190
 func HTTPTransportOptionTLSClientConfig(config *tls.Config) HTTPTransportOption {
 	return func(txp *oohttp.Transport) {
 		txp.TLSClientConfig = config
