--- conflicted
+++ resolved
@@ -188,14 +188,8 @@
 	// or negative, we will use default timeout of 10 seconds.
 	Timeout time.Duration
 
-<<<<<<< HEAD
-	// underlying is the MANDATORY custom [UnderlyingNetwork].
-	// If nil, we will use tproxySingleton() as underlying network.
-	underlying model.UnderlyingNetwork
-=======
 	// provider is the OPTIONAL nil-safe [model.UnderlyingNetwork] provider.
 	provider *tproxyNilSafeProvider
->>>>>>> 1a976036
 }
 
 var _ model.TLSHandshaker = &tlsHandshakerConfigurable{}
@@ -226,11 +220,7 @@
 	if config.RootCAs == nil {
 		config = config.Clone()
 		// See https://github.com/ooni/probe/issues/2413 for context
-<<<<<<< HEAD
-		config.RootCAs = h.underlying.DefaultCertPool()
-=======
 		config.RootCAs = h.provider.Get().DefaultCertPool()
->>>>>>> 1a976036
 	}
 	tlsconn, err := h.newConn(conn, config)
 	if err != nil {
