package netxlite

import (
	"context"
	"crypto/tls"
	"crypto/x509"
	"errors"
	"io"
	"net"
	"net/http"
	"net/http/httptest"
	"net/url"
	"reflect"
	"strings"
	"testing"
	"time"

	"github.com/apex/log"
	"github.com/google/go-cmp/cmp"
	"github.com/ooni/probe-cli/v3/internal/mocks"
	"github.com/ooni/probe-cli/v3/internal/model"
	"github.com/ooni/probe-cli/v3/internal/netxlite/filtering"
	"github.com/ooni/probe-cli/v3/internal/testingx"
)

func TestVersionString(t *testing.T) {
	if TLSVersionString(tls.VersionTLS13) != "TLSv1.3" {
		t.Fatal("not working for existing version")
	}
	if TLSVersionString(1) != "TLS_VERSION_UNKNOWN_1" {
		t.Fatal("not working for nonexisting version")
	}
	if TLSVersionString(0) != "" {
		t.Fatal("not working for zero version")
	}
}

func TestCipherSuite(t *testing.T) {
	if TLSCipherSuiteString(tls.TLS_AES_128_GCM_SHA256) != "TLS_AES_128_GCM_SHA256" {
		t.Fatal("not working for existing cipher suite")
	}
	if TLSCipherSuiteString(1) != "TLS_CIPHER_SUITE_UNKNOWN_1" {
		t.Fatal("not working for nonexisting cipher suite")
	}
	if TLSCipherSuiteString(0) != "" {
		t.Fatal("not working for zero cipher suite")
	}
}

func TestNewMozillaCertPoolWorks(t *testing.T) {
	pool := NewMozillaCertPool()
	if pool == nil {
		t.Fatal("expected non-nil value here")
	}
}

func TestConfigureTLSVersion(t *testing.T) {
	tests := []struct {
		name       string
		version    string
		wantErr    error
		versionMin int
		versionMax int
	}{{
		name:       "with TLSv1.3",
		version:    "TLSv1.3",
		wantErr:    nil,
		versionMin: tls.VersionTLS13,
		versionMax: tls.VersionTLS13,
	}, {
		name:       "with TLSv1.2",
		version:    "TLSv1.2",
		wantErr:    nil,
		versionMin: tls.VersionTLS12,
		versionMax: tls.VersionTLS12,
	}, {
		name:       "with TLSv1.1",
		version:    "TLSv1.1",
		wantErr:    nil,
		versionMin: tls.VersionTLS11,
		versionMax: tls.VersionTLS11,
	}, {
		name:       "with TLSv1.0",
		version:    "TLSv1.0",
		wantErr:    nil,
		versionMin: tls.VersionTLS10,
		versionMax: tls.VersionTLS10,
	}, {
		name:       "with TLSv1",
		version:    "TLSv1",
		wantErr:    nil,
		versionMin: tls.VersionTLS10,
		versionMax: tls.VersionTLS10,
	}, {
		name:       "with default",
		version:    "",
		wantErr:    nil,
		versionMin: 0,
		versionMax: 0,
	}, {
		name:       "with invalid version",
		version:    "TLSv999",
		wantErr:    ErrInvalidTLSVersion,
		versionMin: 0,
		versionMax: 0,
	}}
	for _, tt := range tests {
		t.Run(tt.name, func(t *testing.T) {
			conf := new(tls.Config)
			err := ConfigureTLSVersion(conf, tt.version)
			if !errors.Is(err, tt.wantErr) {
				t.Fatalf("not the error we expected: %+v", err)
			}
			if conf.MinVersion != uint16(tt.versionMin) {
				t.Fatalf("not the min version we expected: %+v", conf.MinVersion)
			}
			if conf.MaxVersion != uint16(tt.versionMax) {
				t.Fatalf("not the max version we expected: %+v", conf.MaxVersion)
			}
		})
	}
}

func TestNewTLSHandshakerStdlib(t *testing.T) {
	th := NewTLSHandshakerStdlib(log.Log)
	logger := th.(*tlsHandshakerLogger)
	if logger.DebugLogger != log.Log {
		t.Fatal("invalid logger")
	}
	configurable := logger.TLSHandshaker.(*tlsHandshakerConfigurable)
	if configurable.NewConn != nil {
		t.Fatal("expected nil NewConn")
	}
}

func TestTLSHandshakerConfigurable(t *testing.T) {
	t.Run("Handshake", func(t *testing.T) {
		t.Run("with handshake I/O error", func(t *testing.T) {
			var times []time.Time
			h := &tlsHandshakerConfigurable{underlying: tproxySingleton()}
			tcpConn := &mocks.Conn{
				MockWrite: func(b []byte) (int, error) {
					return 0, io.EOF
				},
				MockSetDeadline: func(t time.Time) error {
					times = append(times, t)
					return nil
				},
				MockRemoteAddr: func() net.Addr {
					return &mocks.Addr{
						MockString: func() string {
							return "1.1.1.1:443"
						},
						MockNetwork: func() string {
							return "tcp"
						},
					}
				},
			}
			ctx := context.Background()
			conn, state, err := h.Handshake(ctx, tcpConn, &tls.Config{
				ServerName: "x.org",
			})
			if !errors.Is(err, io.EOF) {
				t.Fatal("not the error that we expected")
			}
			var errWrapper *ErrWrapper
			if !errors.As(err, &errWrapper) {
				t.Fatal("the error has not been wrapped")
			}
			if errWrapper.Failure != FailureEOFError {
				t.Fatal("invalid wrapped error's failure")
			}
			if errWrapper.Operation != TLSHandshakeOperation {
				t.Fatal("invalid wrapped error's operation")
			}
			if !errors.Is(errWrapper.WrappedErr, io.EOF) {
				t.Fatal("invalid wrapped error's underlying error")
			}
			if conn != nil {
				t.Fatal("expected nil con here")
			}
			if len(times) != 2 {
				t.Fatal("expected two time entries")
			}
			if !times[0].After(time.Now()) {
				t.Fatal("timeout not in the future")
			}
			if !times[1].IsZero() {
				t.Fatal("did not clear timeout on exit")
			}
			if !reflect.ValueOf(state).IsZero() {
				t.Fatal("the returned connection state is not a zero value")
			}
		})

		t.Run("with success", func(t *testing.T) {
			handler := http.HandlerFunc(func(rw http.ResponseWriter, r *http.Request) {
				rw.WriteHeader(200)
			})
			srvr := httptest.NewTLSServer(handler)
			defer srvr.Close()
			URL, err := url.Parse(srvr.URL)
			if err != nil {
				t.Fatal(err)
			}
			conn, err := net.Dial("tcp", URL.Host)
			if err != nil {
				t.Fatal(err)
			}
			defer conn.Close()
			handshaker := &tlsHandshakerConfigurable{underlying: tproxySingleton()}
			ctx := context.Background()
			config := &tls.Config{
				InsecureSkipVerify: true,
				MinVersion:         tls.VersionTLS13,
				MaxVersion:         tls.VersionTLS13,
				ServerName:         URL.Hostname(),
			}
			tlsConn, connState, err := handshaker.Handshake(ctx, conn, config)
			if err != nil {
				t.Fatal(err)
			}
			defer tlsConn.Close()
			if connState.Version != tls.VersionTLS13 {
				t.Fatal("unexpected TLS version")
			}
		})

		t.Run("sets default root CA", func(t *testing.T) {
			expected := errors.New("mocked error")
			var gotTLSConfig *tls.Config
			handshaker := &tlsHandshakerConfigurable{
				NewConn: func(conn net.Conn, config *tls.Config) (TLSConn, error) {
					gotTLSConfig = config
					return &mocks.TLSConn{
						MockHandshakeContext: func(ctx context.Context) error {
							return expected
						},
					}, nil
				},
				underlying: tproxySingleton(),
			}
			ctx := context.Background()
			config := &tls.Config{}
			conn := &mocks.Conn{
				MockSetDeadline: func(t time.Time) error {
					return nil
				},
				MockRemoteAddr: func() net.Addr {
					return &mocks.Addr{
						MockString: func() string {
							return "1.1.1.1:443"
						},
						MockNetwork: func() string {
							return "tcp"
						},
					}
				},
			}
			tlsConn, connState, err := handshaker.Handshake(ctx, conn, config)
			if !errors.Is(err, expected) {
				t.Fatal("not the error we expected", err)
			}
			if !reflect.ValueOf(connState).IsZero() {
				t.Fatal("expected zero connState here")
			}
			if tlsConn != nil {
				t.Fatal("expected nil tlsConn here")
			}
			if config.RootCAs != nil {
				t.Fatal("config.RootCAs should still be nil")
			}
			if gotTLSConfig.RootCAs != tproxyDefaultCertPool {
				t.Fatal("gotTLSConfig.RootCAs has not been correctly set")
			}
		})

		t.Run("sets root CA of custom proxy", func(t *testing.T) {
			srvr := httptest.NewTLSServer(http.HandlerFunc(func(w http.ResponseWriter, r *http.Request) {
				w.WriteHeader(444)
			}))
			defer srvr.Close()

			expectedPool := x509.NewCertPool()
			expectedPool.AddCert(srvr.Certificate())

			// TODO(bassosimone): we need a more compact and ergonomic
			// way of overriding the underlying network
			proxy := &mocks.UnderlyingNetwork{
				MockDefaultCertPool: func() *x509.CertPool {
					return expectedPool
				},
			}
			expected := errors.New("mocked error")
			var gotTLSConfig *tls.Config
			handshaker := &tlsHandshakerConfigurable{
				NewConn: func(conn net.Conn, config *tls.Config) (TLSConn, error) {
					gotTLSConfig = config
					return &mocks.TLSConn{
						MockHandshakeContext: func(ctx context.Context) error {
							return expected
						},
					}, nil
				},
<<<<<<< HEAD
				underlying: proxy,
=======
				provider: &tproxyNilSafeProvider{proxy},
>>>>>>> 1a976036
			}
			ctx := context.Background()
			config := &tls.Config{ServerName: "dns.google"}
			conn := &mocks.Conn{
				MockSetDeadline: func(t time.Time) error {
					return nil
				},
				MockRemoteAddr: func() net.Addr {
					return &mocks.Addr{
						MockString: func() string {
							return "8.8.8.8:443"
						},
						MockNetwork: func() string {
							return "tcp"
						},
					}
				},
			}
			tlsConn, connState, err := handshaker.Handshake(ctx, conn, config)
			if !errors.Is(err, expected) {
				t.Fatal("not the error we expected", err)
			}
			if !reflect.ValueOf(connState).IsZero() {
				t.Fatal("expected zero connState here")
			}
			if tlsConn != nil {
				t.Fatal("expected nil tlsConn here")
			}
			if config.RootCAs != nil {
				t.Fatal("config.RootCAs should still be nil")
			}
			if gotTLSConfig.RootCAs != expectedPool {
				t.Fatal("gotTLSConfig.RootCAs has not been correctly set")
			}
		})

		t.Run("h.newConn fails", func(t *testing.T) {
			expected := errors.New("mocked error")
			handshaker := &tlsHandshakerConfigurable{
				NewConn: func(conn net.Conn, config *tls.Config) (TLSConn, error) {
					return nil, expected
				},
				underlying: tproxySingleton(),
			}
			ctx := context.Background()
			config := &tls.Config{}
			conn := &mocks.Conn{
				MockSetDeadline: func(t time.Time) error {
					return nil
				},
			}
			tlsConn, connState, err := handshaker.Handshake(ctx, conn, config)
			if !errors.Is(err, expected) {
				t.Fatal("not the error we expected", err)
			}
			if !reflect.ValueOf(connState).IsZero() {
				t.Fatal("expected zero connState here")
			}
			if tlsConn != nil {
				t.Fatal("expected nil tlsConn here")
			}
		})

		t.Run("uses a context-injected custom trace (success case)", func(t *testing.T) {
			var (
				expectedSNI                 = "dns.google"
				goodStartStartTime          bool
				goodStartInsecureSkipVerify bool
				goodDoneInsecureSkipVerify  bool
				goodStartServerName         bool
				goodDoneServerName          bool
				goodDoneStartTime           bool
				goodDoneDoneTime            bool
				goodStartRemoteAddr         bool
				goodDoneRemoteAddr          bool
				goodDoneError               bool
				goodConnectionState         bool
				startCalled                 bool
				doneCalled                  bool
			)
			server := filtering.NewTLSServer(filtering.TLSActionBlockText)
			defer server.Close()
			zeroTime := time.Now()
			deterministicTime := testingx.NewTimeDeterministic(zeroTime)
			tx := &mocks.Trace{
				MockTimeNow: deterministicTime.Now,
				MockOnTLSHandshakeStart: func(now time.Time, remoteAddr string, config *tls.Config) {
					startCalled = true
					goodStartInsecureSkipVerify = (config.InsecureSkipVerify == true)
					goodStartServerName = (config.ServerName == expectedSNI)
					goodStartStartTime = (now.Sub(zeroTime) == 0)
					goodStartRemoteAddr = (remoteAddr == server.Endpoint())
				},
				MockOnTLSHandshakeDone: func(started time.Time, remoteAddr string, config *tls.Config, state tls.ConnectionState, err error, finished time.Time) {
					doneCalled = true
					goodDoneInsecureSkipVerify = (config.InsecureSkipVerify == true)
					goodDoneServerName = (config.ServerName == expectedSNI)
					goodDoneStartTime = (started.Sub(zeroTime) == 0)
					goodDoneDoneTime = (finished.Sub(zeroTime) == time.Second)
					goodDoneRemoteAddr = (remoteAddr == server.Endpoint())
					goodDoneError = (err == nil)
					goodConnectionState = (!reflect.ValueOf(state).IsZero())
				},
			}
			ctx := ContextWithTrace(context.Background(), tx)
			tcpConn, err := net.Dial("tcp", server.Endpoint())
			if err != nil {
				t.Fatal(err)
			}
			thx := NewTLSHandshakerStdlib(model.DiscardLogger)
			tlsConfig := &tls.Config{
				InsecureSkipVerify: true,
				ServerName:         expectedSNI,
			}
			tlsConn, connState, err := thx.Handshake(ctx, tcpConn, tlsConfig)
			if err != nil {
				t.Fatal(err)
			}
			tlsConn.Close()
			if reflect.ValueOf(connState).IsZero() {
				t.Fatal("expected nonzero connState")
			}
			if !startCalled {
				t.Fatal("start not called")
			}
			if !doneCalled {
				t.Fatal("done not called")
			}
			if !goodStartInsecureSkipVerify {
				t.Fatal("invalid start-event's InsecureSkipVerify")
			}
			if !goodDoneInsecureSkipVerify {
				t.Fatal("invalid done-event's InsecureSkipVerify")
			}
			if !goodStartServerName {
				t.Fatal("invalid start-event's ServerName")
			}
			if !goodDoneServerName {
				t.Fatal("invalid done-event's ServerName")
			}
			if !goodStartStartTime {
				t.Fatal("invalid start-event's start time")
			}
			if !goodDoneStartTime {
				t.Fatal("invalid done-event's start time")
			}
			if !goodDoneDoneTime {
				t.Fatal("invalid done-event's done time")
			}
			if !goodStartRemoteAddr {
				t.Fatal("invalid start-event's remoteAddr")
			}
			if !goodDoneRemoteAddr {
				t.Fatal("invalid done-event's remoteAddr")
			}
			if !goodDoneError {
				t.Fatal("invalid done-event's error")
			}
			if !goodConnectionState {
				t.Fatal("invalid done-event's connState")
			}
		})

		t.Run("uses a context-injected custom trace (failure case)", func(t *testing.T) {
			var (
				expectedEndpoint            = "8.8.8.8:443"
				expectedSNI                 = "dns.google"
				goodStartStartTime          bool
				goodStartInsecureSkipVerify bool
				goodDoneInsecureSkipVerify  bool
				goodStartServerName         bool
				goodDoneServerName          bool
				goodDoneStartTime           bool
				goodDoneDoneTime            bool
				goodStartRemoteAddr         bool
				goodDoneRemoteAddr          bool
				goodDoneError               bool
				goodConnectionState         bool
				startCalled                 bool
				doneCalled                  bool
			)
			zeroTime := time.Now()
			deterministicTime := testingx.NewTimeDeterministic(zeroTime)
			tx := &mocks.Trace{
				MockTimeNow: deterministicTime.Now,
				MockOnTLSHandshakeStart: func(now time.Time, remoteAddr string, config *tls.Config) {
					startCalled = true
					goodStartInsecureSkipVerify = (config.InsecureSkipVerify == true)
					goodStartServerName = (config.ServerName == expectedSNI)
					goodStartStartTime = (now.Sub(zeroTime) == 0)
					goodStartRemoteAddr = (remoteAddr == expectedEndpoint)
				},
				MockOnTLSHandshakeDone: func(started time.Time, remoteAddr string, config *tls.Config, state tls.ConnectionState, err error, finished time.Time) {
					doneCalled = true
					goodDoneInsecureSkipVerify = (config.InsecureSkipVerify == true)
					goodDoneServerName = (config.ServerName == expectedSNI)
					goodDoneStartTime = (started.Sub(zeroTime) == 0)
					goodDoneDoneTime = (finished.Sub(zeroTime) == time.Second)
					goodDoneRemoteAddr = (remoteAddr == expectedEndpoint)
					var ew *ErrWrapper
					goodDoneError = (errors.As(err, &ew) && ew.Error() == FailureEOFError)
					goodConnectionState = (reflect.ValueOf(state).IsZero())
				},
			}
			ctx := ContextWithTrace(context.Background(), tx)
			tcpConn := &mocks.Conn{
				MockSetDeadline: func(t time.Time) error {
					return nil
				},
				MockWrite: func(b []byte) (int, error) {
					return 0, io.EOF
				},
				MockRemoteAddr: func() net.Addr {
					return &mocks.Addr{
						MockString: func() string {
							return expectedEndpoint
						},
						MockNetwork: func() string {
							return "tcp"
						},
					}
				},
			}
			thx := NewTLSHandshakerStdlib(model.DiscardLogger)
			tlsConfig := &tls.Config{
				InsecureSkipVerify: true,
				ServerName:         expectedSNI,
			}
			tlsConn, connState, err := thx.Handshake(ctx, tcpConn, tlsConfig)
			if !errors.Is(err, io.EOF) {
				t.Fatal("unexpected err", err)
			}
			if tlsConn != nil {
				t.Fatal("expected nil tlsConn")
			}
			if !reflect.ValueOf(connState).IsZero() {
				t.Fatal("expected zero connState")
			}
			if !startCalled {
				t.Fatal("start not called")
			}
			if !doneCalled {
				t.Fatal("done not called")
			}
			if !goodStartInsecureSkipVerify {
				t.Fatal("invalid start-event's InsecureSkipVerify")
			}
			if !goodDoneInsecureSkipVerify {
				t.Fatal("invalid done-event's InsecureSkipVerify")
			}
			if !goodStartServerName {
				t.Fatal("invalid start-event's ServerName")
			}
			if !goodDoneServerName {
				t.Fatal("invalid done-event's ServerName")
			}
			if !goodStartStartTime {
				t.Fatal("invalid start-event's start time")
			}
			if !goodDoneStartTime {
				t.Fatal("invalid done-event's start time")
			}
			if !goodDoneDoneTime {
				t.Fatal("invalid done-event's done time")
			}
			if !goodStartRemoteAddr {
				t.Fatal("invalid start-event's remoteAddr")
			}
			if !goodDoneRemoteAddr {
				t.Fatal("invalid done-event's remoteAddr")
			}
			if !goodDoneError {
				t.Fatal("invalid done-event's error")
			}
			if !goodConnectionState {
				t.Fatal("invalid done-event's connState")
			}
		})
	})
}

func TestTLSHandshakerLogger(t *testing.T) {
	t.Run("Handshake", func(t *testing.T) {
		t.Run("on success", func(t *testing.T) {
			var count int
			lo := &mocks.Logger{
				MockDebugf: func(format string, v ...interface{}) {
					count++
				},
			}
			th := &tlsHandshakerLogger{
				TLSHandshaker: &mocks.TLSHandshaker{
					MockHandshake: func(ctx context.Context, conn net.Conn, config *tls.Config) (net.Conn, tls.ConnectionState, error) {
						return tls.Client(conn, config), tls.ConnectionState{}, nil
					},
				},
				DebugLogger: lo,
			}
			conn := &mocks.Conn{
				MockClose: func() error {
					return nil
				},
			}
			config := &tls.Config{}
			ctx := context.Background()
			tlsConn, connState, err := th.Handshake(ctx, conn, config)
			if err != nil {
				t.Fatal(err)
			}
			if err := tlsConn.Close(); err != nil {
				t.Fatal(err)
			}
			if !reflect.ValueOf(connState).IsZero() {
				t.Fatal("expected zero ConnectionState here")
			}
			if count != 2 {
				t.Fatal("invalid count")
			}
		})

		t.Run("on failure", func(t *testing.T) {
			var count int
			lo := &mocks.Logger{
				MockDebugf: func(format string, v ...interface{}) {
					count++
				},
			}
			expected := errors.New("mocked error")
			th := &tlsHandshakerLogger{
				TLSHandshaker: &mocks.TLSHandshaker{
					MockHandshake: func(ctx context.Context, conn net.Conn, config *tls.Config) (net.Conn, tls.ConnectionState, error) {
						return nil, tls.ConnectionState{}, expected
					},
				},
				DebugLogger: lo,
			}
			conn := &mocks.Conn{
				MockClose: func() error {
					return nil
				},
			}
			config := &tls.Config{}
			ctx := context.Background()
			tlsConn, connState, err := th.Handshake(ctx, conn, config)
			if !errors.Is(err, expected) {
				t.Fatal("not the error we expected", err)
			}
			if tlsConn != nil {
				t.Fatal("expected nil conn here")
			}
			if !reflect.ValueOf(connState).IsZero() {
				t.Fatal("expected zero ConnectionState here")
			}
			if count != 2 {
				t.Fatal("invalid count")
			}
		})
	})
}

func TestNewTLSDialer(t *testing.T) {
	d := &mocks.Dialer{}
	th := &mocks.TLSHandshaker{}
	dialer := NewTLSDialer(d, th)
	tlsd := dialer.(*tlsDialer)
	if tlsd.Config == nil {
		t.Fatal("unexpected config")
	}
	if tlsd.Dialer != d {
		t.Fatal("unexpected dialer")
	}
	if tlsd.TLSHandshaker != th {
		t.Fatal("invalid handshaker")
	}
}

func TestTLSDialer(t *testing.T) {
	t.Run("CloseIdleConnections", func(t *testing.T) {
		var called bool
		dialer := &tlsDialer{
			Dialer: &mocks.Dialer{
				MockCloseIdleConnections: func() {
					called = true
				},
			},
		}
		dialer.CloseIdleConnections()
		if !called {
			t.Fatal("not called")
		}
	})

	t.Run("DialTLSContext", func(t *testing.T) {
		t.Run("failure to split host and port", func(t *testing.T) {
			dialer := &tlsDialer{}
			ctx := context.Background()
			const address = "www.google.com" // missing port
			conn, err := dialer.DialTLSContext(ctx, "tcp", address)
			if err == nil || !strings.HasSuffix(err.Error(), "missing port in address") {
				t.Fatal("not the error we expected", err)
			}
			if conn != nil {
				t.Fatal("connection is not nil")
			}
		})

		t.Run("failure dialing", func(t *testing.T) {
			ctx, cancel := context.WithCancel(context.Background())
			cancel() // immediately fail
			dialer := tlsDialer{Dialer: &DialerSystem{underlying: tproxySingleton()}}
			conn, err := dialer.DialTLSContext(ctx, "tcp", "www.google.com:443")
			if err == nil || !strings.HasSuffix(err.Error(), "operation was canceled") {
				t.Fatal("not the error we expected", err)
			}
			if conn != nil {
				t.Fatal("connection is not nil")
			}
		})

		t.Run("failure handshaking", func(t *testing.T) {
			ctx := context.Background()
			dialer := tlsDialer{
				Config: &tls.Config{},
				Dialer: &mocks.Dialer{MockDialContext: func(ctx context.Context, network, address string) (net.Conn, error) {
					return &mocks.Conn{MockWrite: func(b []byte) (int, error) {
						return 0, io.EOF
					}, MockClose: func() error {
						return nil
					}, MockSetDeadline: func(t time.Time) error {
						return nil
					}, MockRemoteAddr: func() net.Addr {
						return &mocks.Addr{
							MockNetwork: func() string {
								return "1.1.1.1:443"
							},
							MockString: func() string {
								return "tcp"
							},
						}
					}}, nil
				}},
				TLSHandshaker: &tlsHandshakerConfigurable{
					underlying: tproxySingleton(),
				},
			}
			conn, err := dialer.DialTLSContext(ctx, "tcp", "www.google.com:443")
			if !errors.Is(err, io.EOF) {
				t.Fatal("not the error we expected", err)
			}
			if conn != nil {
				t.Fatal("connection is not nil")
			}
		})

		t.Run("success handshaking", func(t *testing.T) {
			ctx := context.Background()
			dialer := tlsDialer{
				Dialer: &mocks.Dialer{MockDialContext: func(ctx context.Context, network, address string) (net.Conn, error) {
					return &mocks.Conn{MockWrite: func(b []byte) (int, error) {
						return 0, io.EOF
					}, MockClose: func() error {
						return nil
					}, MockSetDeadline: func(t time.Time) error {
						return nil
					}}, nil
				}},
				TLSHandshaker: &mocks.TLSHandshaker{
					MockHandshake: func(ctx context.Context, conn net.Conn, config *tls.Config) (net.Conn, tls.ConnectionState, error) {
						return tls.Client(conn, config), tls.ConnectionState{}, nil
					},
				},
			}
			conn, err := dialer.DialTLSContext(ctx, "tcp", "www.google.com:443")
			if err != nil {
				t.Fatal(err)
			}
			if conn == nil {
				t.Fatal("connection is nil")
			}
			conn.Close()
		})
	})

	t.Run("config", func(t *testing.T) {
		t.Run("from empty config for web", func(t *testing.T) {
			d := &tlsDialer{}
			config := d.config("www.google.com", "443")
			if config.ServerName != "www.google.com" {
				t.Fatal("invalid server name")
			}
			if diff := cmp.Diff(config.NextProtos, []string{"h2", "http/1.1"}); diff != "" {
				t.Fatal(diff)
			}
		})

		t.Run("from empty config for dot", func(t *testing.T) {
			d := &tlsDialer{}
			config := d.config("dns.google", "853")
			if config.ServerName != "dns.google" {
				t.Fatal("invalid server name")
			}
			if diff := cmp.Diff(config.NextProtos, []string{"dot"}); diff != "" {
				t.Fatal(diff)
			}
		})

		t.Run("with server name", func(t *testing.T) {
			d := &tlsDialer{
				Config: &tls.Config{
					ServerName: "example.com",
				},
			}
			config := d.config("dns.google", "853")
			if config.ServerName != "example.com" {
				t.Fatal("invalid server name")
			}
			if diff := cmp.Diff(config.NextProtos, []string{"dot"}); diff != "" {
				t.Fatal(diff)
			}
		})

		t.Run("with alpn", func(t *testing.T) {
			d := &tlsDialer{
				Config: &tls.Config{
					NextProtos: []string{"h2"},
				},
			}
			config := d.config("dns.google", "853")
			if config.ServerName != "dns.google" {
				t.Fatal("invalid server name")
			}
			if diff := cmp.Diff(config.NextProtos, []string{"h2"}); diff != "" {
				t.Fatal(diff)
			}
		})
	})
}

func TestNewSingleUseTLSDialer(t *testing.T) {
	conn := &mocks.TLSConn{}
	d := NewSingleUseTLSDialer(conn)
	defer d.CloseIdleConnections()
	outconn, err := d.DialTLSContext(context.Background(), "", "")
	if err != nil {
		t.Fatal(err)
	}
	if conn != outconn {
		t.Fatal("invalid outconn")
	}
	for i := 0; i < 4; i++ {
		outconn, err = d.DialTLSContext(context.Background(), "", "")
		if !errors.Is(err, ErrNoConnReuse) {
			t.Fatal("not the error we expected", err)
		}
		if outconn != nil {
			t.Fatal("expected nil outconn here")
		}
	}
}

func TestNewNullTLSDialer(t *testing.T) {
	dialer := NewNullTLSDialer()
	conn, err := dialer.DialTLSContext(context.Background(), "", "")
	if !errors.Is(err, ErrNoTLSDialer) {
		t.Fatal("unexpected err", err)
	}
	if conn != nil {
		t.Fatal("expected nil conn")
	}
	dialer.CloseIdleConnections() // does not crash
}

func TestClonedTLSConfigOrNewEmptyConfig(t *testing.T) {
	t.Run("with nil config", func(t *testing.T) {
		var input *tls.Config
		output := ClonedTLSConfigOrNewEmptyConfig(input)
		if output == nil {
			t.Fatal("expected non-nil result")
		}
		v := reflect.ValueOf(output)
		if !v.Elem().IsZero() {
			t.Fatal("expected zero config")
		}
	})

	t.Run("", func(t *testing.T) {
		input := &tls.Config{
			ServerName: "dns.google",
		}
		output := ClonedTLSConfigOrNewEmptyConfig(input)
		if output == input {
			t.Fatal("expected two distinct objects")
		}
		if !reflect.DeepEqual(input, output) {
			t.Fatal("apparently the two objects have different values")
		}
	})
}

func TestMaybeConnectionState(t *testing.T) {
	t.Run("with an error", func(t *testing.T) {
		returned := tls.ConnectionState{
			CipherSuite: tls.TLS_AES_128_GCM_SHA256,
		}
		conn := &mocks.TLSConn{
			MockConnectionState: func() tls.ConnectionState {
				return returned
			},
		}
		state := tlsMaybeConnectionState(conn, errors.New("mocked error"))
		if !reflect.ValueOf(state).IsZero() {
			t.Fatal("expected to see a zero connection state")
		}
	})

	t.Run("without an error", func(t *testing.T) {
		returned := tls.ConnectionState{
			CipherSuite: tls.TLS_AES_128_GCM_SHA256,
		}
		conn := &mocks.TLSConn{
			MockConnectionState: func() tls.ConnectionState {
				return returned
			},
		}
		state := tlsMaybeConnectionState(conn, nil)
		if reflect.ValueOf(state).IsZero() {
			t.Fatal("expected to see a nonzero connection state")
		}
	})
}<|MERGE_RESOLUTION|>--- conflicted
+++ resolved
@@ -303,11 +303,7 @@
 						},
 					}, nil
 				},
-<<<<<<< HEAD
-				underlying: proxy,
-=======
 				provider: &tproxyNilSafeProvider{proxy},
->>>>>>> 1a976036
 			}
 			ctx := context.Background()
 			config := &tls.Config{ServerName: "dns.google"}
