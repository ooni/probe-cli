--- conflicted
+++ resolved
@@ -2,7 +2,6 @@
 
 import (
 	"github.com/miekg/dns"
-<<<<<<< HEAD
 	"github.com/ooni/probe-cli/v3/internal/netxlite/dnsx/model"
 	"github.com/ooni/probe-cli/v3/internal/netxlite/errorsx"
 )
@@ -30,22 +29,13 @@
 	return h.ipv6hint
 }
 
-// The Decoder decodes a DNS replies.
+// The Decoder decodes DNS replies.
 type Decoder interface {
 	// DecodeLookupHost decodes an A or AAAA reply.
 	DecodeLookupHost(qtype uint16, data []byte) ([]string, error)
 
 	// DecodeHTTPS decodes an HTTPS reply.
 	DecodeHTTPS(data []byte) (HTTPSSvc, error)
-=======
-	"github.com/ooni/probe-cli/v3/internal/netxlite/errorsx"
-)
-
-// The Decoder decodes DNS replies.
-type Decoder interface {
-	// DecodeLookupHost decodes an A or AAAA reply.
-	DecodeLookupHost(qtype uint16, data []byte) ([]string, error)
->>>>>>> 24b230fd
 }
 
 // MiekgDecoder uses github.com/miekg/dns to implement the Decoder.
@@ -70,7 +60,6 @@
 	}
 }
 
-<<<<<<< HEAD
 func (d *MiekgDecoder) DecodeHTTPS(data []byte) (HTTPSSvc, error) {
 	reply, err := d.parseReply(data)
 	if err != nil {
@@ -102,8 +91,6 @@
 	return out, nil
 }
 
-=======
->>>>>>> 24b230fd
 func (d *MiekgDecoder) DecodeLookupHost(qtype uint16, data []byte) ([]string, error) {
 	reply, err := d.parseReply(data)
 	if err != nil {
