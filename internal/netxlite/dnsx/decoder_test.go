--- conflicted
+++ resolved
@@ -35,13 +35,8 @@
 func TestDecoderRefusedError(t *testing.T) {
 	d := &MiekgDecoder{}
 	data, err := d.DecodeLookupHost(dns.TypeA, genReplyError(t, dns.RcodeRefused))
-<<<<<<< HEAD
-	if err == nil || !strings.HasSuffix(err.Error(), "query failed") {
-		t.Fatal("not the error we expected")
-=======
 	if !errors.Is(err, errorsx.ErrOODNSRefused) {
 		t.Fatal("not the error we expected", err)
->>>>>>> 24b230fd
 	}
 	if data != nil {
 		t.Fatal("expected nil data here")
@@ -51,13 +46,8 @@
 func TestDecoderNoAddress(t *testing.T) {
 	d := &MiekgDecoder{}
 	data, err := d.DecodeLookupHost(dns.TypeA, genReplySuccess(t, dns.TypeA))
-<<<<<<< HEAD
-	if err == nil || !strings.HasSuffix(err.Error(), "no response returned") {
-		t.Fatal("not the error we expected")
-=======
 	if !errors.Is(err, errorsx.ErrOODNSNoAnswer) {
 		t.Fatal("not the error we expected", err)
->>>>>>> 24b230fd
 	}
 	if data != nil {
 		t.Fatal("expected nil data here")
