package dnsx

import (
	"context"
	"errors"
	"net"

	"github.com/miekg/dns"
	"github.com/ooni/probe-cli/v3/internal/atomicx"
)

// SerialResolver is a resolver that first issues an A query and then
// issues an AAAA query for the requested domain.
type SerialResolver struct {
	Encoder     Encoder
	Decoder     Decoder
	NumTimeouts *atomicx.Int64
	Txp         RoundTripper
}

// NewSerialResolver creates a new OONI Resolver instance.
func NewSerialResolver(t RoundTripper) *SerialResolver {
	return &SerialResolver{
		Encoder:     &MiekgEncoder{},
		Decoder:     &MiekgDecoder{},
		NumTimeouts: &atomicx.Int64{},
		Txp:         t,
	}
}

// Transport returns the transport being used.
func (r *SerialResolver) Transport() RoundTripper {
	return r.Txp
}

// Network implements Resolver.Network
func (r *SerialResolver) Network() string {
	return r.Txp.Network()
}

// Address implements Resolver.Address
func (r *SerialResolver) Address() string {
	return r.Txp.Address()
}

// CloseIdleConnections closes idle connections.
func (r *SerialResolver) CloseIdleConnections() {
	r.Txp.CloseIdleConnections()
}

// LookupHost implements Resolver.LookupHost.
func (r *SerialResolver) LookupHost(ctx context.Context, hostname string) ([]string, error) {
	var addrs []string
	addrsA, errA := r.lookupHostWithRetry(ctx, hostname, dns.TypeA)
	addrsAAAA, errAAAA := r.lookupHostWithRetry(ctx, hostname, dns.TypeAAAA)
	if errA != nil && errAAAA != nil {
		return nil, errA
	}
	addrs = append(addrs, addrsA...)
	addrs = append(addrs, addrsAAAA...)
	return addrs, nil
}

<<<<<<< HEAD
// LookupHTTPSSvcWithoutRetry issues an HTTPS query without retrying on failure.
func (r *SerialResolver) LookupHTTPSSvcWithoutRetry(
	ctx context.Context, hostname string) (HTTPSSvc, error) {
	querydata, err := r.Encoder.Encode(
		hostname, dns.TypeHTTPS, r.Txp.RequiresPadding())
	if err != nil {
		return nil, err
	}
	replydata, err := r.Txp.RoundTrip(ctx, querydata)
	if err != nil {
		return nil, err
	}
	return r.Decoder.DecodeHTTPS(replydata)
}

=======
>>>>>>> 24b230fd
func (r *SerialResolver) lookupHostWithRetry(
	ctx context.Context, hostname string, qtype uint16) ([]string, error) {
	var errorslist []error
	for i := 0; i < 3; i++ {
<<<<<<< HEAD
		select {
		case <-ctx.Done():
			return nil, ctx.Err()
		default:
			// fallthrough
		}
		replies, err := r.LookupHostWithoutRetry(ctx, hostname, qtype)
=======
		replies, err := r.lookupHostWithoutRetry(ctx, hostname, qtype)
>>>>>>> 24b230fd
		if err == nil {
			return replies, nil
		}
		errorslist = append(errorslist, err)
		var operr *net.OpError
		if !errors.As(err, &operr) || !operr.Timeout() {
			// The first error is the one that is most likely to be caused
			// by the network. Subsequent errors are more likely to be caused
			// by context deadlines. So, the first error is attached to an
			// operation, while subsequent errors may possibly not be. If
			// so, the resulting failing operation is not correct.
			break
		}
		r.NumTimeouts.Add(1)
	}
	// bugfix: we MUST return one of the errors otherwise we confuse the
	// mechanism in errwrap that classifies the root cause operation, since
	// it would not be able to find a child with a major operation error
	return nil, errorslist[0]
}

<<<<<<< HEAD
// LookupHostWithoutRetry issues a lookup host query for the specified
// qtype (dns.A or dns.AAAA) without retrying on failure.
func (r *SerialResolver) LookupHostWithoutRetry(
=======
// lookupHostWithoutRetry issues a lookup host query for the specified
// qtype (dns.A or dns.AAAA) without retrying on failure.
func (r *SerialResolver) lookupHostWithoutRetry(
>>>>>>> 24b230fd
	ctx context.Context, hostname string, qtype uint16) ([]string, error) {
	querydata, err := r.Encoder.Encode(hostname, qtype, r.Txp.RequiresPadding())
	if err != nil {
		return nil, err
	}
	replydata, err := r.Txp.RoundTrip(ctx, querydata)
	if err != nil {
		return nil, err
	}
	return r.Decoder.DecodeLookupHost(qtype, replydata)
}<|MERGE_RESOLUTION|>--- conflicted
+++ resolved
@@ -61,7 +61,6 @@
 	return addrs, nil
 }
 
-<<<<<<< HEAD
 // LookupHTTPSSvcWithoutRetry issues an HTTPS query without retrying on failure.
 func (r *SerialResolver) LookupHTTPSSvcWithoutRetry(
 	ctx context.Context, hostname string) (HTTPSSvc, error) {
@@ -77,23 +76,11 @@
 	return r.Decoder.DecodeHTTPS(replydata)
 }
 
-=======
->>>>>>> 24b230fd
 func (r *SerialResolver) lookupHostWithRetry(
 	ctx context.Context, hostname string, qtype uint16) ([]string, error) {
 	var errorslist []error
 	for i := 0; i < 3; i++ {
-<<<<<<< HEAD
-		select {
-		case <-ctx.Done():
-			return nil, ctx.Err()
-		default:
-			// fallthrough
-		}
-		replies, err := r.LookupHostWithoutRetry(ctx, hostname, qtype)
-=======
 		replies, err := r.lookupHostWithoutRetry(ctx, hostname, qtype)
->>>>>>> 24b230fd
 		if err == nil {
 			return replies, nil
 		}
@@ -115,15 +102,9 @@
 	return nil, errorslist[0]
 }
 
-<<<<<<< HEAD
-// LookupHostWithoutRetry issues a lookup host query for the specified
-// qtype (dns.A or dns.AAAA) without retrying on failure.
-func (r *SerialResolver) LookupHostWithoutRetry(
-=======
 // lookupHostWithoutRetry issues a lookup host query for the specified
 // qtype (dns.A or dns.AAAA) without retrying on failure.
 func (r *SerialResolver) lookupHostWithoutRetry(
->>>>>>> 24b230fd
 	ctx context.Context, hostname string, qtype uint16) ([]string, error) {
 	querydata, err := r.Encoder.Encode(hostname, qtype, r.Txp.RequiresPadding())
 	if err != nil {
