--- conflicted
+++ resolved
@@ -34,11 +34,7 @@
 	}
 	resp := &dnsOverGetaddrinfoResponse{
 		addrs: addrs,
-<<<<<<< HEAD
-		cname: cname,
-=======
 		cname: "", // TODO: implement this functionality
->>>>>>> cc24f28b
 		query: query,
 	}
 	return resp, nil
@@ -144,11 +140,8 @@
 }
 
 func (r *dnsOverGetaddrinfoResponse) DecodeCNAME() (string, error) {
-<<<<<<< HEAD
-=======
 	if r.cname == "" {
 		return "", ErrOODNSNoAnswer
 	}
->>>>>>> cc24f28b
 	return r.cname, nil
 }