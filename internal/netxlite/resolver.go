--- conflicted
+++ resolved
@@ -83,16 +83,6 @@
 	return ""
 }
 
-<<<<<<< HEAD
-// IDNAResolver is to support resolving Internationalized Domain Names.
-// See RFC3492 for more information.
-type IDNAResolver struct {
-	Resolver
-}
-
-// LookupHost implements Resolver.LookupHost
-func (r *IDNAResolver) LookupHost(ctx context.Context, hostname string) ([]string, error) {
-=======
 // ResolverIDNA supports resolving Internationalized Domain Names.
 //
 // See RFC3492 for more information.
@@ -102,7 +92,6 @@
 
 // LookupHost implements Resolver.LookupHost.
 func (r *ResolverIDNA) LookupHost(ctx context.Context, hostname string) ([]string, error) {
->>>>>>> f18a9852
 	host, err := idna.ToASCII(hostname)
 	if err != nil {
 		return nil, err
@@ -111,11 +100,7 @@
 }
 
 // Network implements Resolver.Network.
-<<<<<<< HEAD
-func (r *IDNAResolver) Network() string {
-=======
 func (r *ResolverIDNA) Network() string {
->>>>>>> f18a9852
 	if rn, ok := r.Resolver.(resolverNetworker); ok {
 		return rn.Network()
 	}
@@ -123,11 +108,7 @@
 }
 
 // Address implements Resolver.Address.
-<<<<<<< HEAD
-func (r *IDNAResolver) Address() string {
-=======
 func (r *ResolverIDNA) Address() string {
->>>>>>> f18a9852
 	if ra, ok := r.Resolver.(resolverAddresser); ok {
 		return ra.Address()
 	}
