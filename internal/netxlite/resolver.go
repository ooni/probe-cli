--- conflicted
+++ resolved
@@ -240,11 +240,7 @@
 
 func (r *nullResolver) LookupHTTPS(
 	ctx context.Context, domain string) (*HTTPSSvc, error) {
-<<<<<<< HEAD
-	return nil, ErrNoDNSTransport
-=======
 	return nil, ErrNoResolver
->>>>>>> 8b9fe1a1
 }
 
 // resolverErrWrapper is a Resolver that knows about wrapping errors.
