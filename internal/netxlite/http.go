--- conflicted
+++ resolved
@@ -143,11 +143,6 @@
 // The returned transport will set a default user agent if the
 // request has not already set a user agent.
 func WrapHTTPTransport(logger Logger, txp HTTPTransport) HTTPTransport {
-<<<<<<< HEAD
-	// Ensure we correctly forward CloseIdleConnections and compose
-	// with a logging transport thus enabling logging.
-=======
->>>>>>> 741a8bc4
 	return &httpUserAgentTransport{
 		HTTPTransport: &httpTransportLogger{
 			HTTPTransport: txp,
