--- conflicted
+++ resolved
@@ -174,12 +174,9 @@
 	return query
 }
 
-<<<<<<< HEAD
-=======
 // DNSComposeResponse composes a DNS response using the given IP addresses. If given no
 // addresses, this function returns a successful, empty response. This function PANICS if
 // the query argument does not contain EXACTLY one question.
->>>>>>> 8a981fba
 func DNSComposeResponse(query *dns.Msg, ips ...net.IP) *dns.Msg {
 	runtimex.PanicIfTrue(len(query.Question) != 1, "expecting a single question")
 	question := query.Question[0]
