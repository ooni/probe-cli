--- conflicted
+++ resolved
@@ -346,11 +346,7 @@
 			},
 		}
 		systemdialer := &quicDialerQUICGo{
-<<<<<<< HEAD
 			UDPListener: &udpListenerStdlib{provider: &tproxyNilSafeProvider{proxy}},
-=======
-			QUICListener: &quicListenerStdlib{provider: &MaybeCustomUnderlyingNetwork{proxy}},
->>>>>>> 2051a2d3
 		}
 		qconn, err := systemdialer.DialContext(ctx, "8.8.8.8:443", tlsConf, qConf)
 		if qconn != nil {
