package netxlite

import (
	"context"
	"crypto/tls"
	"crypto/x509"
	"errors"
	"io"
	"net"
	"net/http"
	"net/http/httptest"
	"strings"
	"testing"

	"github.com/apex/log"
	"github.com/google/go-cmp/cmp"
	"github.com/ooni/probe-cli/v3/internal/mocks"
	"github.com/ooni/probe-cli/v3/internal/model"
	"github.com/quic-go/quic-go"
)

func TestNewQUICListener(t *testing.T) {
	ql := NewQUICListener()
	qew := ql.(*quicListenerErrWrapper)
	_ = qew.QUICListener.(*quicListenerStdlib)
}

type extensionQUICDialerFirst struct {
	model.QUICDialer
}

type quicDialerWrapperFirst struct{}

func (*quicDialerWrapperFirst) WrapQUICDialer(qd model.QUICDialer) model.QUICDialer {
	return &extensionQUICDialerFirst{qd}
}

type extensionQUICDialerSecond struct {
	model.QUICDialer
}

type quicDialerWrapperSecond struct {
	model.QUICDialer
}

func (*quicDialerWrapperSecond) WrapQUICDialer(qd model.QUICDialer) model.QUICDialer {
	return &extensionQUICDialerSecond{qd}
}

func TestNewQUICDialer(t *testing.T) {
	ql := NewQUICListener()
	extensions := []model.QUICDialerWrapper{
		&quicDialerWrapperFirst{},
		nil, // explicitly test for this documented case
		&quicDialerWrapperSecond{},
	}
	dlr := NewQUICDialerWithoutResolver(ql, log.Log, extensions...)
	logger := dlr.(*quicDialerLogger)
	if logger.Logger != log.Log {
		t.Fatal("invalid logger")
	}
	resolver := logger.Dialer.(*quicDialerResolver)
	if _, okay := resolver.Resolver.(*NullResolver); !okay {
		t.Fatal("invalid resolver type")
	}
	logger = resolver.Dialer.(*quicDialerLogger)
	if logger.Logger != log.Log {
		t.Fatal("invalid logger")
	}
	ext2 := logger.Dialer.(*extensionQUICDialerSecond)
	ext1 := ext2.QUICDialer.(*extensionQUICDialerFirst)
	errWrapper := ext1.QUICDialer.(*quicDialerErrWrapper)
	handshakeCompleter := errWrapper.QUICDialer.(*quicDialerHandshakeCompleter)
	base := handshakeCompleter.Dialer.(*quicDialerQUICGo)
	if base.QUICListener != ql {
		t.Fatal("invalid quic listener")
	}
}

func TestParseUDPAddr(t *testing.T) {
	t.Run("cannot split host and port", func(t *testing.T) {
		addr, err := ParseUDPAddr("1.2.3.4")
		if err == nil || !strings.HasSuffix(err.Error(), "missing port in address") {
			t.Fatal("unexpected error", err)
		}
		if addr != nil {
			t.Fatal("expected nil addr")
		}
	})

	t.Run("with invalid IP addr", func(t *testing.T) {
		addr, err := ParseUDPAddr("www.google.com:80")
		if !errors.Is(err, ErrInvalidIP) {
			t.Fatal("unexpected error", err)
		}
		if addr != nil {
			t.Fatal("expected nil addr")
		}
	})

	t.Run("with invalid port", func(t *testing.T) {
		addr, err := ParseUDPAddr("8.8.8.8:www")
		if err == nil || !strings.HasSuffix(err.Error(), "invalid syntax") {
			t.Fatal("unexpected error", err)
		}
		if addr != nil {
			t.Fatal("expected nil addr")
		}
	})

	t.Run("with valid input", func(t *testing.T) {
		addr, err := ParseUDPAddr("8.8.8.8:80")
		if err != nil {
			t.Fatal(err)
		}
		if addr.IP.String() != "8.8.8.8" {
			t.Fatal("invalid IP")
		}
		if addr.Port != 80 {
			t.Fatal("invalid port")
		}
		if addr.Zone != "" {
			t.Fatal("invalid zone")
		}
	})
}

func TestQUICDialerQUICGo(t *testing.T) {
	t.Run("DialContext", func(t *testing.T) {
		t.Run("cannot split host port", func(t *testing.T) {
			tlsConfig := &tls.Config{
				ServerName: "www.google.com",
			}
			systemdialer := quicDialerQUICGo{
				QUICListener: &quicListenerStdlib{underlying: tproxySingleton()},
				underlying:   tproxySingleton(),
			}
			defer systemdialer.CloseIdleConnections() // just to see it running
			ctx := context.Background()
			qconn, err := systemdialer.DialContext(
				ctx, "a.b.c.d", tlsConfig, &quic.Config{})
			if err == nil || !strings.HasSuffix(err.Error(), "missing port in address") {
				t.Fatal("not the error we expected", err)
			}
			if qconn != nil {
				t.Fatal("expected nil connection here")
			}
		})

		t.Run("with invalid port", func(t *testing.T) {
			tlsConfig := &tls.Config{
				ServerName: "www.google.com",
			}
			systemdialer := quicDialerQUICGo{
				QUICListener: &quicListenerStdlib{underlying: tproxySingleton()},
				underlying:   tproxySingleton(),
			}
			ctx := context.Background()
			qconn, err := systemdialer.DialContext(
				ctx, "8.8.4.4:xyz", tlsConfig, &quic.Config{})
			if err == nil || !strings.HasSuffix(err.Error(), "invalid syntax") {
				t.Fatal("not the error we expected", err)
			}
			if qconn != nil {
				t.Fatal("expected nil connection here")
			}
		})

		t.Run("with invalid IP", func(t *testing.T) {
			tlsConfig := &tls.Config{
				ServerName: "www.google.com",
			}
			systemdialer := quicDialerQUICGo{
				QUICListener: &quicListenerStdlib{underlying: tproxySingleton()},
				underlying:   tproxySingleton(),
			}
			ctx := context.Background()
			qconn, err := systemdialer.DialContext(
				ctx, "a.b.c.d:0", tlsConfig, &quic.Config{})
			if !errors.Is(err, ErrInvalidIP) {
				t.Fatal("not the error we expected", err)
			}
			if qconn != nil {
				t.Fatal("expected nil connection here")
			}
		})

		t.Run("with listen error", func(t *testing.T) {
			expected := errors.New("mocked error")
			tlsConfig := &tls.Config{
				ServerName: "www.google.com",
			}
			systemdialer := quicDialerQUICGo{
				QUICListener: &mocks.QUICListener{
					MockListen: func(addr *net.UDPAddr) (model.UDPLikeConn, error) {
						return nil, expected
					},
				},
				underlying: tproxySingleton(),
			}
			ctx := context.Background()
			qconn, err := systemdialer.DialContext(
				ctx, "8.8.8.8:443", tlsConfig, &quic.Config{})
			if !errors.Is(err, expected) {
				t.Fatal("not the error we expected", err)
			}
			if qconn != nil {
				t.Fatal("expected nil connection here")
			}
		})

		t.Run("with handshake failure", func(t *testing.T) {
			tlsConfig := &tls.Config{
				ServerName: "dns.google",
			}
			systemdialer := quicDialerQUICGo{
				QUICListener: &quicListenerStdlib{underlying: tproxySingleton()},
				underlying:   tproxySingleton(),
			}
			ctx, cancel := context.WithCancel(context.Background())
			cancel() // fail immediately
			qconn, err := systemdialer.DialContext(
				ctx, "8.8.8.8:443", tlsConfig, &quic.Config{})
			if !errors.Is(err, context.Canceled) {
				t.Fatal("not the error we expected", err)
			}
			if qconn != nil {
				log.Fatal("expected nil connection here")
			}
		})

		t.Run("TLS defaults for web", func(t *testing.T) {
			expected := errors.New("mocked error")
			var gotTLSConfig *tls.Config
			tlsConfig := &tls.Config{
				ServerName: "dns.google",
			}
			systemdialer := quicDialerQUICGo{
				QUICListener: &quicListenerStdlib{underlying: tproxySingleton()},
				mockDialEarlyContext: func(ctx context.Context, pconn net.PacketConn,
					remoteAddr net.Addr, host string, tlsConfig *tls.Config,
					quicConfig *quic.Config) (quic.EarlyConnection, error) {
					gotTLSConfig = tlsConfig
					return nil, expected
				},
				underlying: tproxySingleton(),
			}
			ctx := context.Background()
			qconn, err := systemdialer.DialContext(
				ctx, "8.8.8.8:443", tlsConfig, &quic.Config{})
			if !errors.Is(err, expected) {
				t.Fatal("not the error we expected", err)
			}
			if qconn != nil {
				t.Fatal("expected nil connection here")
			}
			if tlsConfig.RootCAs != nil {
				t.Fatal("tlsConfig.RootCAs should not have been changed")
			}
			if gotTLSConfig.RootCAs != tproxyDefaultCertPool {
				t.Fatal("gotTLSConfig.RootCAs should have been set")
			}
			if tlsConfig.NextProtos != nil {
				t.Fatal("tlsConfig.NextProtos should not have been changed")
			}
			if diff := cmp.Diff(gotTLSConfig.NextProtos, []string{"h3"}); diff != "" {
				t.Fatal("invalid gotTLSConfig.NextProtos", diff)
			}
			if tlsConfig.ServerName != gotTLSConfig.ServerName {
				t.Fatal("the ServerName field must match")
			}
		})

		t.Run("TLS defaults for DoQ", func(t *testing.T) {
			expected := errors.New("mocked error")
			var gotTLSConfig *tls.Config
			tlsConfig := &tls.Config{
				ServerName: "dns.google",
			}
			systemdialer := quicDialerQUICGo{
				QUICListener: &quicListenerStdlib{underlying: tproxySingleton()},
				mockDialEarlyContext: func(ctx context.Context, pconn net.PacketConn,
					remoteAddr net.Addr, host string, tlsConfig *tls.Config,
					quicConfig *quic.Config) (quic.EarlyConnection, error) {
					gotTLSConfig = tlsConfig
					return nil, expected
				},
				underlying: tproxySingleton(),
			}
			ctx := context.Background()
			qconn, err := systemdialer.DialContext(
				ctx, "8.8.8.8:8853", tlsConfig, &quic.Config{})
			if !errors.Is(err, expected) {
				t.Fatal("not the error we expected", err)
			}
			if qconn != nil {
				t.Fatal("expected nil connection here")
			}
			if tlsConfig.RootCAs != nil {
				t.Fatal("tlsConfig.RootCAs should not have been changed")
			}
			if gotTLSConfig.RootCAs != tproxyDefaultCertPool {
				t.Fatal("gotTLSConfig.RootCAs should have been set")
			}
			if tlsConfig.NextProtos != nil {
				t.Fatal("tlsConfig.NextProtos should not have been changed")
			}
			if diff := cmp.Diff(gotTLSConfig.NextProtos, []string{"dq"}); diff != "" {
				t.Fatal("invalid gotTLSConfig.NextProtos", diff)
			}
			if tlsConfig.ServerName != gotTLSConfig.ServerName {
				t.Fatal("the ServerName field must match")
			}
		})

		t.Run("returns a quicDialerOwnConn in case of success", func(t *testing.T) {
			tlsConfig := &tls.Config{
				ServerName: "dns.google",
			}
			fakeconn := &mocks.QUICEarlyConnection{}
			systemdialer := quicDialerQUICGo{
				QUICListener: &quicListenerStdlib{underlying: tproxySingleton()},
				mockDialEarlyContext: func(ctx context.Context, pconn net.PacketConn,
					remoteAddr net.Addr, host string, tlsConfig *tls.Config,
					quicConfig *quic.Config) (quic.EarlyConnection, error) {
					return fakeconn, nil
				},
				underlying: tproxySingleton(),
			}
			ctx := context.Background()
			qconn, err := systemdialer.DialContext(
				ctx, "8.8.8.8:443", tlsConfig, &quic.Config{})
			if err != nil {
				t.Fatal(err)
			}
			connOwner := qconn.(*quicConnectionOwnsConn)
			if connOwner.EarlyConnection != fakeconn {
				t.Fatal("invalid underlying conn")
			}
		})
	})
}

func TestQUICDialerWithCustomUnderlyingNetwork(t *testing.T) {
	tlsConf := &tls.Config{ServerName: "dns.google"}
	qConf := &quic.Config{}
	ctx := context.Background()

	t.Run("UDP listen", func(t *testing.T) {
		expected := errors.New("mocked underlying network")
		proxy := &mocks.UnderlyingNetwork{
			MockListenUDP: func(network string, addr *net.UDPAddr) (model.UDPLikeConn, error) {
				return nil, expected
			},
		}
		systemdialer := &quicDialerQUICGo{
<<<<<<< HEAD
			QUICListener: &quicListenerStdlib{underlying: proxy},
			underlying:   tproxySingleton(),
=======
			QUICListener: &quicListenerStdlib{provider: &tproxyNilSafeProvider{proxy}},
>>>>>>> 1a976036
		}
		qconn, err := systemdialer.DialContext(ctx, "8.8.8.8:443", tlsConf, qConf)
		if qconn != nil {
			t.Fatal("unexpected conn")
		}
<<<<<<< HEAD
		if err != expected {
			t.Fatal("unexpected err")
		}
	})
=======
		if !errors.Is(err, expected) {
			t.Fatal("unexpected err")
		}
	})

>>>>>>> 1a976036
	t.Run("DefaultCertPool", func(t *testing.T) {
		srvr := httptest.NewTLSServer(http.HandlerFunc(func(w http.ResponseWriter, r *http.Request) {
			w.WriteHeader(444)
		}))
		defer srvr.Close()

		expectedPool := x509.NewCertPool()
		expectedPool.AddCert(srvr.Certificate())

		// TODO(bassosimone): we need a more compact and ergonomic
		// way of overriding the underlying network
		proxy := &mocks.UnderlyingNetwork{
			MockDefaultCertPool: func() *x509.CertPool {
				return expectedPool
			},
		}
		expected := errors.New("mocked")
		var gotTLSConfig *tls.Config
		systemdialer := &quicDialerQUICGo{
<<<<<<< HEAD
			QUICListener: &quicListenerStdlib{underlying: tproxySingleton()},
			underlying:   proxy,
=======
			QUICListener: &quicListenerStdlib{},
>>>>>>> 1a976036
			mockDialEarlyContext: func(ctx context.Context, pconn net.PacketConn, remoteAddr net.Addr,
				host string, tlsConfig *tls.Config, quicConfig *quic.Config) (quic.EarlyConnection, error) {
				gotTLSConfig = tlsConfig
				return nil, expected
			},
<<<<<<< HEAD
=======
			provider: &tproxyNilSafeProvider{proxy},
>>>>>>> 1a976036
		}
		qconn, err := systemdialer.DialContext(ctx, "8.8.8.8:443", tlsConf, qConf)
		if qconn != nil {
			t.Fatal("unexpected conn, should be nil")
		}
		if !errors.Is(err, expected) {
			t.Fatal("not the error we expected", err)
		}
		if tlsConf.RootCAs != nil {
			t.Fatal("tlsConf.RootCAs should still be nil")
		}
		if gotTLSConfig.RootCAs != expectedPool {
			t.Fatal("gotTLSConfig.RootCAs has not been correctly set")
		}
	})
}

func TestQUICDialerHandshakeCompleter(t *testing.T) {
	t.Run("DialContext", func(t *testing.T) {
		t.Run("in case of failure", func(t *testing.T) {
			expected := errors.New("mocked error")
			d := &quicDialerHandshakeCompleter{
				Dialer: &mocks.QUICDialer{
					MockDialContext: func(ctx context.Context, address string,
						tlsConfig *tls.Config, quicConfig *quic.Config) (quic.EarlyConnection, error) {
						return nil, expected
					},
				},
			}
			ctx := context.Background()
			conn, err := d.DialContext(ctx, "8.8.8.8:443", &tls.Config{}, &quic.Config{})
			if !errors.Is(err, expected) {
				t.Fatal("unexpected err", err)
			}
			if conn != nil {
				t.Fatal("expected nil conn")
			}
		})

		t.Run("in case of context cancellation", func(t *testing.T) {
			handshakeCtx, handshakeCancel := context.WithCancel(context.Background())
			defer handshakeCancel()
			ctx, cancel := context.WithCancel(context.Background())
			var called bool
			expected := &mocks.QUICEarlyConnection{
				MockHandshakeComplete: func() context.Context {
					cancel()
					return handshakeCtx
				},
				MockCloseWithError: func(code quic.ApplicationErrorCode, reason string) error {
					called = true
					return nil
				},
			}
			d := &quicDialerHandshakeCompleter{
				Dialer: &mocks.QUICDialer{
					MockDialContext: func(ctx context.Context, address string,
						tlsConfig *tls.Config, quicConfig *quic.Config) (quic.EarlyConnection, error) {
						return expected, nil
					},
				},
			}
			conn, err := d.DialContext(ctx, "8.8.8.8:443", &tls.Config{}, &quic.Config{})
			if !errors.Is(err, context.Canceled) {
				t.Fatal("unexpected err", err)
			}
			if conn != nil {
				t.Fatal("expected nil conn")
			}
			if !called {
				t.Fatal("not called")
			}
		})

		t.Run("in case of success", func(t *testing.T) {
			handshakeCtx, handshakeCancel := context.WithCancel(context.Background())
			defer handshakeCancel()
			expected := &mocks.QUICEarlyConnection{
				MockHandshakeComplete: func() context.Context {
					handshakeCancel()
					return handshakeCtx
				},
			}
			d := &quicDialerHandshakeCompleter{
				Dialer: &mocks.QUICDialer{
					MockDialContext: func(ctx context.Context, address string,
						tlsConfig *tls.Config, quicConfig *quic.Config) (quic.EarlyConnection, error) {
						return expected, nil
					},
				},
			}
			conn, err := d.DialContext(
				context.Background(), "8.8.8.8:443", &tls.Config{}, &quic.Config{})
			if err != nil {
				t.Fatal(err)
			}
			if conn == nil {
				t.Fatal("expected non-nil conn")
			}
		})
	})

	t.Run("CloseIdleConnections", func(t *testing.T) {
		var forDialer bool
		d := &quicDialerHandshakeCompleter{
			Dialer: &mocks.QUICDialer{
				MockCloseIdleConnections: func() {
					forDialer = true
				},
			},
		}
		d.CloseIdleConnections()
		if !forDialer {
			t.Fatal("not called")
		}
	})
}

func TestQUICConnectionOwnsConn(t *testing.T) {
	var (
		quicClose bool
		udpClose  bool
	)
	qconn := &mocks.QUICEarlyConnection{
		MockCloseWithError: func(code quic.ApplicationErrorCode, reason string) error {
			quicClose = true
			return nil
		},
	}
	pconn := &mocks.UDPLikeConn{
		MockClose: func() error {
			udpClose = true
			return nil
		},
	}
	conn := newQUICConnectionOwnsConn(qconn, pconn)
	conn.CloseWithError(0, "")
	if !quicClose {
		t.Fatal("did not call qconn.CloseWithError")
	}
	if !udpClose {
		t.Fatal("did not call pconn.Close")
	}
}

func TestQUICDialerResolver(t *testing.T) {
	t.Run("CloseIdleConnections", func(t *testing.T) {
		var (
			forDialer   bool
			forResolver bool
		)
		d := &quicDialerResolver{
			Dialer: &mocks.QUICDialer{
				MockCloseIdleConnections: func() {
					forDialer = true
				},
			},
			Resolver: &mocks.Resolver{
				MockCloseIdleConnections: func() {
					forResolver = true
				},
			},
		}
		d.CloseIdleConnections()
		if !forDialer || !forResolver {
			t.Fatal("not called")
		}
	})

	t.Run("DialContext", func(t *testing.T) {
		t.Run("with missing port", func(t *testing.T) {
			tlsConfig := &tls.Config{}
			dialer := &quicDialerResolver{
				Resolver: NewStdlibResolver(log.Log),
				Dialer:   &quicDialerQUICGo{underlying: tproxySingleton()}}
			qconn, err := dialer.DialContext(
				context.Background(), "www.google.com",
				tlsConfig, &quic.Config{})
			if err == nil || !strings.HasSuffix(err.Error(), "missing port in address") {
				t.Fatal("not the error we expected")
			}
			if qconn != nil {
				t.Fatal("expected a nil connection here")
			}
		})

		t.Run("with lookup host failure", func(t *testing.T) {
			tlsConfig := &tls.Config{}
			expected := errors.New("mocked error")
			dialer := &quicDialerResolver{Resolver: &mocks.Resolver{
				MockLookupHost: func(ctx context.Context, domain string) ([]string, error) {
					return nil, expected
				},
			}}
			qconn, err := dialer.DialContext(
				context.Background(), "dns.google.com:853",
				tlsConfig, &quic.Config{})
			if !errors.Is(err, expected) {
				t.Fatal("not the error we expected")
			}
			if qconn != nil {
				t.Fatal("expected nil connection")
			}
		})

		t.Run("with invalid, non-numeric port)", func(t *testing.T) {
			// This test allows us to check for the case where every attempt
			// to establish a connection leads to a failure
			tlsConf := &tls.Config{}
			dialer := &quicDialerResolver{
				Resolver: NewStdlibResolver(log.Log),
				Dialer: &quicDialerQUICGo{
					QUICListener: &quicListenerStdlib{underlying: tproxySingleton()},
					underlying:   tproxySingleton(),
				}}
			qconn, err := dialer.DialContext(
				context.Background(), "8.8.4.4:x",
				tlsConf, &quic.Config{})
			if err == nil {
				t.Fatal("expected an error here")
			}
			if !strings.HasSuffix(err.Error(), "invalid syntax") {
				t.Fatal("not the error we expected", err)
			}
			if qconn != nil {
				t.Fatal("expected nil connection")
			}
		})

		t.Run("we apply TLS defaults", func(t *testing.T) {
			expected := errors.New("mocked error")
			var gotTLSConfig *tls.Config
			tlsConfig := &tls.Config{}
			dialer := &quicDialerResolver{
				Resolver: NewStdlibResolver(log.Log),
				Dialer: &mocks.QUICDialer{
					MockDialContext: func(ctx context.Context, address string,
						tlsConfig *tls.Config, quicConfig *quic.Config) (quic.EarlyConnection, error) {
						gotTLSConfig = tlsConfig
						return nil, expected
					},
				}}
			qconn, err := dialer.DialContext(
				context.Background(), "8.8.4.4:443",
				tlsConfig, &quic.Config{})
			if !errors.Is(err, expected) {
				t.Fatal("not the error we expected", err)
			}
			if qconn != nil {
				t.Fatal("expected nil connection here")
			}
			if tlsConfig.ServerName != "" {
				t.Fatal("should not have changed tlsConfig.ServerName")
			}
			if gotTLSConfig.ServerName != "8.8.4.4" {
				t.Fatal("gotTLSConfig.ServerName has not been set")
			}
		})

		t.Run("on success", func(t *testing.T) {
			expectedQConn := &mocks.QUICEarlyConnection{}
			dialer := &quicDialerResolver{
				Resolver: NewStdlibResolver(log.Log),
				Dialer: &mocks.QUICDialer{
					MockDialContext: func(ctx context.Context, address string,
						tlsConfig *tls.Config, quicConfig *quic.Config) (quic.EarlyConnection, error) {
						return expectedQConn, nil
					},
				}}
			qconn, err := dialer.DialContext(
				context.Background(), "8.8.4.4:443",
				&tls.Config{}, &quic.Config{})
			if err != nil {
				t.Fatal(err)
			}
			if qconn != expectedQConn {
				t.Fatal("unexpected underlying qconn")
			}
		})
	})

	t.Run("lookup host with address", func(t *testing.T) {
		dialer := &quicDialerResolver{Resolver: &mocks.Resolver{
			MockLookupHost: func(ctx context.Context, domain string) ([]string, error) {
				// We should not arrive here and call this function but if we do then
				// there is going to be an error that fails this test.
				return nil, errors.New("mocked error")
			},
		}}
		addrs, err := dialer.lookupHost(context.Background(), "1.1.1.1")
		if err != nil {
			t.Fatal(err)
		}
		if len(addrs) != 1 || addrs[0] != "1.1.1.1" {
			t.Fatal("not the result we expected")
		}
	})
}

func TestQUICLoggerDialer(t *testing.T) {
	t.Run("CloseIdleConnections", func(t *testing.T) {
		var forDialer bool
		d := &quicDialerLogger{
			Dialer: &mocks.QUICDialer{
				MockCloseIdleConnections: func() {
					forDialer = true
				},
			},
		}
		d.CloseIdleConnections()
		if !forDialer {
			t.Fatal("not called")
		}
	})

	t.Run("DialContext", func(t *testing.T) {
		t.Run("on success", func(t *testing.T) {
			var called int
			lo := &mocks.Logger{
				MockDebugf: func(format string, v ...interface{}) {
					called++
				},
			}
			d := &quicDialerLogger{
				Dialer: &mocks.QUICDialer{
					MockDialContext: func(ctx context.Context,
						address string, tlsConfig *tls.Config,
						quicConfig *quic.Config) (quic.EarlyConnection, error) {
						return &mocks.QUICEarlyConnection{
							MockCloseWithError: func(
								code quic.ApplicationErrorCode, reason string) error {
								return nil
							},
						}, nil
					},
				},
				Logger: lo,
			}
			ctx := context.Background()
			tlsConfig := &tls.Config{}
			quicConfig := &quic.Config{}
			qconn, err := d.DialContext(ctx, "8.8.8.8:443", tlsConfig, quicConfig)
			if err != nil {
				t.Fatal(err)
			}
			if err := qconn.CloseWithError(0, ""); err != nil {
				t.Fatal(err)
			}
			if called != 2 {
				t.Fatal("invalid number of calls")
			}
		})

		t.Run("on failure", func(t *testing.T) {
			var called int
			lo := &mocks.Logger{
				MockDebugf: func(format string, v ...interface{}) {
					called++
				},
			}
			expected := errors.New("mocked error")
			d := &quicDialerLogger{
				Dialer: &mocks.QUICDialer{
					MockDialContext: func(ctx context.Context,
						address string, tlsConfig *tls.Config,
						quicConfig *quic.Config) (quic.EarlyConnection, error) {
						return nil, expected
					},
				},
				Logger: lo,
			}
			ctx := context.Background()
			tlsConfig := &tls.Config{}
			quicConfig := &quic.Config{}
			qconn, err := d.DialContext(ctx, "8.8.8.8:443", tlsConfig, quicConfig)
			if !errors.Is(err, expected) {
				t.Fatal("not the error we expected", err)
			}
			if qconn != nil {
				t.Fatal("expected nil connection")
			}
			if called != 2 {
				t.Fatal("invalid number of calls")
			}
		})
	})
}

func TestNewSingleUseQUICDialer(t *testing.T) {
	qconn := &mocks.QUICEarlyConnection{}
	qd := NewSingleUseQUICDialer(qconn)
	defer qd.CloseIdleConnections()
	outconn, err := qd.DialContext(
		context.Background(), "", &tls.Config{}, &quic.Config{})
	if err != nil {
		t.Fatal(err)
	}
	if qconn != outconn {
		t.Fatal("invalid outconn")
	}
	for i := 0; i < 4; i++ {
		outconn, err = qd.DialContext(
			context.Background(), "", &tls.Config{}, &quic.Config{})
		if !errors.Is(err, ErrNoConnReuse) {
			t.Fatal("not the error we expected", err)
		}
		if outconn != nil {
			t.Fatal("expected nil outconn here")
		}
	}
}

func TestQUICListenerErrWrapper(t *testing.T) {
	t.Run("Listen", func(t *testing.T) {
		t.Run("on success", func(t *testing.T) {
			expectedConn := &mocks.UDPLikeConn{}
			ql := &quicListenerErrWrapper{
				QUICListener: &mocks.QUICListener{
					MockListen: func(addr *net.UDPAddr) (model.UDPLikeConn, error) {
						return expectedConn, nil
					},
				},
			}
			conn, err := ql.Listen(&net.UDPAddr{})
			if err != nil {
				t.Fatal(err)
			}
			ewconn := conn.(*quicErrWrapperUDPLikeConn)
			if ewconn.UDPLikeConn != expectedConn {
				t.Fatal("unexpected conn")
			}
		})

		t.Run("on failure", func(t *testing.T) {
			expectedErr := io.EOF
			ql := &quicListenerErrWrapper{
				QUICListener: &mocks.QUICListener{
					MockListen: func(addr *net.UDPAddr) (model.UDPLikeConn, error) {
						return nil, expectedErr
					},
				},
			}
			conn, err := ql.Listen(&net.UDPAddr{})
			if err == nil || err.Error() != FailureEOFError {
				t.Fatal("unexpected err", err)
			}
			if conn != nil {
				t.Fatal("expected nil conn")
			}
		})
	})
}

func TestQUICErrWrapperUDPLikeConn(t *testing.T) {
	t.Run("ReadFrom", func(t *testing.T) {
		t.Run("on success", func(t *testing.T) {
			expectedAddr := &net.UDPAddr{}
			p := make([]byte, 128)
			conn := &quicErrWrapperUDPLikeConn{
				UDPLikeConn: &mocks.UDPLikeConn{
					MockReadFrom: func(p []byte) (n int, addr net.Addr, err error) {
						return len(p), expectedAddr, nil
					},
				},
			}
			count, addr, err := conn.ReadFrom(p)
			if err != nil {
				t.Fatal(err)
			}
			if count != len(p) {
				t.Fatal("unexpected count")
			}
			if addr != expectedAddr {
				t.Fatal("unexpected addr")
			}
		})

		t.Run("on failure", func(t *testing.T) {
			p := make([]byte, 128)
			expectedErr := io.EOF
			conn := &quicErrWrapperUDPLikeConn{
				UDPLikeConn: &mocks.UDPLikeConn{
					MockReadFrom: func(p []byte) (n int, addr net.Addr, err error) {
						return 0, nil, expectedErr
					},
				},
			}
			count, addr, err := conn.ReadFrom(p)
			if err == nil || err.Error() != FailureEOFError {
				t.Fatal("unexpected err", err)
			}
			if count != 0 {
				t.Fatal("unexpected count")
			}
			if addr != nil {
				t.Fatal("unexpected addr")
			}
		})
	})

	t.Run("WriteTo", func(t *testing.T) {
		t.Run("on success", func(t *testing.T) {
			p := make([]byte, 128)
			conn := &quicErrWrapperUDPLikeConn{
				UDPLikeConn: &mocks.UDPLikeConn{
					MockWriteTo: func(p []byte, addr net.Addr) (int, error) {
						return len(p), nil
					},
				},
			}
			count, err := conn.WriteTo(p, &net.UDPAddr{})
			if err != nil {
				t.Fatal(err)
			}
			if count != len(p) {
				t.Fatal("unexpected count")
			}
		})

		t.Run("on failure", func(t *testing.T) {
			p := make([]byte, 128)
			expectedErr := io.EOF
			conn := &quicErrWrapperUDPLikeConn{
				UDPLikeConn: &mocks.UDPLikeConn{
					MockWriteTo: func(p []byte, addr net.Addr) (int, error) {
						return 0, expectedErr
					},
				},
			}
			count, err := conn.WriteTo(p, &net.UDPAddr{})
			if err == nil || err.Error() != FailureEOFError {
				t.Fatal("unexpected err", err)
			}
			if count != 0 {
				t.Fatal("unexpected count")
			}
		})
	})

	t.Run("Close", func(t *testing.T) {
		t.Run("on success", func(t *testing.T) {
			conn := &quicErrWrapperUDPLikeConn{
				UDPLikeConn: &mocks.UDPLikeConn{
					MockClose: func() error {
						return nil
					},
				},
			}
			err := conn.Close()
			if err != nil {
				t.Fatal(err)
			}
		})

		t.Run("on failure", func(t *testing.T) {
			expectedErr := io.EOF
			conn := &quicErrWrapperUDPLikeConn{
				UDPLikeConn: &mocks.UDPLikeConn{
					MockClose: func() error {
						return expectedErr
					},
				},
			}
			err := conn.Close()
			if err == nil || err.Error() != FailureEOFError {
				t.Fatal("unexpected err", err)
			}
		})
	})
}

func TestQUICDialerErrWrapper(t *testing.T) {
	t.Run("CloseIdleConnections", func(t *testing.T) {
		var called bool
		d := &quicDialerErrWrapper{
			QUICDialer: &mocks.QUICDialer{
				MockCloseIdleConnections: func() {
					called = true
				},
			},
		}
		d.CloseIdleConnections()
		if !called {
			t.Fatal("not called")
		}
	})

	t.Run("DialContext", func(t *testing.T) {
		t.Run("on success", func(t *testing.T) {
			expectedConn := &mocks.QUICEarlyConnection{}
			d := &quicDialerErrWrapper{
				QUICDialer: &mocks.QUICDialer{
					MockDialContext: func(ctx context.Context, address string, tlsConfig *tls.Config, quicConfig *quic.Config) (quic.EarlyConnection, error) {
						return expectedConn, nil
					},
				},
			}
			ctx := context.Background()
			qconn, err := d.DialContext(ctx, "", &tls.Config{}, &quic.Config{})
			if err != nil {
				t.Fatal(err)
			}
			if qconn != expectedConn {
				t.Fatal("unexpected connection")
			}
		})

		t.Run("on failure", func(t *testing.T) {
			expectedErr := io.EOF
			d := &quicDialerErrWrapper{
				QUICDialer: &mocks.QUICDialer{
					MockDialContext: func(ctx context.Context, address string, tlsConfig *tls.Config, quicConfig *quic.Config) (quic.EarlyConnection, error) {
						return nil, expectedErr
					},
				},
			}
			ctx := context.Background()
			qconn, err := d.DialContext(ctx, "", &tls.Config{}, &quic.Config{})
			if err == nil || err.Error() != FailureEOFError {
				t.Fatal("unexpected err", err)
			}
			if qconn != nil {
				t.Fatal("unexpected connection")
			}
		})
	})
}<|MERGE_RESOLUTION|>--- conflicted
+++ resolved
@@ -354,29 +354,17 @@
 			},
 		}
 		systemdialer := &quicDialerQUICGo{
-<<<<<<< HEAD
-			QUICListener: &quicListenerStdlib{underlying: proxy},
-			underlying:   tproxySingleton(),
-=======
 			QUICListener: &quicListenerStdlib{provider: &tproxyNilSafeProvider{proxy}},
->>>>>>> 1a976036
 		}
 		qconn, err := systemdialer.DialContext(ctx, "8.8.8.8:443", tlsConf, qConf)
 		if qconn != nil {
 			t.Fatal("unexpected conn")
 		}
-<<<<<<< HEAD
-		if err != expected {
-			t.Fatal("unexpected err")
-		}
-	})
-=======
 		if !errors.Is(err, expected) {
 			t.Fatal("unexpected err")
 		}
 	})
 
->>>>>>> 1a976036
 	t.Run("DefaultCertPool", func(t *testing.T) {
 		srvr := httptest.NewTLSServer(http.HandlerFunc(func(w http.ResponseWriter, r *http.Request) {
 			w.WriteHeader(444)
@@ -396,21 +384,13 @@
 		expected := errors.New("mocked")
 		var gotTLSConfig *tls.Config
 		systemdialer := &quicDialerQUICGo{
-<<<<<<< HEAD
-			QUICListener: &quicListenerStdlib{underlying: tproxySingleton()},
-			underlying:   proxy,
-=======
 			QUICListener: &quicListenerStdlib{},
->>>>>>> 1a976036
 			mockDialEarlyContext: func(ctx context.Context, pconn net.PacketConn, remoteAddr net.Addr,
 				host string, tlsConfig *tls.Config, quicConfig *quic.Config) (quic.EarlyConnection, error) {
 				gotTLSConfig = tlsConfig
 				return nil, expected
 			},
-<<<<<<< HEAD
-=======
 			provider: &tproxyNilSafeProvider{proxy},
->>>>>>> 1a976036
 		}
 		qconn, err := systemdialer.DialContext(ctx, "8.8.8.8:443", tlsConf, qConf)
 		if qconn != nil {
