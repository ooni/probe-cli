--- conflicted
+++ resolved
@@ -517,11 +517,7 @@
 				d := &DNSDecoderMiekg{}
 				queryID := dns.Id()
 				rawQuery := dnsGenQuery(dns.TypeA, queryID)
-<<<<<<< HEAD
-				var expectedCNAME *dnsCNAME = nil // explicity not set
-=======
 				var expectedCNAME *dnsCNAMEAnswer = nil // explicity not set
->>>>>>> cc24f28b
 				rawResponse := dnsGenLookupHostReplySuccess(rawQuery, expectedCNAME, "8.8.8.8")
 				query := &mocks.DNSQuery{
 					MockID: func() uint16 {
@@ -542,11 +538,7 @@
 			})
 
 			t.Run("with full answer", func(t *testing.T) {
-<<<<<<< HEAD
-				expectedCNAME := &dnsCNAME{
-=======
 				expectedCNAME := &dnsCNAMEAnswer{
->>>>>>> cc24f28b
 					CNAME: "dns.google.",
 				}
 				d := &DNSDecoderMiekg{}
@@ -606,27 +598,18 @@
 	return data
 }
 
-<<<<<<< HEAD
-// dnsCNAME is the DNS cname to include into a response.
-type dnsCNAME struct {
-=======
 // ImplementationNote: dnsCNAMEAnswer could have been a string but then
 // dnsGenLookupHostReplySuccess invocations would have been confusing to read,
 // because they would not have had a boundary between CNAME and addrs.
 
 // dnsCNAMEAnswer is the DNS cname answer to include into a response.
 type dnsCNAMEAnswer struct {
->>>>>>> cc24f28b
 	CNAME string
 }
 
 // dnsGenLookupHostReplySuccess generates a successful DNS reply containing the given ips...
 // in the answers where each answer's type depends on the IP's type (A/AAAA).
-<<<<<<< HEAD
-func dnsGenLookupHostReplySuccess(rawQuery []byte, cname *dnsCNAME, ips ...string) []byte {
-=======
 func dnsGenLookupHostReplySuccess(rawQuery []byte, cname *dnsCNAMEAnswer, ips ...string) []byte {
->>>>>>> cc24f28b
 	query := new(dns.Msg)
 	err := query.Unpack(rawQuery)
 	runtimex.PanicOnError(err, "query.Unpack failed")
