package netemx

//
// QA environment
//

import (
	"io"
	"net"
	"net/http"
	"sync"
	"time"

	"github.com/ooni/netem"
	"github.com/ooni/probe-cli/v3/internal/model"
	"github.com/ooni/probe-cli/v3/internal/runtimex"
	"github.com/quic-go/quic-go/http3"
)

// QAEnvDefaultClientAddress is the default client IP address.
const QAEnvDefaultClientAddress = "10.0.0.17"

// QAEnvDefaultISPResolverAddress is the default IP address of the client ISP resolver.
const QAEnvDefaultISPResolverAddress = "10.0.0.34"

// QAEnvDefaultUncensoredResolverAddress is the default uncensored resolver IP address.
const QAEnvDefaultUncensoredResolverAddress = "1.1.1.1"

type qaEnvConfig struct {
	// clientAddress is the client IP address to use.
	clientAddress string

<<<<<<< HEAD
	// clientNICWrapper dumps client packets.
=======
	// clientNICWrapper is the OPTIONAL wrapper for the client NIC.
>>>>>>> 72b94e7d
	clientNICWrapper netem.LinkNICWrapper

	// dnsOverUDPResolvers contains the DNS-over-UDP resolvers to create.
	dnsOverUDPResolvers []string

	// httpServers contains the HTTP servers to create.
	httpServers map[string]http.Handler

	// ispResolver is the ISP resolver to use.
	ispResolver string

	// logger is the logger to use.
	logger model.Logger
}

// QAEnvOption is an option to modify [NewQAEnv] default behavior.
type QAEnvOption func(config *qaEnvConfig)

// QAEnvOptionClientAddress sets the client IP address. If you do not set this option
// we will use [QAEnvDefaultClientAddress].
func QAEnvOptionClientAddress(ipAddr string) QAEnvOption {
	runtimex.Assert(net.ParseIP(ipAddr) != nil, "not an IP addr")
	return func(config *qaEnvConfig) {
		config.clientAddress = ipAddr
	}
}

// QAEnvOptionClientNICWrapper sets the NIC wrapper for the client. The most common use case
// for this functionality is capturing packets using [netem.NewPCAPDumper].
<<<<<<< HEAD
func QAEnvOptionClientPCAPDumper(wrapper netem.LinkNICWrapper) QAEnvOption {
=======
func QAEnvOptionClientNICWrapper(wrapper netem.LinkNICWrapper) QAEnvOption {
>>>>>>> 72b94e7d
	return func(config *qaEnvConfig) {
		config.clientNICWrapper = wrapper
	}
}

// QAEnvOptionDNSOverUDPResolvers adds the given DNS-over-UDP resolvers. If you do not set this option
// we will create a single resolver using [QAEnvDefaultUncensoredResolverAddress].
func QAEnvOptionDNSOverUDPResolvers(ipAddrs ...string) QAEnvOption {
	for _, a := range ipAddrs {
		runtimex.Assert(net.ParseIP(a) != nil, "not an IP addr")
	}
	return func(config *qaEnvConfig) {
		config.dnsOverUDPResolvers = append(config.dnsOverUDPResolvers, ipAddrs...)
	}
}

// QAEnvOptionHTTPServer adds the given HTTP server. If you do not set this option
// we will not create any HTTP server.
func QAEnvOptionHTTPServer(ipAddr string, handler http.Handler) QAEnvOption {
	runtimex.Assert(net.ParseIP(ipAddr) != nil, "not an IP addr")
	runtimex.Assert(handler != nil, "passed a nil handler")
	return func(config *qaEnvConfig) {
		config.httpServers[ipAddr] = handler
	}
}

// QAEnvOptionISPResolverAddress sets the ISP's resolver IP address. If you do not set this option
// we will use [QAEnvDefaultISPResolverAddress] as the address.
func QAEnvOptionISPResolverAddress(ipAddr string) QAEnvOption {
	runtimex.Assert(net.ParseIP(ipAddr) != nil, "not an IP addr")
	return func(config *qaEnvConfig) {
		config.ispResolver = ipAddr
	}
}

// QAEnvOptionLogger sets the logger to use. If you do not set this option we
// will use [model.DiscardLogger] as the logger.
func QAEnvOptionLogger(logger model.Logger) QAEnvOption {
	return func(config *qaEnvConfig) {
		config.logger = logger
	}
}

// QAEnv is the environment for running QA tests using [github.com/ooni/netem]. The zero
// value of this struct is invalid; please, use [NewQAEnv].
type QAEnv struct {
	// clientNICWrapper is the OPTIONAL wrapper for the client NIC.
	clientNICWrapper netem.LinkNICWrapper

	// clientStack is the client stack to use.
	clientStack *netem.UNetStack

	// ispResolverConfig is the DNS config used by the ISP resolver.
	ispResolverConfig *netem.DNSConfig

	// dpi refers to the [netem.DPIEngine] we're using.
	dpi *netem.DPIEngine

	// once ensures Close has "once" semantics.
	once sync.Once

	// otherResolversConfig is the DNS config used by non-ISP resolvers.
	otherResolversConfig *netem.DNSConfig

	// topology is the topology we're using.
	topology *netem.StarTopology

	// closables contains all entities where we have to take care of closing.
	closables []io.Closer
}

// NewQAEnv creates a new [QAEnv].
func NewQAEnv(options ...QAEnvOption) *QAEnv {
	// initialize the configuration
	config := &qaEnvConfig{
		clientAddress:       QAEnvDefaultClientAddress,
		clientNICWrapper:    nil,
		dnsOverUDPResolvers: []string{},
		httpServers:         map[string]http.Handler{},
		ispResolver:         QAEnvDefaultISPResolverAddress,
		logger:              model.DiscardLogger,
	}
	for _, option := range options {
		option(config)
	}
	if len(config.dnsOverUDPResolvers) < 1 {
		config.dnsOverUDPResolvers = append(config.dnsOverUDPResolvers, QAEnvDefaultUncensoredResolverAddress)
	}

	// create an empty QAEnv
	env := &QAEnv{
		clientNICWrapper:     config.clientNICWrapper,
		clientStack:          nil,
		ispResolverConfig:    netem.NewDNSConfig(),
		dpi:                  netem.NewDPIEngine(config.logger),
		once:                 sync.Once{},
		otherResolversConfig: netem.NewDNSConfig(),
		topology:             runtimex.Try1(netem.NewStarTopology(config.logger)),
		closables:            []io.Closer{},
	}

	// create all the required internals
	env.closables = append(env.closables, env.mustNewISPResolverStack(config))
	env.clientStack = env.mustNewClientStack(config)
	env.closables = append(env.closables, env.mustNewResolvers(config)...)
	env.closables = append(env.closables, env.mustNewHTTPServers(config)...)

	return env
}

func (env *QAEnv) mustNewISPResolverStack(config *qaEnvConfig) io.Closer {
	// Create the ISP's DNS server TCP/IP stack.
	//
	// Note: because the stack is created using topology.AddHost, we don't
	// need to call Close when done using it, since the topology will do that
	// for us when we call the topology's Close method.
	stack := runtimex.Try1(env.topology.AddHost(
		config.ispResolver, // server IP address
		config.ispResolver, // default resolver address
		&netem.LinkConfig{
			LeftToRightDelay: time.Millisecond,
			RightToLeftDelay: time.Millisecond,
		},
	))

	// Create the client's DNS server using the stack.
	server := runtimex.Try1(netem.NewDNSServer(
		model.DiscardLogger,
		stack,
		config.ispResolver,
		env.ispResolverConfig,
	))

	return server
}

func (env *QAEnv) mustNewClientStack(config *qaEnvConfig) *netem.UNetStack {
	// Note: because the stack is created using topology.AddHost, we don't
	// need to call Close when done using it, since the topology will do that
	// for us when we call the topology's Close method.
	//
	// TODO(bassosimone,kelmenhorst): consider allowing to configure the
	// delays and losses should the need for this arise in the future.
	return runtimex.Try1(env.topology.AddHost(
		QAEnvDefaultClientAddress,
		config.ispResolver,
		&netem.LinkConfig{
			DPIEngine:        env.dpi,
			LeftNICWrapper:   env.clientNICWrapper,
			LeftToRightDelay: time.Millisecond,
			RightToLeftDelay: time.Millisecond,
		},
	))
}

func (env *QAEnv) mustNewResolvers(config *qaEnvConfig) (closables []io.Closer) {
	for _, addr := range config.dnsOverUDPResolvers {
		// Create the server's TCP/IP stack
		//
		// Note: because the stack is created using topology.AddHost, we don't
		// need to call Close when done using it, since the topology will do that
		// for us when we call the topology's Close method.
		stack := runtimex.Try1(env.topology.AddHost(
			addr, // IP address
			addr, // default resolver address
			&netem.LinkConfig{
				LeftToRightDelay: time.Millisecond,
				RightToLeftDelay: time.Millisecond,
			},
		))

		// create DNS server
		server := runtimex.Try1(netem.NewDNSServer(
			model.DiscardLogger,
			stack,
			addr,
			env.otherResolversConfig,
		))

		// track this closable
		closables = append(closables, server)
	}
	return
}

func (env *QAEnv) mustNewHTTPServers(config *qaEnvConfig) (closables []io.Closer) {
	runtimex.Assert(len(config.dnsOverUDPResolvers) >= 1, "expected at least one DNS resolver")
	resolver := config.dnsOverUDPResolvers[0]

	for addr, handler := range config.httpServers {
		// Create the server's TCP/IP stack
		//
		// Note: because the stack is created using topology.AddHost, we don't
		// need to call Close when done using it, since the topology will do that
		// for us when we call the topology's Close method.
		stack := runtimex.Try1(env.topology.AddHost(
			addr,     // IP address
			resolver, // default resolver address
			&netem.LinkConfig{
				LeftToRightDelay: time.Millisecond,
				RightToLeftDelay: time.Millisecond,
			},
		))

		ipAddr := net.ParseIP(addr)
		runtimex.Assert(ipAddr != nil, "invalid IP addr")

		// listen for HTTP
		{
			listener := runtimex.Try1(stack.ListenTCP("tcp", &net.TCPAddr{IP: ipAddr, Port: 80}))
			srv := &http.Server{Handler: handler}
			closables = append(closables, srv)
			go srv.Serve(listener)
		}

		// listen for HTTPS
		{
			listener := runtimex.Try1(stack.ListenTCP("tcp", &net.TCPAddr{IP: ipAddr, Port: 443}))
			srv := &http.Server{TLSConfig: stack.ServerTLSConfig(), Handler: handler}
			closables = append(closables, srv)
			go srv.ServeTLS(listener, "", "")
		}

		// listen for HTTP3
		{
			listener := runtimex.Try1(stack.ListenUDP("udp", &net.UDPAddr{IP: ipAddr, Port: 443}))
			srv := &http3.Server{TLSConfig: stack.ServerTLSConfig(), Handler: handler}
			closables = append(closables, listener, srv)
			go srv.Serve(listener)

		}
	}
	return
}

// AddRecordToAllResolvers adds the given DNS record to all DNS resolvers. You can safely
// add new DNS records from concurrent goroutines at any time.
func (env *QAEnv) AddRecordToAllResolvers(domain string, cname string, addrs ...string) {
	env.ISPResolverConfig().AddRecord(domain, cname, addrs...)
	env.OtherResolversConfig().AddRecord(domain, cname, addrs...)
}

// ISPResolverConfig returns the [*netem.DNSConfig] of the ISP resolver. Note that can safely
// add new DNS records from concurrent goroutines at any time.
func (env *QAEnv) ISPResolverConfig() *netem.DNSConfig {
	return env.ispResolverConfig
}

// OtherResolversConfig returns the [*netem.DNSConfig] of the non-ISP resolvers. Note that can safely
// add new DNS records from concurrent goroutines at any time.
func (env *QAEnv) OtherResolversConfig() *netem.DNSConfig {
	return env.otherResolversConfig
}

// DPIEngine returns the [*netem.DPIEngine] we're using on the
// link between the client stack and the router. You can safely
// add new DPI rules from concurrent goroutines at any time.
func (env *QAEnv) DPIEngine() *netem.DPIEngine {
	return env.dpi
}

// Do executes the given function such that [netxlite] code uses the
// underlying clientStack rather than ordinary networking code.
func (env *QAEnv) Do(function func()) {
	WithCustomTProxy(env.clientStack, function)
}

// Close closes all the resources used by [QAEnv].
func (env *QAEnv) Close() error {
	env.once.Do(func() {
		for _, c := range env.closables {
			c.Close()
		}
		env.topology.Close()
	})
	return nil
}

// QAEnvDefaultWebPage is the webpage returned by [QAEnvDefaultHTTPHandler].
// created for [ConfigHTTPServer].
const QAEnvDefaultWebPage = `<!doctype html>
<html>
<head>
    <title>Default Web Page</title>
</head>
<body>
<div>
    <h1>Default Web Page</h1>
    <p>This is the default web page of the default domain.</p>
</div>
</body>
</html>
`

// QAEnvDefaultHTTPHandler returns the default HTTP handler.
func QAEnvDefaultHTTPHandler() http.Handler {
	return http.HandlerFunc(func(w http.ResponseWriter, r *http.Request) {
		w.Write([]byte(QAEnvDefaultWebPage))
	})
}<|MERGE_RESOLUTION|>--- conflicted
+++ resolved
@@ -30,11 +30,7 @@
 	// clientAddress is the client IP address to use.
 	clientAddress string
 
-<<<<<<< HEAD
-	// clientNICWrapper dumps client packets.
-=======
 	// clientNICWrapper is the OPTIONAL wrapper for the client NIC.
->>>>>>> 72b94e7d
 	clientNICWrapper netem.LinkNICWrapper
 
 	// dnsOverUDPResolvers contains the DNS-over-UDP resolvers to create.
@@ -64,11 +60,7 @@
 
 // QAEnvOptionClientNICWrapper sets the NIC wrapper for the client. The most common use case
 // for this functionality is capturing packets using [netem.NewPCAPDumper].
-<<<<<<< HEAD
-func QAEnvOptionClientPCAPDumper(wrapper netem.LinkNICWrapper) QAEnvOption {
-=======
 func QAEnvOptionClientNICWrapper(wrapper netem.LinkNICWrapper) QAEnvOption {
->>>>>>> 72b94e7d
 	return func(config *qaEnvConfig) {
 		config.clientNICWrapper = wrapper
 	}
