package netemx_test

import (
	"bytes"
	"context"
	"fmt"
	"net/http"

	"github.com/apex/log"
	"github.com/ooni/netem"
	"github.com/ooni/probe-cli/v3/internal/model"
	"github.com/ooni/probe-cli/v3/internal/netemx"
	"github.com/ooni/probe-cli/v3/internal/netxlite"
	"github.com/ooni/probe-cli/v3/internal/runtimex"
)

// exampleExampleComAddress is the address of example.com
const exampleExampleComAddress = "93.184.216.34"

// exampleClientAddress is the address used by the client
const exampleClientAddress = "130.192.91.211"

// exampleISPResolverAddress is the address used by the resolver.
const exampleISPResolverAddress = "130.192.3.24"

// exampleCensoredAddress is a censored IP address.
const exampleCensoredAddress = "10.10.34.35"

// exampleNewEnvironment creates a QA environment setting all possible options. We're going
// to use this QA environment in all the examples for this package.
func exampleNewEnvironment() *netemx.QAEnv {
	return netemx.NewQAEnv(
		netemx.QAEnvOptionDNSOverUDPResolvers("8.8.4.4", "9.9.9.9"),
		netemx.QAEnvOptionClientAddress(exampleClientAddress),
		netemx.QAEnvOptionISPResolverAddress(exampleISPResolverAddress),
		netemx.QAEnvOptionHTTPServer(exampleExampleComAddress, netemx.QAEnvDefaultHTTPHandler()),
		netemx.QAEnvOptionLogger(log.Log),
	)
}

// exampleAddRecordToAllResolvers shows how to add a DNS record to all the resolvers (i.e., including
// both the custom created resolvers and the ISP specific resolver).
func exampleAddRecordToAllResolvers(env *netemx.QAEnv) {
	env.AddRecordToAllResolvers(
		"example.com",
		"", // CNAME
		exampleExampleComAddress,
	)
}

// This example shows how to configure a DPI rule for a QA environment.
func Example_dpiRule() {
	// create the QA environment
	env := exampleNewEnvironment()

	// make sure we close all the resources when we're done
	defer env.Close()

	// create common DNS configuration for clients and servers
	exampleAddRecordToAllResolvers(env)

	// install a DPI rule in the environment
	dpi := env.DPIEngine()
	dpi.AddRule(&netem.DPIResetTrafficForTLSSNI{
		Logger: model.DiscardLogger,
		SNI:    "example.com",
	})

	// collect the overall error
	var err error

	// run netxlite code inside the netemx environment
	env.Do(func() {
		// create a system resolver instance
		reso := netxlite.NewStdlibResolver(model.DiscardLogger)

		// create the HTTP client
		client := netxlite.NewHTTPClientWithResolver(model.DiscardLogger, reso)

		// create the HTTP request
		req := runtimex.Try1(http.NewRequest("GET", "https://example.com", nil))

		// obtain the HTTP response or error
		_, err = client.Do(req)
	})

	// print the error that we received
	fmt.Println(err)

	// Output:
	// connection_reset
}

// This example shows how to configure different resolvers to reply differently
func Example_resolverConfig() {
	// create the QA environment
	env := exampleNewEnvironment()

	// make sure we close all the resources when we're done
	defer env.Close()

	// create a configuration for the uncensored resolvers in the network
	env.OtherResolversConfig().AddRecord(
		"example.com",
		"", // CNAME
		exampleExampleComAddress,
	)

	// create a censored configuration for getaddrinfo
	env.ISPResolverConfig().AddRecord(
		"example.com",
		"",
		exampleCensoredAddress,
	)

	// collect the overall results
	var (
		googleResults []string
		quad9Results  []string
		ispResults    []string
	)

	// run netxlite code inside the netemx environment
	env.Do(func() {
		// use a system resolver instance
		{
			reso := netxlite.NewStdlibResolver(log.Log)
			ispResults = runtimex.Try1(reso.LookupHost(context.Background(), "example.com"))
		}

		// use 8.8.4.4
		{
			dialer := netxlite.NewDialerWithoutResolver(log.Log)
			reso := netxlite.NewParallelUDPResolver(log.Log, dialer, "8.8.4.4:53")
			googleResults = runtimex.Try1(reso.LookupHost(context.Background(), "example.com"))
		}

		// use 9.9.9.9
		{
			dialer := netxlite.NewDialerWithoutResolver(log.Log)
			reso := netxlite.NewParallelUDPResolver(log.Log, dialer, "9.9.9.9:53")
			quad9Results = runtimex.Try1(reso.LookupHost(context.Background(), "example.com"))
		}
	})

	// print the results that we received
	fmt.Println(googleResults, quad9Results, ispResults)

	// Output:
	// [93.184.216.34] [93.184.216.34] [10.10.34.35]
}

<<<<<<< HEAD
// This example shows how to create a TCP listener attached to an arbitrary conn handler.
func Example_tcpListener() {
=======
// This example shows how to create a TCP listener attached to an arbitrary netstack handler.
func Example_customNetStackHandler() {
>>>>>>> 647b03f4
	// e1WhatsappNet is e1.whatsapp.net IP address as of 2023-07-11
	const e1WhatsappNet = "3.33.252.61"

	// create the QA environment
	env := netemx.NewQAEnv(
		netemx.QAEnvOptionNetStack(e1WhatsappNet, netemx.QAEnvNetStackTCPEcho(log.Log, 5222)),
		netemx.QAEnvOptionLogger(log.Log),
	)

	// make sure we close all the resources when we're done
	defer env.Close()

	// create common DNS configuration for clients and servers
	env.AddRecordToAllResolvers("e1.whatsapp.net", "", e1WhatsappNet)

	// run netxlite code inside the netemx environment
	env.Do(func() {
		// create a system resolver instance
		reso := netxlite.NewStdlibResolver(log.Log)

		// create a dialer
		dialer := netxlite.NewDialerWithResolver(log.Log, reso)

		// attempt to establish a TCP connection
		conn, err := dialer.DialContext(context.Background(), "tcp", "e1.whatsapp.net:5222")

		// make sure no error occurred
		if err != nil {
			log.Fatalf("dialer.DialContext failed: %s", err.Error())
		}

		// send data to the echo server
		input := []byte("0xdeadbeef")
		if _, err := conn.Write(input); err != nil {
			log.Fatalf("conn.Write failed: %s", err.Error())
		}

		// receive data from the echo server
		buffer := make([]byte, 1<<17)
		count, err := conn.Read(buffer)
		if err != nil {
			log.Fatalf("conn.Read failed: %s", err.Error())
		}
		output := buffer[:count]

		// print whether input and output are equal
		fmt.Println(bytes.Equal(input, output))

		// close the connection
		conn.Close()
	})

	// Output:
	// true
}<|MERGE_RESOLUTION|>--- conflicted
+++ resolved
@@ -150,13 +150,8 @@
 	// [93.184.216.34] [93.184.216.34] [10.10.34.35]
 }
 
-<<<<<<< HEAD
-// This example shows how to create a TCP listener attached to an arbitrary conn handler.
-func Example_tcpListener() {
-=======
 // This example shows how to create a TCP listener attached to an arbitrary netstack handler.
 func Example_customNetStackHandler() {
->>>>>>> 647b03f4
 	// e1WhatsappNet is e1.whatsapp.net IP address as of 2023-07-11
 	const e1WhatsappNet = "3.33.252.61"
 
