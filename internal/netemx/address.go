package netemx

// DefaultClientAddress is the default client IP address.
const DefaultClientAddress = "130.192.91.211"

// ISPResolverAddress is the IP address of the client ISP resolver.
const ISPResolverAddress = "130.192.3.21"

// RootResolverAddress is the root resolver resolver IP address.
const RootResolverAddress = "193.0.14.129"

// AddressApiOONIIo is the IP address for api.ooni.io.
const AddressApiOONIIo = "162.55.247.208"

// AddressGeoIPUbuntuCom is the IP address for geoip.ubuntu.com.
const AddressGeoIPUbuntuCom = "185.125.188.132"

// AddressWwwExampleCom is the IP address for www.example.com.
const AddressWwwExampleCom = "93.184.216.34"

// AddressZeroThOONIOrg is the IP address for 0.th.ooni.org.
const AddressZeroThOONIOrg = "68.183.70.80"

// AddressOneThOONIOrg is the IP address for 1.th.ooni.org.
const AddressOneThOONIOrg = "137.184.235.44"

// AddressTwoThOONIOrg is the IP address for 2.th.ooni.org.
const AddressTwoThOONIOrg = "178.62.195.24"

// AddressThreeThOONIOrg is the IP address for 3.th.ooni.org.
const AddressThreeThOONIOrg = "209.97.183.73"

// AddressTHCloudfront is the IP address for d33d1gs9kpq1c5.cloudfront.net.
const AddressTHCloudfront = "52.85.15.84"

// AddressDNSQuad9Net is the IP address for dns.quad9.net.
const AddressDNSQuad9Net = "9.9.9.9"

// AddressMozillaCloudflareDNSCom is the IP address for mozilla.cloudflare-dns.com.
const AddressMozillaCloudflareDNSCom = "172.64.41.4"

// AddressDNSGoogle8844 is the 8.8.4.4 address for dns.google.
const AddressDNSGoogle8844 = "8.8.4.4"

// AddressDNSGoogle8888 is the 8.8.8.8 address for dns.google.
const AddressDNSGoogle8888 = "8.8.8.8"

// AddressPublicBlockpage is the IP address we use for modeling a public IP address that is serving
// blockpages to its users. As of 2023-09-04, this is the IP address resolving for thepiratebay.com when
// you're attempting to access this website from Italy.
const AddressPublicBlockpage = "83.224.65.41"

// ISPProxyAddress is the IP address of the ISP's HTTP transparent proxy.
const ISPProxyAddress = "130.192.182.17"

// AddressBitly is the IP address of bitly.com.
const AddressBitly = "67.199.248.11"

// AddressBadSSLCom is the IP address of badssl.com.
const AddressBadSSLCom = "104.154.89.105"

// AddressYandexCom1 is the first address associated with yandex.com.
const AddressYandexCom1 = "5.255.255.80"

// AddressYandexCom2 is the second address associated with yandex.com.
const AddressYandexCom2 = "5.255.255.88"

// AddressYandexCom3 is the third address associated with yandex.com.
const AddressYandexCom3 = "77.88.55.77"

// AddressYandexCom4 is the fourth address associated with yandex.com.
const AddressYandexCom4 = "77.88.55.80"

<<<<<<< HEAD
// AddressLargeFileCom1 is the first address associated with largefile.com.
const AddressLargeFileCom1 = "52.35.36.75"

// AddressLargeFileCom2 is the second address associated with largefile.com.
const AddressLargeFileCom2 = "35.161.85.189"
=======
// AddressCloudflareCache1 is the first address associated with cloudflare caches.
const AddressCloudflareCache1 = "104.16.132.229"

// AddressHTTPBinCom1 is the first address associated an httpbin.com-like
// service which our QA environment exports as httpbin.com.
const AddressHTTPBinCom1 = "172.67.144.64"
>>>>>>> bf471b3c
<|MERGE_RESOLUTION|>--- conflicted
+++ resolved
@@ -71,17 +71,15 @@
 // AddressYandexCom4 is the fourth address associated with yandex.com.
 const AddressYandexCom4 = "77.88.55.80"
 
-<<<<<<< HEAD
 // AddressLargeFileCom1 is the first address associated with largefile.com.
 const AddressLargeFileCom1 = "52.35.36.75"
 
 // AddressLargeFileCom2 is the second address associated with largefile.com.
 const AddressLargeFileCom2 = "35.161.85.189"
-=======
+
 // AddressCloudflareCache1 is the first address associated with cloudflare caches.
 const AddressCloudflareCache1 = "104.16.132.229"
 
 // AddressHTTPBinCom1 is the first address associated an httpbin.com-like
 // service which our QA environment exports as httpbin.com.
-const AddressHTTPBinCom1 = "172.67.144.64"
->>>>>>> bf471b3c
+const AddressHTTPBinCom1 = "172.67.144.64"