package netemx

import "github.com/ooni/netem"

const (
	// ScenarioRoleDNSOverHTTPS means we should create a DNS-over-HTTPS server.
	ScenarioRoleDNSOverHTTPS = iota

	// ScenarioRoleWebServer means we should instantiate a webserver using a specific factory.
	ScenarioRoleWebServer

	// ScenarioRoleOONIAPI means we should instantiate the OONI API.
	ScenarioRoleOONIAPI

	// ScenarioRoleUbuntuGeoIP means we should instantiate the Ubuntu geoip service.
	ScenarioRoleUbuntuGeoIP

	// ScenarioRoleOONITestHelper means we should instantiate the oohelperd.
	ScenarioRoleOONITestHelper
)

// ScenarioDomainAddresses describes a domain and address used in a scenario.
type ScenarioDomainAddresses struct {
<<<<<<< HEAD
	// Domains contains a related set of domains domains (MANDATORY field).
	Domains []string

	// Addresses contains the MANDATORY list of addresses belonging to the domain.
	Addresses []string

	// Role is the MANDATORY role of this domain.
	Role uint64

	// WebServerFactory is the factory to use when Role is ScenarioRoleWebServer.
	WebServerFactory QAEnvHTTPHandlerFactory
=======
	// Domain is the related domain name (e.g., api.ooni.io).
	Domain string

	// Addresses contains the related IP addresses.
	Addresses []string

	// Role is the role for this domain (e.g., ScenarioRoleOONIAPI).
	Role uint64
>>>>>>> 7109b14a
}

const (
	// InternetScenarioAddressApiOONIIo is the IP address we use for api.ooni.io in the [InternetScenario].
	InternetScenarioAddressApiOONIIo = "162.55.247.208"

	// InternetScenarioAddressGeoIPUbuntuCom is the IP address we use for geoip.ubuntu.com in the [InternetScenario].
	InternetScenarioAddressGeoIPUbuntuCom = "185.125.188.132"

	// InternetScenarioAddressWwwExampleCom is the IP address we use for www.example.com in the [InternetScenario].
	InternetScenarioAddressWwwExampleCom = "93.184.216.34"

	// InternetScenarioAddressZeroThOONIOrg is the IP address we use for 0.th.ooni.org in the [InternetScenario].
	InternetScenarioAddressZeroThOONIOrg = "68.183.70.80"

	// InternetScenarioAddressOneThOONIOrg is the IP address we use for 1.th.ooni.org in the [InternetScenario].
	InternetScenarioAddressOneThOONIOrg = "137.184.235.44"

	// InternetScenarioAddressTwoThOONIOrg is the IP address we use for 2.th.ooni.org in the [InternetScenario].
	InternetScenarioAddressTwoThOONIOrg = "178.62.195.24"

	// InternetScenarioAddressThreeThOONIOrg is the IP address we use for 3.th.ooni.org in the [InternetScenario].
	InternetScenarioAddressThreeThOONIOrg = "209.97.183.73"

	// InternetScenarioAddressDNSQuad9Net is the IP address we use for dns.quad9.net in the [InternetScenario].
	InternetScenarioAddressDNSQuad9Net = "9.9.9.9"

	// InternetScenarioAddressMozillaCloudflareDNSCom is the IP address we use for mozilla.cloudflare-dns.com
	// in the [InternetScenario].
	InternetScenarioAddressMozillaCloudflareDNSCom = "172.64.41.4"

	// InternetScenarioAddressDNSGoogle is the IP address we use for dns.google in the [InternetScenario].
	InternetScenarioAddressDNSGoogle = "8.8.4.4"
)

// InternetScenario contains the domains and addresses used by [NewInternetScenario].
var InternetScenario = []*ScenarioDomainAddresses{{
<<<<<<< HEAD
	Domains:   []string{"api.ooni.io"},
	Addresses: []string{"130.192.91.5"},
	Role:      ScenarioRoleOONIAPI,
}, {
	Domains:   []string{"geoip.ubuntu.com"},
	Addresses: []string{"130.192.91.6"},
	Role:      ScenarioRoleUbuntuGeoIP,
}, {
	Domains:          []string{"www.example.com", "example.com"},
	Addresses:        []string{"130.192.91.7"},
	Role:             ScenarioRoleWebServer,
	WebServerFactory: ExampleWebPageHandlerFactory(),
}, {
	Domains:   []string{"0.th.ooni.org"},
	Addresses: []string{"130.192.91.8"},
	Role:      ScenarioRoleOONITestHelper,
}, {
	Domains:   []string{"1.th.ooni.org"},
	Addresses: []string{"130.192.91.9"},
	Role:      ScenarioRoleOONITestHelper,
}, {
	Domains:   []string{"2.th.ooni.org"},
	Addresses: []string{"130.192.91.10"},
	Role:      ScenarioRoleOONITestHelper,
}, {
	Domains:   []string{"3.th.ooni.org"},
	Addresses: []string{"130.192.91.11"},
	Role:      ScenarioRoleOONITestHelper,
}, {
	Domains:   []string{"dns.quad9.net"},
	Addresses: []string{"130.192.91.12"},
	Role:      ScenarioRoleDNSOverHTTPS,
}, {
	Domains:   []string{"mozilla.cloudflare-dns.com"},
	Addresses: []string{"130.192.91.13"},
	Role:      ScenarioRoleDNSOverHTTPS,
}, {
	Domains:   []string{"dns.google"},
	Addresses: []string{"130.192.91.14"},
	Role:      ScenarioRoleDNSOverHTTPS,
}, {
	Domains:          nil,
	Addresses:        []string{"130.192.91.15"},
	Role:             ScenarioRoleWebServer,
	WebServerFactory: BlockpageHandlerFactory(),
}, {
	Domains:          []string{"www.example.org", "example.org"},
	Addresses:        []string{"130.192.91.16"},
	Role:             ScenarioRoleWebServer,
	WebServerFactory: ExampleWebPageHandlerFactory(),
=======
	Domain: "api.ooni.io",
	Addresses: []string{
		InternetScenarioAddressApiOONIIo,
	},
	Role: ScenarioRoleOONIAPI,
}, {
	Domain: "geoip.ubuntu.com",
	Addresses: []string{
		InternetScenarioAddressGeoIPUbuntuCom,
	},
	Role: ScenarioRoleUbuntuGeoIP,
}, {
	Domain: "www.example.com",
	Addresses: []string{
		InternetScenarioAddressWwwExampleCom,
	},
	Role: ScenarioRoleExampleLikeWebServer,
}, {
	Domain: "0.th.ooni.org",
	Addresses: []string{
		InternetScenarioAddressZeroThOONIOrg,
	},
	Role: ScenarioRoleOONITestHelper,
}, {
	Domain: "1.th.ooni.org",
	Addresses: []string{
		InternetScenarioAddressOneThOONIOrg,
	},
	Role: ScenarioRoleOONITestHelper,
}, {
	Domain: "2.th.ooni.org",
	Addresses: []string{
		InternetScenarioAddressTwoThOONIOrg,
	},
	Role: ScenarioRoleOONITestHelper,
}, {
	Domain: "3.th.ooni.org",
	Addresses: []string{
		InternetScenarioAddressThreeThOONIOrg,
	},
	Role: ScenarioRoleOONITestHelper,
}, {
	Domain: "dns.quad9.net",
	Addresses: []string{
		InternetScenarioAddressDNSQuad9Net,
	},
	Role: ScenarioRoleDNSOverHTTPS,
}, {
	Domain: "mozilla.cloudflare-dns.com",
	Addresses: []string{
		InternetScenarioAddressMozillaCloudflareDNSCom,
	},
	Role: ScenarioRoleDNSOverHTTPS,
}, {
	Domain: "dns.google",
	Addresses: []string{
		InternetScenarioAddressDNSGoogle,
	},
	Role: ScenarioRoleDNSOverHTTPS,
>>>>>>> 7109b14a
}}

// MustNewScenario constructs a complete testing scenario using the domains and IP
// addresses contained by the given [ScenarioDomainAddresses] array.
func MustNewScenario(config []*ScenarioDomainAddresses) *QAEnv {
	var opts []QAEnvOption

	// create a common configuration for DoH servers
	dohConfig := netem.NewDNSConfig()
	for _, sad := range config {
		for _, domain := range sad.Domains {
			dohConfig.AddRecord(domain, "", sad.Addresses...)
		}
	}

	// explicitly create the uncensored resolver
	opts = append(opts, QAEnvOptionDNSOverUDPResolvers(QAEnvDefaultUncensoredResolverAddress))

	// fill options based on the scenario config
	for _, sad := range config {
		switch sad.Role {
		case ScenarioRoleDNSOverHTTPS:
			for _, addr := range sad.Addresses {
				opts = append(opts, QAEnvOptionHTTPServer(addr, &DNSOverHTTPSHandlerFactory{
					Config: dohConfig,
				}))
			}

		case ScenarioRoleWebServer:
			for _, addr := range sad.Addresses {
				opts = append(opts, QAEnvOptionHTTPServer(addr, ExampleWebPageHandlerFactory()))
			}

		case ScenarioRoleOONIAPI:
			for _, addr := range sad.Addresses {
				opts = append(opts, QAEnvOptionHTTPServer(addr, &OOAPIHandlerFactory{}))
			}

		case ScenarioRoleOONITestHelper:
			for _, addr := range sad.Addresses {
				opts = append(opts, QAEnvOptionHTTPServer(addr, &OOHelperDFactory{}))
			}

		case ScenarioRoleUbuntuGeoIP:
			for _, addr := range sad.Addresses {
				opts = append(opts, QAEnvOptionHTTPServer(addr, &GeoIPHandlerFactoryUbuntu{
					ProbeIP: QAEnvDefaultClientAddress,
				}))
			}
		}
	}

	// create the QAEnv
	env := MustNewQAEnv(opts...)

	// configure all the domain names
	for _, sad := range config {
		for _, domain := range sad.Domains {
			env.AddRecordToAllResolvers(domain, "", sad.Addresses...)
		}
	}

	return env
}<|MERGE_RESOLUTION|>--- conflicted
+++ resolved
@@ -21,28 +21,17 @@
 
 // ScenarioDomainAddresses describes a domain and address used in a scenario.
 type ScenarioDomainAddresses struct {
-<<<<<<< HEAD
 	// Domains contains a related set of domains domains (MANDATORY field).
 	Domains []string
 
 	// Addresses contains the MANDATORY list of addresses belonging to the domain.
 	Addresses []string
 
-	// Role is the MANDATORY role of this domain.
+	// Role is the MANDATORY role of this domain (e.g., ScenarioRoleOONIAPI).
 	Role uint64
 
 	// WebServerFactory is the factory to use when Role is ScenarioRoleWebServer.
 	WebServerFactory QAEnvHTTPHandlerFactory
-=======
-	// Domain is the related domain name (e.g., api.ooni.io).
-	Domain string
-
-	// Addresses contains the related IP addresses.
-	Addresses []string
-
-	// Role is the role for this domain (e.g., ScenarioRoleOONIAPI).
-	Role uint64
->>>>>>> 7109b14a
 }
 
 const (
@@ -80,118 +69,66 @@
 
 // InternetScenario contains the domains and addresses used by [NewInternetScenario].
 var InternetScenario = []*ScenarioDomainAddresses{{
-<<<<<<< HEAD
-	Domains:   []string{"api.ooni.io"},
-	Addresses: []string{"130.192.91.5"},
-	Role:      ScenarioRoleOONIAPI,
-}, {
-	Domains:   []string{"geoip.ubuntu.com"},
-	Addresses: []string{"130.192.91.6"},
-	Role:      ScenarioRoleUbuntuGeoIP,
-}, {
-	Domains:          []string{"www.example.com", "example.com"},
-	Addresses:        []string{"130.192.91.7"},
-	Role:             ScenarioRoleWebServer,
-	WebServerFactory: ExampleWebPageHandlerFactory(),
-}, {
-	Domains:   []string{"0.th.ooni.org"},
-	Addresses: []string{"130.192.91.8"},
-	Role:      ScenarioRoleOONITestHelper,
-}, {
-	Domains:   []string{"1.th.ooni.org"},
-	Addresses: []string{"130.192.91.9"},
-	Role:      ScenarioRoleOONITestHelper,
-}, {
-	Domains:   []string{"2.th.ooni.org"},
-	Addresses: []string{"130.192.91.10"},
-	Role:      ScenarioRoleOONITestHelper,
-}, {
-	Domains:   []string{"3.th.ooni.org"},
-	Addresses: []string{"130.192.91.11"},
-	Role:      ScenarioRoleOONITestHelper,
-}, {
-	Domains:   []string{"dns.quad9.net"},
-	Addresses: []string{"130.192.91.12"},
-	Role:      ScenarioRoleDNSOverHTTPS,
-}, {
-	Domains:   []string{"mozilla.cloudflare-dns.com"},
-	Addresses: []string{"130.192.91.13"},
-	Role:      ScenarioRoleDNSOverHTTPS,
-}, {
-	Domains:   []string{"dns.google"},
-	Addresses: []string{"130.192.91.14"},
-	Role:      ScenarioRoleDNSOverHTTPS,
-}, {
-	Domains:          nil,
-	Addresses:        []string{"130.192.91.15"},
-	Role:             ScenarioRoleWebServer,
-	WebServerFactory: BlockpageHandlerFactory(),
-}, {
-	Domains:          []string{"www.example.org", "example.org"},
-	Addresses:        []string{"130.192.91.16"},
-	Role:             ScenarioRoleWebServer,
-	WebServerFactory: ExampleWebPageHandlerFactory(),
-=======
-	Domain: "api.ooni.io",
+	Domains: []string{"api.ooni.io"},
 	Addresses: []string{
 		InternetScenarioAddressApiOONIIo,
 	},
 	Role: ScenarioRoleOONIAPI,
 }, {
-	Domain: "geoip.ubuntu.com",
+	Domains: []string{"geoip.ubuntu.com"},
 	Addresses: []string{
 		InternetScenarioAddressGeoIPUbuntuCom,
 	},
 	Role: ScenarioRoleUbuntuGeoIP,
 }, {
-	Domain: "www.example.com",
+	Domains: []string{"www.example.com", "example.com", "www.example.org", "example.org"},
 	Addresses: []string{
 		InternetScenarioAddressWwwExampleCom,
 	},
-	Role: ScenarioRoleExampleLikeWebServer,
+	Role:             ScenarioRoleWebServer,
+	WebServerFactory: ExampleWebPageHandlerFactory(),
 }, {
-	Domain: "0.th.ooni.org",
+	Domains: []string{"0.th.ooni.org"},
 	Addresses: []string{
 		InternetScenarioAddressZeroThOONIOrg,
 	},
 	Role: ScenarioRoleOONITestHelper,
 }, {
-	Domain: "1.th.ooni.org",
+	Domains: []string{"1.th.ooni.org"},
 	Addresses: []string{
 		InternetScenarioAddressOneThOONIOrg,
 	},
 	Role: ScenarioRoleOONITestHelper,
 }, {
-	Domain: "2.th.ooni.org",
+	Domains: []string{"2.th.ooni.org"},
 	Addresses: []string{
 		InternetScenarioAddressTwoThOONIOrg,
 	},
 	Role: ScenarioRoleOONITestHelper,
 }, {
-	Domain: "3.th.ooni.org",
+	Domains: []string{"3.th.ooni.org"},
 	Addresses: []string{
 		InternetScenarioAddressThreeThOONIOrg,
 	},
 	Role: ScenarioRoleOONITestHelper,
 }, {
-	Domain: "dns.quad9.net",
+	Domains: []string{"dns.quad9.net"},
 	Addresses: []string{
 		InternetScenarioAddressDNSQuad9Net,
 	},
 	Role: ScenarioRoleDNSOverHTTPS,
 }, {
-	Domain: "mozilla.cloudflare-dns.com",
+	Domains: []string{"mozilla.cloudflare-dns.com"},
 	Addresses: []string{
 		InternetScenarioAddressMozillaCloudflareDNSCom,
 	},
 	Role: ScenarioRoleDNSOverHTTPS,
 }, {
-	Domain: "dns.google",
+	Domains: []string{"dns.google"},
 	Addresses: []string{
 		InternetScenarioAddressDNSGoogle,
 	},
 	Role: ScenarioRoleDNSOverHTTPS,
->>>>>>> 7109b14a
 }}
 
 // MustNewScenario constructs a complete testing scenario using the domains and IP
