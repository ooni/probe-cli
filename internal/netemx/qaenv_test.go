--- conflicted
+++ resolved
@@ -237,11 +237,7 @@
 		// create QA env
 		env := netemx.NewQAEnv(
 			netemx.QAEnvOptionHTTPServer("8.8.8.8", netemx.QAEnvDefaultHTTPHandler()),
-<<<<<<< HEAD
-			netemx.QAEnvOptionClientPCAPDumper(dumper),
-=======
 			netemx.QAEnvOptionClientNICWrapper(dumper),
->>>>>>> 72b94e7d
 		)
 		defer env.Close()
 
@@ -266,11 +262,7 @@
 			// issue the request
 			resp, err := client.Do(req)
 
-<<<<<<< HEAD
-			// make sure we got a connection RST by peer error
-=======
 			// make sure everything is working as intended
->>>>>>> 72b94e7d
 			if err != nil {
 				t.Fatal("unexpected failed", err)
 			}
@@ -279,13 +271,9 @@
 			}
 		})
 
-<<<<<<< HEAD
-		// explicit close to write the PCAP
-=======
 		// explicit close to make sure the PCAP is fully flushed and written
 		// given that we will access the file as part of the same test, so we
 		// cannot rely on the file being written by `defer env.Close()`
->>>>>>> 72b94e7d
 		env.Close()
 
 		// make sure that the PCAP file exists
