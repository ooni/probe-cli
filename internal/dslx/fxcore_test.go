package dslx

import (
	"context"
	"errors"
	"testing"
	"time"

	"github.com/ooni/probe-cli/v3/internal/mocks"
	"github.com/ooni/probe-cli/v3/internal/model"
	"github.com/ooni/probe-cli/v3/internal/netxlite"
)

func getFn(err error, name string) Func[int, int] {
	return &fn{err: err, name: name}
}

type fn struct {
	err  error
	name string
}

func (f *fn) Apply(ctx context.Context, i *Maybe[int]) *Maybe[int] {
	if i.Error != nil {
		return i
	}
	return &Maybe[int]{
		Error: f.err,
		State: i.State + 1,
<<<<<<< HEAD
=======
		Observations: []*Observations{
			{
				NetworkEvents: []*model.ArchivalNetworkEvent{{Tags: []string{"apply"}}},
			},
		},
>>>>>>> e701ddb6
	}
}

func TestStageAdapter(t *testing.T) {
	t.Run("make sure that we handle a previous stage failure", func(t *testing.T) {
		unet := &mocks.UnderlyingNetwork{
			// explicitly empty so we crash if we try using underlying network functionality
		}
		netx := &netxlite.Netx{Underlying: unet}

		// create runtime
		rt := NewMinimalRuntime(model.DiscardLogger, time.Now(), MinimalRuntimeOptionMeasuringNetwork(netx))

		// create measurement pipeline where we run DNS lookups
		pipeline := DNSLookupGetaddrinfo(rt)

		// create input that contains an error
		input := &Maybe[*DomainToResolve]{
<<<<<<< HEAD
			Error: errors.New("mocked error"),
			State: nil,
=======
			Error:        errors.New("mocked error"),
			Observations: []*Observations{},
			State:        nil,
>>>>>>> e701ddb6
		}

		// run the pipeline
		output := pipeline.Apply(context.Background(), input)

		// make sure the output contains the same error as the input
		if !errors.Is(output.Error, input.Error) {
			t.Fatal("unexpected error")
		}
	})
}

/*
Test cases:
- Compose 2 functions:
  - pipeline succeeds
  - pipeline fails
*/
func TestCompose2(t *testing.T) {
	t.Run("Compose 2 functions", func(t *testing.T) {
		tests := map[string]struct {
			err    error
			input  int
			expect int
			numObs int
		}{
			"pipeline succeeds": {err: nil, input: 42, expect: 44, numObs: 2},
			"pipeline fails":    {err: errors.New("mocked"), input: 42, expect: 43, numObs: 1},
		}
		for name, tt := range tests {
			t.Run(name, func(t *testing.T) {
				f1 := getFn(tt.err, "maybe fail")
				f2 := getFn(nil, "succeed")
				composit := Compose2(f1, f2)
				r := composit.Apply(context.Background(), NewMaybeWithValue(tt.input))
				if r.Error != tt.err {
					t.Fatalf("unexpected error")
				}
<<<<<<< HEAD
=======
				if len(r.Observations) != tt.numObs {
					t.Fatalf("unexpected number of (merged) observations")
				}
>>>>>>> e701ddb6
			})
		}
	})
}

func TestGen(t *testing.T) {
	t.Run("Create composit of 14 functions", func(t *testing.T) {
		incFunc := getFn(nil, "succeed")
		composit := Compose14(incFunc, incFunc, incFunc, incFunc, incFunc, incFunc, incFunc, incFunc,
			incFunc, incFunc, incFunc, incFunc, incFunc, incFunc)
		r := composit.Apply(context.Background(), NewMaybeWithValue(0))
		if r.Error != nil {
			t.Fatalf("unexpected error: %s", r.Error)
		}
		if r.State != 14 {
			t.Fatalf("unexpected result state")
		}
	})
<<<<<<< HEAD
=======
}

func TestObservations(t *testing.T) {
	t.Run("Extract observations", func(t *testing.T) {
		fn1 := getFn(nil, "succeed")
		fn2 := getFn(nil, "succeed")
		composit := Compose2(fn1, fn2)
		r1 := composit.Apply(context.Background(), NewMaybeWithValue(3))
		r2 := composit.Apply(context.Background(), NewMaybeWithValue(42))
		if len(r1.Observations) != 2 || len(r2.Observations) != 2 {
			t.Fatalf("unexpected number of observations")
		}
		mergedObservations := ExtractObservations(r1, r2)
		if len(mergedObservations) != 4 {
			t.Fatalf("unexpected number of merged observations")
		}
	})
>>>>>>> e701ddb6
}<|MERGE_RESOLUTION|>--- conflicted
+++ resolved
@@ -27,14 +27,11 @@
 	return &Maybe[int]{
 		Error: f.err,
 		State: i.State + 1,
-<<<<<<< HEAD
-=======
 		Observations: []*Observations{
 			{
 				NetworkEvents: []*model.ArchivalNetworkEvent{{Tags: []string{"apply"}}},
 			},
 		},
->>>>>>> e701ddb6
 	}
 }
 
@@ -53,14 +50,9 @@
 
 		// create input that contains an error
 		input := &Maybe[*DomainToResolve]{
-<<<<<<< HEAD
-			Error: errors.New("mocked error"),
-			State: nil,
-=======
 			Error:        errors.New("mocked error"),
 			Observations: []*Observations{},
 			State:        nil,
->>>>>>> e701ddb6
 		}
 
 		// run the pipeline
@@ -99,12 +91,9 @@
 				if r.Error != tt.err {
 					t.Fatalf("unexpected error")
 				}
-<<<<<<< HEAD
-=======
 				if len(r.Observations) != tt.numObs {
 					t.Fatalf("unexpected number of (merged) observations")
 				}
->>>>>>> e701ddb6
 			})
 		}
 	})
@@ -123,8 +112,6 @@
 			t.Fatalf("unexpected result state")
 		}
 	})
-<<<<<<< HEAD
-=======
 }
 
 func TestObservations(t *testing.T) {
@@ -142,5 +129,4 @@
 			t.Fatalf("unexpected number of merged observations")
 		}
 	})
->>>>>>> e701ddb6
 }