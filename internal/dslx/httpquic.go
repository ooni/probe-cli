--- conflicted
+++ resolved
@@ -35,14 +35,9 @@
 			Transport:             httpTransport,
 		}
 		return &Maybe[*HTTPConnection]{
-<<<<<<< HEAD
-			Error: nil,
-			State: state,
-=======
 			Error:        nil,
 			Observations: nil,
 			State:        state,
->>>>>>> e701ddb6
 		}
 	})
 }