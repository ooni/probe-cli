--- conflicted
+++ resolved
@@ -71,14 +71,9 @@
 		}
 
 		return &Maybe[*QUICConnection]{
-<<<<<<< HEAD
-			Error: err,
-			State: state,
-=======
 			Error:        err,
 			Observations: maybeTraceToObservations(trace),
 			State:        state,
->>>>>>> e701ddb6
 		}
 	})
 }
