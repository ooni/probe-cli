package dslx

//
// HTTP measurements core
//

import (
	"context"
	"io"
	"net"
	"net/http"
	"net/url"
	"time"

	"github.com/ooni/probe-cli/v3/internal/logx"
	"github.com/ooni/probe-cli/v3/internal/measurexlite"
	"github.com/ooni/probe-cli/v3/internal/model"
	"github.com/ooni/probe-cli/v3/internal/netxlite"
	"github.com/ooni/probe-cli/v3/internal/throttling"
)

// HTTPConnection is an HTTP connection bound to a TCP, TLS or QUIC connection
// that would use such a connection only and for any input URL. You generally
// use [HTTPTransportTCP], [HTTPTransportTLS] or [HTTPTransportQUIC] to
// create a new instance; if you want to initialize manually, make sure you
// init the fields marked as MANDATORY.
type HTTPConnection struct {
	// Address is the MANDATORY address we're connected to.
	Address string

	// Domain is the OPTIONAL domain from which the address was resolved.
	Domain string

	// Network is the MANDATORY network used by the underlying conn.
	Network string

	// Scheme is the MANDATORY URL scheme to use.
	Scheme string

	// TLSNegotiatedProtocol is the OPTIONAL negotiated protocol.
	TLSNegotiatedProtocol string

	// Trace is the MANDATORY trace we're using.
	Trace Trace

	// Transport is the MANDATORY HTTP transport we're using.
	Transport model.HTTPTransport
}

// HTTPRequestOption is an option you can pass to HTTPRequest.
type HTTPRequestOption func(req *http.Request)

// HTTPRequestOptionAccept sets the Accept header.
func HTTPRequestOptionAccept(value string) HTTPRequestOption {
	return func(req *http.Request) {
		req.Header.Set("Accept", value)
	}
}

// HTTPRequestOptionAcceptLanguage sets the Accept header.
func HTTPRequestOptionAcceptLanguage(value string) HTTPRequestOption {
	return func(req *http.Request) {
		req.Header.Set("Accept-Language", value)
	}
}

// HTTPRequestOptionHost sets the Host header.
func HTTPRequestOptionHost(value string) HTTPRequestOption {
	return func(req *http.Request) {
		req.URL.Host = value
		req.Host = value
	}
}

// HTTPRequestOptionHost sets the request method.
func HTTPRequestOptionMethod(value string) HTTPRequestOption {
	return func(req *http.Request) {
		req.Method = value
	}
}

// HTTPRequestOptionReferer sets the Referer header.
func HTTPRequestOptionReferer(value string) HTTPRequestOption {
	return func(req *http.Request) {
		req.Header.Set("Referer", value)
	}
}

// HTTPRequestOptionURLPath sets the URL path.
func HTTPRequestOptionURLPath(value string) HTTPRequestOption {
	return func(req *http.Request) {
		req.URL.Path = value
	}
}

// HTTPRequestOptionUserAgent sets the UserAgent header.
func HTTPRequestOptionUserAgent(value string) HTTPRequestOption {
	return func(req *http.Request) {
		req.Header.Set("User-Agent", value)
	}
}

// HTTPRequest issues an HTTP request using a transport and returns a response.
func HTTPRequest(rt Runtime, options ...HTTPRequestOption) Func[*HTTPConnection, *HTTPResponse] {
	return Operation[*HTTPConnection, *HTTPResponse](func(ctx context.Context, input *HTTPConnection) *Maybe[*HTTPResponse] {
		// setup
		const timeout = 10 * time.Second
		ctx, cancel := context.WithTimeout(ctx, timeout)
		defer cancel()

		var (
			body         []byte
			observations []*Observations
			resp         *http.Response
		)

		// create HTTP request
		req, err := httpNewRequest(ctx, input, rt.Logger(), options...)
		if err == nil {

			// start the operation logger
			ol := logx.NewOperationLogger(
				rt.Logger(),
				"[#%d] HTTPRequest %s with %s/%s host=%s",
				input.Trace.Index(),
				req.URL.String(),
				input.Address,
				input.Network,
				req.Host,
			)

			// perform HTTP transaction and collect the related observations
			resp, body, observations, err = httpRoundTrip(ctx, input, req)

			// stop the operation logger
			ol.Stop(err)
		}

		// merge and save observations
		observations = append(observations, maybeTraceToObservations(input.Trace)...)
		rt.SaveObservations(observations...)

		state := &HTTPResponse{
			Address:                  input.Address,
			Domain:                   input.Domain,
			HTTPRequest:              req,  // possibly nil
			HTTPResponse:             resp, // possibly nil
			HTTPResponseBodySnapshot: body, // possibly nil
			Network:                  input.Network,
			Trace:                    input.Trace,
		}

		return &Maybe[*HTTPResponse]{
<<<<<<< HEAD
			Error: err,
			State: state,
=======
			Error:        err,
			Observations: observations,
			State:        state,
>>>>>>> e701ddb6
		}
	})
}

// httpNewRequest is a convenience function for creating a new request.
func httpNewRequest(
	ctx context.Context, input *HTTPConnection, logger model.Logger, options ...HTTPRequestOption) (*http.Request, error) {
	// create the default HTTP request
	URL := &url.URL{
		Scheme:      input.Scheme,
		Opaque:      "",
		User:        nil,
		Host:        httpNewURLHost(input, logger),
		Path:        "/",
		RawPath:     "",
		ForceQuery:  false,
		RawQuery:    "",
		Fragment:    "",
		RawFragment: "",
	}
	req, err := http.NewRequestWithContext(ctx, "GET", URL.String(), nil)
	if err != nil {
		return nil, err
	}

	// Go would use URL.Host as "Host" header anyways in case we leave req.Host empty.
	// We already set it here so that we can use req.Host for logging.
	req.Host = URL.Host

	// apply the user-specified options
	for _, option := range options {
		option(req)
	}

	// req.Header["Host"] is ignored by Go but we want to have it in the measurement
	// to reflect what we think has been sent as HTTP headers.
	req.Header.Set("Host", req.Host)
	return req, nil
}

// httpNewURLHost computes the URL host to use.
func httpNewURLHost(input *HTTPConnection, logger model.Logger) string {
	if input.Domain != "" {
		return input.Domain
	}
	addr, port, err := net.SplitHostPort(input.Address)
	if err != nil {
		logger.Warnf("httpRequestFunc: cannot SplitHostPort for input.Address")
		return input.Address
	}
	switch {
	case port == "80" && input.Scheme == "http":
		return addr
	case port == "443" && input.Scheme == "https":
		return addr
	default:
		return input.Address // with port only if port is nonstandard
	}
}

// httpRoundTrip performs the actual HTTP round trip
func httpRoundTrip(
	ctx context.Context,
	input *HTTPConnection,
	req *http.Request,
) (*http.Response, []byte, []*Observations, error) {
	const maxbody = 1 << 19 // TODO(bassosimone): allow to configure this value?
	started := input.Trace.TimeSince(input.Trace.ZeroTime())

	// manually create a single 1-length observations structure because
	// the trace cannot automatically capture HTTP events
	observations := []*Observations{
		NewObservations(),
	}

	observations[0].NetworkEvents = append(observations[0].NetworkEvents,
		measurexlite.NewAnnotationArchivalNetworkEvent(
			input.Trace.Index(),
			started,
			"http_transaction_start",
			input.Trace.Tags()...,
		))

	resp, err := input.Transport.RoundTrip(req)
	var body []byte
	if err == nil {
		defer resp.Body.Close()

		// create sampler for measuring throttling
		sampler := throttling.NewSampler(input.Trace)
		defer sampler.Close()

		// read a snapshot of the response body
		reader := io.LimitReader(resp.Body, maxbody)
		body, err = netxlite.ReadAllContext(ctx, reader) // TODO: enable streaming and measure speed

		// collect and save download speed samples
		samples := sampler.ExtractSamples()
		observations[0].NetworkEvents = append(observations[0].NetworkEvents, samples...)
	}
	finished := input.Trace.TimeSince(input.Trace.ZeroTime())

	observations[0].NetworkEvents = append(observations[0].NetworkEvents,
		measurexlite.NewAnnotationArchivalNetworkEvent(
			input.Trace.Index(),
			finished,
			"http_transaction_done",
			input.Trace.Tags()...,
		))

	observations[0].Requests = append(observations[0].Requests,
		measurexlite.NewArchivalHTTPRequestResult(
			input.Trace.Index(),
			started,
			input.Network,
			input.Address,
			input.TLSNegotiatedProtocol,
			input.Transport.Network(),
			req,
			resp,
			maxbody,
			body,
			err,
			finished,
			input.Trace.Tags()...,
		))

	return resp, body, observations, err
}

// HTTPResponse is the response generated by an HTTP requests. Generally
// obtained by HTTPRequest().Apply. To init manually, init at least MANDATORY fields.
type HTTPResponse struct {
	// Address is the MANDATORY address we're connected to.
	Address string

	// Domain is the OPTIONAL domain from which we determined Address.
	Domain string

	// HTTPRequest is the possibly-nil HTTP request.
	HTTPRequest *http.Request

	// HTTPResponse is the HTTP response or nil if Err != nil.
	HTTPResponse *http.Response

	// HTTPResponseBodySnapshot is the response body or nil if Err != nil.
	HTTPResponseBodySnapshot []byte

	// Network is the MANDATORY network we're connected to.
	Network string

	// Trace is the MANDATORY trace we're using. The trace is drained
	// when you call the Observations method.
	Trace Trace
}<|MERGE_RESOLUTION|>--- conflicted
+++ resolved
@@ -151,14 +151,9 @@
 		}
 
 		return &Maybe[*HTTPResponse]{
-<<<<<<< HEAD
-			Error: err,
-			State: state,
-=======
 			Error:        err,
 			Observations: observations,
 			State:        state,
->>>>>>> e701ddb6
 		}
 	})
 }
