package dslx

//
// DNS measurements
//

import (
	"context"
	"time"

	"github.com/ooni/probe-cli/v3/internal/logx"
	"github.com/ooni/probe-cli/v3/internal/netxlite"
)

// DomainName is a domain name to resolve.
type DomainName string

// DNSLookupOption is an option you can pass to NewDomainToResolve.
type DNSLookupOption func(*DomainToResolve)

// DNSLookupOptionTags allows to set tags to tag observations.
func DNSLookupOptionTags(value ...string) DNSLookupOption {
	return func(dis *DomainToResolve) {
		dis.Tags = append(dis.Tags, value...)
	}
}

// NewDomainToResolve creates input for performing DNS lookups. The only mandatory
// argument is the domain name to resolve. You can also supply optional
// values by passing options to this function.
func NewDomainToResolve(domain DomainName, options ...DNSLookupOption) *DomainToResolve {
	state := &DomainToResolve{
		Domain: string(domain),
		Tags:   []string{},
	}
	for _, option := range options {
		option(state)
	}
	return state
}

// DomainToResolve is the input for DNS lookup functions.
//
// You should construct this type using the NewDomainToResolve constructor
// as well as DNSLookupOption options to fill optional values. If you
// want to construct this type manually, please make sure you initialize
// all the variables marked as MANDATORY.
type DomainToResolve struct {
	// Domain is the MANDATORY domain name to lookup.
	Domain string

	// Tags contains OPTIONAL tags to tag observations.
	Tags []string
}

// ResolvedAddresses contains the results of DNS lookups. To initialize
// this struct manually, follow specific instructions for each field.
type ResolvedAddresses struct {
	// Addresses contains the nonempty resolved addresses.
	Addresses []string

	// Domain is the domain we resolved. We inherit this field
	// from the value inside the DomainToResolve.
	Domain string

	// Trace is the trace we're currently using. This struct is
	// created by the various Apply functions using values inside
	// the DomainToResolve to initialize the Trace.
	Trace Trace
}

// DNSLookupGetaddrinfo returns a function that resolves a domain name to
// IP addresses using libc's getaddrinfo function.
func DNSLookupGetaddrinfo(rt Runtime) Func[*DomainToResolve, *Maybe[*ResolvedAddresses]] {
<<<<<<< HEAD
	return FuncAdapter[*DomainToResolve, *Maybe[*ResolvedAddresses]](func(ctx context.Context, input *DomainToResolve) *Maybe[*ResolvedAddresses] {
		// create trace
		trace := rt.NewTrace(rt.IDGenerator().Add(1), rt.ZeroTime(), input.Tags...)

		// start the operation logger
		ol := logx.NewOperationLogger(
			rt.Logger(),
			"[#%d] DNSLookup[getaddrinfo] %s",
			trace.Index(),
			input.Domain,
		)
=======
	return &dnsLookupGetaddrinfoFunc{rt}
}

// dnsLookupGetaddrinfoFunc is the function returned by DNSLookupGetaddrinfo.
type dnsLookupGetaddrinfoFunc struct {
	rt Runtime
}

// Apply implements Func.
func (f *dnsLookupGetaddrinfoFunc) Apply(
	ctx context.Context, input *DomainToResolve) *Maybe[*ResolvedAddresses] {

	// create trace
	trace := f.rt.NewTrace(f.rt.IDGenerator().Add(1), f.rt.ZeroTime(), input.Tags...)

	// start the operation logger
	ol := logx.NewOperationLogger(
		f.rt.Logger(),
		"[#%d] DNSLookup[getaddrinfo] %s",
		trace.Index(),
		input.Domain,
	)

	// setup
	const timeout = 4 * time.Second
	ctx, cancel := context.WithTimeout(ctx, timeout)
	defer cancel()

	// create the resolver
	resolver := trace.NewStdlibResolver(f.rt.Logger())

	// lookup
	addrs, err := resolver.LookupHost(ctx, input.Domain)

	// stop the operation logger
	ol.Stop(err)

	state := &ResolvedAddresses{
		Addresses: addrs, // maybe empty
		Domain:    input.Domain,
		Trace:     trace,
	}
>>>>>>> 18cef860

		// setup
		const timeout = 4 * time.Second
		ctx, cancel := context.WithTimeout(ctx, timeout)
		defer cancel()

		// create the resolver
		resolver := trace.NewStdlibResolver(rt.Logger())

		// lookup
		addrs, err := resolver.LookupHost(ctx, input.Domain)

		// stop the operation logger
		ol.Stop(err)

		state := &ResolvedAddresses{
			Addresses: addrs, // maybe empty
			Domain:    input.Domain,
			Trace:     trace,
		}

		return &Maybe[*ResolvedAddresses]{
			Error:        err,
			Observations: maybeTraceToObservations(trace),
			Operation:    netxlite.ResolveOperation,
			State:        state,
		}
	})
}

// DNSLookupUDP returns a function that resolves a domain name to
// IP addresses using the given DNS-over-UDP resolver.
<<<<<<< HEAD
func DNSLookupUDP(rt Runtime, endpoint string) Func[*DomainToResolve, *Maybe[*ResolvedAddresses]] {
	return FuncAdapter[*DomainToResolve, *Maybe[*ResolvedAddresses]](func(ctx context.Context, input *DomainToResolve) *Maybe[*ResolvedAddresses] {
		// create trace
		trace := rt.NewTrace(rt.IDGenerator().Add(1), rt.ZeroTime(), input.Tags...)

		// start the operation logger
		ol := logx.NewOperationLogger(
			rt.Logger(),
			"[#%d] DNSLookup[%s/udp] %s",
			trace.Index(),
			endpoint,
			input.Domain,
		)
=======
func DNSLookupUDP(rt Runtime, resolver string) Func[*DomainToResolve, *Maybe[*ResolvedAddresses]] {
	return &dnsLookupUDPFunc{
		Resolver: resolver,
		rt:       rt,
	}
}

// dnsLookupUDPFunc is the function returned by DNSLookupUDP.
type dnsLookupUDPFunc struct {
	// Resolver is the MANDATORY endpointed of the resolver to use.
	Resolver string
	rt       Runtime
}

// Apply implements Func.
func (f *dnsLookupUDPFunc) Apply(
	ctx context.Context, input *DomainToResolve) *Maybe[*ResolvedAddresses] {

	// create trace
	trace := f.rt.NewTrace(f.rt.IDGenerator().Add(1), f.rt.ZeroTime(), input.Tags...)

	// start the operation logger
	ol := logx.NewOperationLogger(
		f.rt.Logger(),
		"[#%d] DNSLookup[%s/udp] %s",
		trace.Index(),
		f.Resolver,
		input.Domain,
	)

	// setup
	const timeout = 4 * time.Second
	ctx, cancel := context.WithTimeout(ctx, timeout)
	defer cancel()

	// create the resolver
	resolver := trace.NewParallelUDPResolver(
		f.rt.Logger(),
		trace.NewDialerWithoutResolver(f.rt.Logger()),
		f.Resolver,
	)

	// lookup
	addrs, err := resolver.LookupHost(ctx, input.Domain)
>>>>>>> 18cef860

		// setup
		const timeout = 4 * time.Second
		ctx, cancel := context.WithTimeout(ctx, timeout)
		defer cancel()

<<<<<<< HEAD
		// create the resolver
		resolver := trace.NewParallelUDPResolver(
			rt.Logger(),
			trace.NewDialerWithoutResolver(rt.Logger()),
			endpoint,
		)
=======
	state := &ResolvedAddresses{
		Addresses: addrs, // maybe empty
		Domain:    input.Domain,
		Trace:     trace,
	}
>>>>>>> 18cef860

		// lookup
		addrs, err := resolver.LookupHost(ctx, input.Domain)

		// stop the operation logger
		ol.Stop(err)

		state := &ResolvedAddresses{
			Addresses: addrs, // maybe empty
			Domain:    input.Domain,
			Trace:     trace,
		}

		return &Maybe[*ResolvedAddresses]{
			Error:        err,
			Observations: maybeTraceToObservations(trace),
			Operation:    netxlite.ResolveOperation,
			State:        state,
		}
	})
}<|MERGE_RESOLUTION|>--- conflicted
+++ resolved
@@ -72,19 +72,6 @@
 // DNSLookupGetaddrinfo returns a function that resolves a domain name to
 // IP addresses using libc's getaddrinfo function.
 func DNSLookupGetaddrinfo(rt Runtime) Func[*DomainToResolve, *Maybe[*ResolvedAddresses]] {
-<<<<<<< HEAD
-	return FuncAdapter[*DomainToResolve, *Maybe[*ResolvedAddresses]](func(ctx context.Context, input *DomainToResolve) *Maybe[*ResolvedAddresses] {
-		// create trace
-		trace := rt.NewTrace(rt.IDGenerator().Add(1), rt.ZeroTime(), input.Tags...)
-
-		// start the operation logger
-		ol := logx.NewOperationLogger(
-			rt.Logger(),
-			"[#%d] DNSLookup[getaddrinfo] %s",
-			trace.Index(),
-			input.Domain,
-		)
-=======
 	return &dnsLookupGetaddrinfoFunc{rt}
 }
 
@@ -127,54 +114,17 @@
 		Domain:    input.Domain,
 		Trace:     trace,
 	}
->>>>>>> 18cef860
 
-		// setup
-		const timeout = 4 * time.Second
-		ctx, cancel := context.WithTimeout(ctx, timeout)
-		defer cancel()
-
-		// create the resolver
-		resolver := trace.NewStdlibResolver(rt.Logger())
-
-		// lookup
-		addrs, err := resolver.LookupHost(ctx, input.Domain)
-
-		// stop the operation logger
-		ol.Stop(err)
-
-		state := &ResolvedAddresses{
-			Addresses: addrs, // maybe empty
-			Domain:    input.Domain,
-			Trace:     trace,
-		}
-
-		return &Maybe[*ResolvedAddresses]{
-			Error:        err,
-			Observations: maybeTraceToObservations(trace),
-			Operation:    netxlite.ResolveOperation,
-			State:        state,
-		}
-	})
+	return &Maybe[*ResolvedAddresses]{
+		Error:        err,
+		Observations: maybeTraceToObservations(trace),
+		Operation:    netxlite.ResolveOperation,
+		State:        state,
+	}
 }
 
 // DNSLookupUDP returns a function that resolves a domain name to
 // IP addresses using the given DNS-over-UDP resolver.
-<<<<<<< HEAD
-func DNSLookupUDP(rt Runtime, endpoint string) Func[*DomainToResolve, *Maybe[*ResolvedAddresses]] {
-	return FuncAdapter[*DomainToResolve, *Maybe[*ResolvedAddresses]](func(ctx context.Context, input *DomainToResolve) *Maybe[*ResolvedAddresses] {
-		// create trace
-		trace := rt.NewTrace(rt.IDGenerator().Add(1), rt.ZeroTime(), input.Tags...)
-
-		// start the operation logger
-		ol := logx.NewOperationLogger(
-			rt.Logger(),
-			"[#%d] DNSLookup[%s/udp] %s",
-			trace.Index(),
-			endpoint,
-			input.Domain,
-		)
-=======
 func DNSLookupUDP(rt Runtime, resolver string) Func[*DomainToResolve, *Maybe[*ResolvedAddresses]] {
 	return &dnsLookupUDPFunc{
 		Resolver: resolver,
@@ -219,45 +169,20 @@
 
 	// lookup
 	addrs, err := resolver.LookupHost(ctx, input.Domain)
->>>>>>> 18cef860
 
-		// setup
-		const timeout = 4 * time.Second
-		ctx, cancel := context.WithTimeout(ctx, timeout)
-		defer cancel()
+	// stop the operation logger
+	ol.Stop(err)
 
-<<<<<<< HEAD
-		// create the resolver
-		resolver := trace.NewParallelUDPResolver(
-			rt.Logger(),
-			trace.NewDialerWithoutResolver(rt.Logger()),
-			endpoint,
-		)
-=======
 	state := &ResolvedAddresses{
 		Addresses: addrs, // maybe empty
 		Domain:    input.Domain,
 		Trace:     trace,
 	}
->>>>>>> 18cef860
 
-		// lookup
-		addrs, err := resolver.LookupHost(ctx, input.Domain)
-
-		// stop the operation logger
-		ol.Stop(err)
-
-		state := &ResolvedAddresses{
-			Addresses: addrs, // maybe empty
-			Domain:    input.Domain,
-			Trace:     trace,
-		}
-
-		return &Maybe[*ResolvedAddresses]{
-			Error:        err,
-			Observations: maybeTraceToObservations(trace),
-			Operation:    netxlite.ResolveOperation,
-			State:        state,
-		}
-	})
+	return &Maybe[*ResolvedAddresses]{
+		Error:        err,
+		Observations: maybeTraceToObservations(trace),
+		Operation:    netxlite.ResolveOperation,
+		State:        state,
+	}
 }