--- conflicted
+++ resolved
@@ -566,10 +566,6 @@
             self._build_ooniprobe_linux("arm")
             self._build_ooniprobe_linux("arm64")
         else:
-<<<<<<< HEAD
-            # TODO(bassosimone): add support for linux
-            raise NotImplementedError("linux")
-=======
             if not self._config.no_private_sdks():
                 self._engine.use_golang_go_sdk()
             if not self._config.no_embed_psiphon():
@@ -582,7 +578,6 @@
                 self._build_ooniprobe_windows("amd64", "x86_64-w64-mingw32-gcc")
             else:
                 raise NotImplementedError(self._config.goos())
->>>>>>> 19b3fa9e
 
     def _build_ooniprobe_darwin(self, arch: str) -> None:
         """_build_ooniprobe_darwin builds ooniprobe for darwin."""
