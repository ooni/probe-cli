package oonimkall

import (
	"context"
	"errors"
	"testing"
	"time"

	"github.com/google/go-cmp/cmp"
	"github.com/ooni/probe-cli/v3/internal/engine"
	"github.com/ooni/probe-cli/v3/internal/mocks"
	"github.com/ooni/probe-cli/v3/internal/model"
	"github.com/ooni/probe-cli/v3/internal/targetloading"
)

func TestMeasurementSubmissionEventName(t *testing.T) {
	if measurementSubmissionEventName(nil) != eventTypeStatusMeasurementSubmission {
		t.Fatal("unexpected submission event name")
	}
	if measurementSubmissionEventName(errors.New("mocked error")) != eventTypeFailureMeasurementSubmission {
		t.Fatal("unexpected submission event name")
	}
}

func TestMeasurementSubmissionFailure(t *testing.T) {
	if measurementSubmissionFailure(nil) != "" {
		t.Fatal("unexpected submission failure")
	}
	if measurementSubmissionFailure(errors.New("mocked error")) != "mocked error" {
		t.Fatal("unexpected submission failure")
	}
}

// MockableTaskRunnerDependencies is the mockable struct used by [TestTaskRunnerRun].
type MockableTaskRunnerDependencies struct {
	Builder    *mocks.ExperimentBuilder
	Experiment *mocks.Experiment
	Loader     *mocks.ExperimentTargetLoader
	Session    *mocks.Session
}
<<<<<<< HEAD

// NewSession is the method that returns the new fake session.
func (dep *MockableTaskRunnerDependencies) NewSession(ctx context.Context, config engine.SessionConfig) (taskSession, error) {
	return dep.Session, nil
}

=======

// NewSession is the method that returns the new fake session.
func (dep *MockableTaskRunnerDependencies) NewSession(ctx context.Context, config engine.SessionConfig) (taskSession, error) {
	return dep.Session, nil
}

>>>>>>> 09b57501
func TestTaskRunnerRun(t *testing.T) {
	// newRunnerForTesting is a factory for creating a new
	// runner that wraps newRunner and also sets a specific
	// taskSessionBuilder for testing purposes.
	newRunnerForTesting := func() (*runnerForTask, *CollectorTaskEmitter) {
		settings := &settings{
			Name: "Example",
			Options: settingsOptions{
				SoftwareName:    "oonimkall-test",
				SoftwareVersion: "0.1.0",
			},
			StateDir: "testdata/state",
			Version:  1,
		}
		e := &CollectorTaskEmitter{}
		r := newRunner(settings, e)
		return r, e
	}

	// runAndCollectContext runs the task until completion
	// and collects the emitted events. Remember that
	// it's not race safe to modify the events.
	runAndCollectContext := func(ctx context.Context, r taskRunner, e *CollectorTaskEmitter) []*event {
		r.Run(ctx)
		return e.Collect()
	}

	// runAndCollect is like runAndCollectContext
	// but uses context.Background()
	runAndCollect := func(r taskRunner, e *CollectorTaskEmitter) []*event {
		return runAndCollectContext(context.Background(), r, e)
	}

	// countEventsByKey returns the number of events
	// with the given key inside of the list.
	countEventsByKey := func(events []*event, key string) (count int) {
		for _, ev := range events {
			if ev.Key == key {
				count++
			}
		}
		return
	}

	// assertCountEventsByKey fails is the number of events
	// of the given type is not the expected one.
	assertCountEventsByKey := func(events []*event, key string, count int) {
		if countEventsByKey(events, key) != count {
			t.Fatalf("unexpected number of '%s' events", key)
		}
	}

	t.Run("with unsupported settings", func(t *testing.T) {
		runner, emitter := newRunnerForTesting()
		runner.settings.Version = 0 // force unsupported version
		events := runAndCollect(runner, emitter)
		assertCountEventsByKey(events, eventTypeFailureStartup, 1)
	})

	t.Run("with failure when creating a new kvstore", func(t *testing.T) {
		runner, emitter := newRunnerForTesting()
		// override the kvstore builder to provoke an error
		runner.newKVStore = func(path string) (model.KeyValueStore, error) {
			return nil, errors.New("generic error")
		}
		events := runAndCollect(runner, emitter)
		assertCountEventsByKey(events, eventTypeFailureStartup, 1)
	})

	t.Run("with unparsable proxyURL", func(t *testing.T) {
		runner, emitter := newRunnerForTesting()
		runner.settings.Proxy = "\t" // invalid proxy URL
		events := runAndCollect(runner, emitter)
		assertCountEventsByKey(events, eventTypeFailureStartup, 1)
	})

	t.Run("with a parsable proxyURL", func(t *testing.T) {
		runner, emitter := newRunnerForTesting()
		// set a valid URL
		runner.settings.Proxy = "https://127.0.0.1/"
		// set a fake session builder that causes the startup to
		// fail but records the config passed to NewSession
		var savedConfig engine.SessionConfig
		runner.newSession = func(ctx context.Context, config engine.SessionConfig) (taskSession, error) {
			savedConfig = config
			return nil, errors.New("generic error")
		}
		events := runAndCollect(runner, emitter)
		assertCountEventsByKey(events, eventTypeFailureStartup, 1)
		if savedConfig.ProxyURL.String() != runner.settings.Proxy {
			t.Fatal("invalid proxy URL")
		}
	})

	t.Run("with custom probe services URL", func(t *testing.T) {
		runner, emitter := newRunnerForTesting()
		// set a probe services URL
		runner.settings.Options.ProbeServicesBaseURL = "https://127.0.0.1"
		// set a fake session builder that causes the startup to
		// fail but records the config passed to NewSession
		var savedConfig engine.SessionConfig
		runner.newSession = func(ctx context.Context, config engine.SessionConfig) (taskSession, error) {
			savedConfig = config
			return nil, errors.New("generic error")
		}
		events := runAndCollect(runner, emitter)
		assertCountEventsByKey(events, eventTypeFailureStartup, 1)
		psu := savedConfig.AvailableProbeServices
		if len(psu) != 1 {
			t.Fatal("invalid length")
		}
		if psu[0].Type != "https" {
			t.Fatal("invalid type")
		}
		if psu[0].Address != runner.settings.Options.ProbeServicesBaseURL {
			t.Fatal("invalid address")
		}
		if psu[0].Front != "" {
			t.Fatal("invalid front")
		}
	})

	type eventKeyCount struct {
		Key   string
		Count int
	}

	// reduceEventsKeysIgnoreLog reduces the list of event keys
	// counting equal subsequent keys and ignoring log events
	reduceEventsKeysIgnoreLog := func(t *testing.T, events []*event) (out []eventKeyCount) {
		var current eventKeyCount
		for _, ev := range events {
			t.Log(ev)
			if ev.Key == eventTypeLog {
				continue
			}
			if current.Key == ev.Key {
				current.Count++
				continue
			}
			if current.Key != "" {
				out = append(out, current)
			}
			current.Key = ev.Key
			current.Count = 1
		}
		if current.Key != "" {
			out = append(out, current)
		}
		return
	}

	// fakeSuccessfulDeps returns a new set of dependencies that
	// will perform a fully successful, but fake, run.
	//
	// You MAY override some functions to provoke specific errors
	// or generally change the operating conditions.
<<<<<<< HEAD
	fakeSuccessfulDeps := func() *MockableTaskRunnerDependencies {
=======
	fakeSuccessfulRun := func() *MockableTaskRunnerDependencies {
>>>>>>> 09b57501
		deps := &MockableTaskRunnerDependencies{

			// Configure the fake experiment
			Experiment: &mocks.Experiment{
				MockKibiBytesReceived: func() float64 {
					return 10
				},
				MockKibiBytesSent: func() float64 {
					return 4
				},
				MockOpenReportContext: func(ctx context.Context) error {
					return nil
				},
				MockReportID: func() string {
					return "20211202T074907Z_example_IT_30722_n1_axDLHNUfJaV1IbuU"
				},
				MockMeasureWithContext: func(ctx context.Context, target model.ExperimentTarget) (*model.Measurement, error) {
					return &model.Measurement{}, nil
				},
				MockSubmitAndUpdateMeasurementContext: func(ctx context.Context, measurement *model.Measurement) error {
					return nil
				},
			},

			// Configure the fake experiment builder
			Builder: &mocks.ExperimentBuilder{
				MockSetCallbacks: func(callbacks model.ExperimentCallbacks) {},
				MockInputPolicy: func() model.InputPolicy {
					return model.InputNone
				},
				MockInterruptible: func() bool {
					return false
				},
<<<<<<< HEAD
			},

			// Configure the fake session
			Session: &mocks.Session{
				MockClose: func() error {
					return nil
				},
				MockMaybeLookupBackendsContext: func(ctx context.Context) error {
					return nil
				},
				MockMaybeLookupLocationContext: func(ctx context.Context) error {
					return nil
				},
				MockProbeIP: func() string {
					return "130.192.91.211"
				},
				MockProbeASNString: func() string {
					return "AS137"
				},
				MockProbeCC: func() string {
					return "IT"
				},
				MockProbeNetworkName: func() string {
					return "GARR"
				},
				MockResolverASNString: func() string {
					return "AS137"
				},
				MockResolverIP: func() string {
					return "130.192.3.24"
				},
				MockResolverNetworkName: func() string {
					return "GARR"
				},
			},

			Loader: &mocks.ExperimentTargetLoader{
				MockLoad: func(ctx context.Context) ([]model.ExperimentTarget, error) {
					targets := []model.ExperimentTarget{
						model.NewOOAPIURLInfoWithDefaultCategoryAndCountry(""),
					}
					return targets, nil
=======
			},

			// Configure the fake session
			Session: &mocks.Session{
				MockClose: func() error {
					return nil
				},
				MockMaybeLookupBackendsContext: func(ctx context.Context) error {
					return nil
				},
				MockMaybeLookupLocationContext: func(ctx context.Context) error {
					return nil
				},
				MockProbeIP: func() string {
					return "130.192.91.211"
				},
				MockProbeASNString: func() string {
					return "AS137"
				},
				MockProbeCC: func() string {
					return "IT"
				},
				MockProbeNetworkName: func() string {
					return "GARR"
				},
				MockResolverASNString: func() string {
					return "AS137"
				},
				MockResolverIP: func() string {
					return "130.192.3.24"
				},
				MockResolverNetworkName: func() string {
					return "GARR"
>>>>>>> 09b57501
				},
			},
		}

		// The fake session MUST return the fake experiment builder
		deps.Session.MockNewExperimentBuilder = func(name string) (model.ExperimentBuilder, error) {
			return deps.Builder, nil
		}

		// The fake experiment builder MUST return the fake target loader
		deps.Builder.MockNewTargetLoader = func(config *model.ExperimentTargetLoaderConfig) model.ExperimentTargetLoader {
			return deps.Loader
		}

		// The fake experiment builder MUST return the fake experiment
		deps.Builder.MockNewExperiment = func() model.Experiment {
			return deps.Experiment
		}

		return deps
	}

	assertReducedEventsLike := func(t *testing.T, expected, got []eventKeyCount) {
		if diff := cmp.Diff(expected, got); diff != "" {
			t.Fatal(diff)
		}
	}

	t.Run("with invalid experiment name", func(t *testing.T) {
		runner, emitter := newRunnerForTesting()
<<<<<<< HEAD
		fake := fakeSuccessfulDeps()
=======
		fake := fakeSuccessfulRun()
>>>>>>> 09b57501
		fake.Session.MockNewExperimentBuilder = func(name string) (model.ExperimentBuilder, error) {
			return nil, errors.New("invalid experiment name")
		}
		runner.newSession = fake.NewSession
		events := runAndCollect(runner, emitter)
		reduced := reduceEventsKeysIgnoreLog(t, events)
		expect := []eventKeyCount{
			{Key: eventTypeStatusQueued, Count: 1},
			{Key: eventTypeStatusStarted, Count: 1},
			{Key: eventTypeFailureStartup, Count: 1},
			{Key: eventTypeStatusEnd, Count: 1},
		}
		assertReducedEventsLike(t, expect, reduced)
	})

	t.Run("with error during backends lookup", func(t *testing.T) {
		runner, emitter := newRunnerForTesting()
<<<<<<< HEAD
		fake := fakeSuccessfulDeps()
=======
		fake := fakeSuccessfulRun()
>>>>>>> 09b57501
		fake.Session.MockMaybeLookupBackendsContext = func(ctx context.Context) error {
			return errors.New("mocked error")
		}
		runner.newSession = fake.NewSession
		events := runAndCollect(runner, emitter)
		reduced := reduceEventsKeysIgnoreLog(t, events)
		expect := []eventKeyCount{
			{Key: eventTypeStatusQueued, Count: 1},
			{Key: eventTypeStatusStarted, Count: 1},
			{Key: eventTypeFailureStartup, Count: 1},
			{Key: eventTypeStatusEnd, Count: 1},
		}
		assertReducedEventsLike(t, expect, reduced)
	})

	t.Run("with error during location lookup", func(t *testing.T) {
		runner, emitter := newRunnerForTesting()
<<<<<<< HEAD
		fake := fakeSuccessfulDeps()
=======
		fake := fakeSuccessfulRun()
>>>>>>> 09b57501
		fake.Session.MockMaybeLookupLocationContext = func(ctx context.Context) error {
			return errors.New("mocked error")
		}
		runner.newSession = fake.NewSession
		events := runAndCollect(runner, emitter)
		reduced := reduceEventsKeysIgnoreLog(t, events)
		expect := []eventKeyCount{
			{Key: eventTypeStatusQueued, Count: 1},
			{Key: eventTypeStatusStarted, Count: 1},
			{Key: eventTypeStatusProgress, Count: 1},
			{Key: eventTypeFailureIPLookup, Count: 1},
			{Key: eventTypeFailureASNLookup, Count: 1},
			{Key: eventTypeFailureCCLookup, Count: 1},
			{Key: eventTypeFailureResolverLookup, Count: 1},
			{Key: eventTypeStatusEnd, Count: 1},
		}
		assertReducedEventsLike(t, expect, reduced)
	})

	t.Run("with error during target loading", func(t *testing.T) {
		runner, emitter := newRunnerForTesting()
<<<<<<< HEAD
		fake := fakeSuccessfulDeps()
		fake.Loader.MockLoad = func(ctx context.Context) ([]model.ExperimentTarget, error) {
			return nil, errors.New("mocked error")
		}
		runner.newSession = fake.NewSession
		events := runAndCollect(runner, emitter)
		reduced := reduceEventsKeysIgnoreLog(t, events)
=======
		fake := fakeSuccessfulRun()
		fake.Builder.MockInputPolicy = func() model.InputPolicy {
			return model.InputOrQueryBackend
		}
		runner.newSession = fake.NewSession
		events := runAndCollect(runner, emitter)
		reduced := reduceEventsKeysIgnoreLog(events)
		expect := []eventKeyCount{
			{Key: eventTypeStatusQueued, Count: 1},
			{Key: eventTypeStatusStarted, Count: 1},
			{Key: eventTypeStatusProgress, Count: 3},
			{Key: eventTypeStatusGeoIPLookup, Count: 1},
			{Key: eventTypeStatusResolverLookup, Count: 1},
			{Key: eventTypeFailureStartup, Count: 1},
			{Key: eventTypeStatusEnd, Count: 1},
		}
		assertReducedEventsLike(t, expect, reduced)
	})

	t.Run("with missing input and InputStrictlyRequired policy", func(t *testing.T) {
		runner, emitter := newRunnerForTesting()
		fake := fakeSuccessfulRun()
		fake.Builder.MockInputPolicy = func() model.InputPolicy {
			return model.InputStrictlyRequired
		}
		runner.newSession = fake.NewSession
		events := runAndCollect(runner, emitter)
		reduced := reduceEventsKeysIgnoreLog(events)
		expect := []eventKeyCount{
			{Key: eventTypeStatusQueued, Count: 1},
			{Key: eventTypeStatusStarted, Count: 1},
			{Key: eventTypeStatusProgress, Count: 3},
			{Key: eventTypeStatusGeoIPLookup, Count: 1},
			{Key: eventTypeStatusResolverLookup, Count: 1},
			{Key: eventTypeFailureStartup, Count: 1},
			{Key: eventTypeStatusEnd, Count: 1},
		}
		assertReducedEventsLike(t, expect, reduced)
	})

	t.Run("with InputOrStaticDefault policy and experiment with no static input",
		func(t *testing.T) {
			runner, emitter := newRunnerForTesting()
			runner.settings.Name = "Antani" // no input for this experiment
			fake := fakeSuccessfulRun()
			fake.Builder.MockInputPolicy = func() model.InputPolicy {
				return model.InputOrStaticDefault
			}
			runner.newSession = fake.NewSession
			events := runAndCollect(runner, emitter)
			reduced := reduceEventsKeysIgnoreLog(events)
			expect := []eventKeyCount{
				{Key: eventTypeStatusQueued, Count: 1},
				{Key: eventTypeStatusStarted, Count: 1},
				{Key: eventTypeStatusProgress, Count: 3},
				{Key: eventTypeStatusGeoIPLookup, Count: 1},
				{Key: eventTypeStatusResolverLookup, Count: 1},
				{Key: eventTypeFailureStartup, Count: 1},
				{Key: eventTypeStatusEnd, Count: 1},
			}
			assertReducedEventsLike(t, expect, reduced)
		})

	t.Run("with InputNone policy and provided input", func(t *testing.T) {
		runner, emitter := newRunnerForTesting()
		runner.settings.Inputs = append(runner.settings.Inputs, "https://x.org/")
		fake := fakeSuccessfulRun()
		fake.Builder.MockInputPolicy = func() model.InputPolicy {
			return model.InputNone
		}
		runner.newSession = fake.NewSession
		events := runAndCollect(runner, emitter)
		reduced := reduceEventsKeysIgnoreLog(events)
>>>>>>> 09b57501
		expect := []eventKeyCount{
			{Key: eventTypeStatusQueued, Count: 1},
			{Key: eventTypeStatusStarted, Count: 1},
			{Key: eventTypeStatusProgress, Count: 3},
			{Key: eventTypeStatusGeoIPLookup, Count: 1},
			{Key: eventTypeStatusResolverLookup, Count: 1},
			{Key: eventTypeFailureStartup, Count: 1},
			{Key: eventTypeStatusEnd, Count: 1},
		}
		assertReducedEventsLike(t, expect, reduced)
	})

	t.Run("with failure opening report", func(t *testing.T) {
		runner, emitter := newRunnerForTesting()
<<<<<<< HEAD
		fake := fakeSuccessfulDeps()
=======
		fake := fakeSuccessfulRun()
>>>>>>> 09b57501
		fake.Experiment.MockOpenReportContext = func(ctx context.Context) error {
			return errors.New("mocked error")
		}
		runner.newSession = fake.NewSession
		events := runAndCollect(runner, emitter)
		reduced := reduceEventsKeysIgnoreLog(t, events)
		expect := []eventKeyCount{
			{Key: eventTypeStatusQueued, Count: 1},
			{Key: eventTypeStatusStarted, Count: 1},
			{Key: eventTypeStatusProgress, Count: 3},
			{Key: eventTypeStatusGeoIPLookup, Count: 1},
			{Key: eventTypeStatusResolverLookup, Count: 1},
			{Key: eventTypeFailureReportCreate, Count: 1},
			{Key: eventTypeStatusEnd, Count: 1},
		}
		assertReducedEventsLike(t, expect, reduced)
	})

	t.Run("with success and just a single entry", func(t *testing.T) {
		runner, emitter := newRunnerForTesting()
<<<<<<< HEAD
		fake := fakeSuccessfulDeps()
		// Note that a single entry is the default we use
=======
		fake := fakeSuccessfulRun()
		fake.Builder.MockInputPolicy = func() model.InputPolicy {
			return model.InputNone
		}
>>>>>>> 09b57501
		runner.newSession = fake.NewSession
		events := runAndCollect(runner, emitter)
		reduced := reduceEventsKeysIgnoreLog(t, events)
		expect := []eventKeyCount{
			{Key: eventTypeStatusQueued, Count: 1},
			{Key: eventTypeStatusStarted, Count: 1},
			{Key: eventTypeStatusProgress, Count: 3},
			{Key: eventTypeStatusGeoIPLookup, Count: 1},
			{Key: eventTypeStatusResolverLookup, Count: 1},
			{Key: eventTypeStatusProgress, Count: 1},
			{Key: eventTypeStatusReportCreate, Count: 1},
			{Key: eventTypeStatusMeasurementStart, Count: 1},
			{Key: eventTypeMeasurement, Count: 1},
			{Key: eventTypeStatusMeasurementSubmission, Count: 1},
			{Key: eventTypeStatusMeasurementDone, Count: 1},
			{Key: eventTypeStatusEnd, Count: 1},
		}
		assertReducedEventsLike(t, expect, reduced)
	})

	t.Run("with failure and just a single entry", func(t *testing.T) {
		runner, emitter := newRunnerForTesting()
<<<<<<< HEAD
		fake := fakeSuccessfulDeps()
		// Note that a single entry is the default we use
=======
		fake := fakeSuccessfulRun()
		fake.Builder.MockInputPolicy = func() model.InputPolicy {
			return model.InputNone
		}
>>>>>>> 09b57501
		fake.Experiment.MockMeasureWithContext = func(ctx context.Context, target model.ExperimentTarget) (measurement *model.Measurement, err error) {
			return nil, errors.New("preconditions error")
		}
		runner.newSession = fake.NewSession
		events := runAndCollect(runner, emitter)
		reduced := reduceEventsKeysIgnoreLog(t, events)
		expect := []eventKeyCount{
			{Key: eventTypeStatusQueued, Count: 1},
			{Key: eventTypeStatusStarted, Count: 1},
			{Key: eventTypeStatusProgress, Count: 3},
			{Key: eventTypeStatusGeoIPLookup, Count: 1},
			{Key: eventTypeStatusResolverLookup, Count: 1},
			{Key: eventTypeStatusProgress, Count: 1},
			{Key: eventTypeStatusReportCreate, Count: 1},
			{Key: eventTypeStatusMeasurementStart, Count: 1},
			{Key: eventTypeFailureMeasurement, Count: 1},
			{Key: eventTypeStatusEnd, Count: 1},
		}
		assertReducedEventsLike(t, expect, reduced)
	})

	t.Run("with measurement failure and annotations", func(t *testing.T) {
		// See https://github.com/ooni/probe/issues/2173. We want to be sure that
		// we are not crashing when the measurement fails and there are annotations,
		// which is what was happening in the above referenced issue.
		runner, emitter := newRunnerForTesting()
<<<<<<< HEAD
		fake := fakeSuccessfulDeps()
		// Note that a single entry is the default we use
=======
		fake := fakeSuccessfulRun()
		fake.Builder.MockInputPolicy = func() model.InputPolicy {
			return model.InputNone
		}
>>>>>>> 09b57501
		fake.Experiment.MockMeasureWithContext = func(ctx context.Context, target model.ExperimentTarget) (measurement *model.Measurement, err error) {
			return nil, errors.New("preconditions error")
		}
		runner.newSession = fake.NewSession
		runner.settings.Annotations = map[string]string{
			"architecture": "arm64",
		}
		events := runAndCollect(runner, emitter)
		reduced := reduceEventsKeysIgnoreLog(t, events)
		expect := []eventKeyCount{
			{Key: eventTypeStatusQueued, Count: 1},
			{Key: eventTypeStatusStarted, Count: 1},
			{Key: eventTypeStatusProgress, Count: 3},
			{Key: eventTypeStatusGeoIPLookup, Count: 1},
			{Key: eventTypeStatusResolverLookup, Count: 1},
			{Key: eventTypeStatusProgress, Count: 1},
			{Key: eventTypeStatusReportCreate, Count: 1},
			{Key: eventTypeStatusMeasurementStart, Count: 1},
			{Key: eventTypeFailureMeasurement, Count: 1},
			{Key: eventTypeStatusEnd, Count: 1},
		}
		assertReducedEventsLike(t, expect, reduced)
	})

	t.Run("with success and explicit input provided", func(t *testing.T) {
		runner, emitter := newRunnerForTesting()
		runner.settings.Inputs = []string{"a", "b", "c", "d"}
<<<<<<< HEAD
		fake := fakeSuccessfulDeps()
		fake.Builder.MockInputPolicy = func() model.InputPolicy {
			return model.InputStrictlyRequired
		}
		fake.Loader.MockLoad = func(ctx context.Context) ([]model.ExperimentTarget, error) {
			targets := []model.ExperimentTarget{}
			for _, input := range runner.settings.Inputs {
				targets = append(targets, model.NewOOAPIURLInfoWithDefaultCategoryAndCountry(input))
			}
			return targets, nil
=======
		fake := fakeSuccessfulRun()
		fake.Builder.MockInputPolicy = func() model.InputPolicy {
			return model.InputStrictlyRequired
		}
		runner.newSession = fake.NewSession
		events := runAndCollect(runner, emitter)
		reduced := reduceEventsKeysIgnoreLog(events)
		expect := []eventKeyCount{
			{Key: eventTypeStatusQueued, Count: 1},
			{Key: eventTypeStatusStarted, Count: 1},
			{Key: eventTypeStatusProgress, Count: 3},
			{Key: eventTypeStatusGeoIPLookup, Count: 1},
			{Key: eventTypeStatusResolverLookup, Count: 1},
			{Key: eventTypeStatusProgress, Count: 1},
			{Key: eventTypeStatusReportCreate, Count: 1},
			//
			{Key: eventTypeStatusMeasurementStart, Count: 1},
			{Key: eventTypeStatusProgress, Count: 1},
			{Key: eventTypeMeasurement, Count: 1},
			{Key: eventTypeStatusMeasurementSubmission, Count: 1},
			{Key: eventTypeStatusMeasurementDone, Count: 1},
			//
			{Key: eventTypeStatusMeasurementStart, Count: 1},
			{Key: eventTypeStatusProgress, Count: 1},
			{Key: eventTypeMeasurement, Count: 1},
			{Key: eventTypeStatusMeasurementSubmission, Count: 1},
			{Key: eventTypeStatusMeasurementDone, Count: 1},
			//
			{Key: eventTypeStatusMeasurementStart, Count: 1},
			{Key: eventTypeStatusProgress, Count: 1},
			{Key: eventTypeMeasurement, Count: 1},
			{Key: eventTypeStatusMeasurementSubmission, Count: 1},
			{Key: eventTypeStatusMeasurementDone, Count: 1},
			//
			{Key: eventTypeStatusMeasurementStart, Count: 1},
			{Key: eventTypeStatusProgress, Count: 1},
			{Key: eventTypeMeasurement, Count: 1},
			{Key: eventTypeStatusMeasurementSubmission, Count: 1},
			{Key: eventTypeStatusMeasurementDone, Count: 1},
			//
			{Key: eventTypeStatusEnd, Count: 1},
		}
		assertReducedEventsLike(t, expect, reduced)
	})

	t.Run("with success and InputOptional and input", func(t *testing.T) {
		runner, emitter := newRunnerForTesting()
		runner.settings.Inputs = []string{"a", "b", "c", "d"}
		fake := fakeSuccessfulRun()
		fake.Builder.MockInputPolicy = func() model.InputPolicy {
			return model.InputOptional
>>>>>>> 09b57501
		}
		runner.newSession = fake.NewSession
		events := runAndCollect(runner, emitter)
		reduced := reduceEventsKeysIgnoreLog(t, events)
		expect := []eventKeyCount{
			{Key: eventTypeStatusQueued, Count: 1},
			{Key: eventTypeStatusStarted, Count: 1},
			{Key: eventTypeStatusProgress, Count: 3},
			{Key: eventTypeStatusGeoIPLookup, Count: 1},
			{Key: eventTypeStatusResolverLookup, Count: 1},
			{Key: eventTypeStatusProgress, Count: 1},
			{Key: eventTypeStatusReportCreate, Count: 1},
			//
			{Key: eventTypeStatusMeasurementStart, Count: 1},
			{Key: eventTypeStatusProgress, Count: 1},
			{Key: eventTypeMeasurement, Count: 1},
			{Key: eventTypeStatusMeasurementSubmission, Count: 1},
			{Key: eventTypeStatusMeasurementDone, Count: 1},
			//
			{Key: eventTypeStatusMeasurementStart, Count: 1},
			{Key: eventTypeStatusProgress, Count: 1},
			{Key: eventTypeMeasurement, Count: 1},
			{Key: eventTypeStatusMeasurementSubmission, Count: 1},
			{Key: eventTypeStatusMeasurementDone, Count: 1},
			//
			{Key: eventTypeStatusMeasurementStart, Count: 1},
			{Key: eventTypeStatusProgress, Count: 1},
			{Key: eventTypeMeasurement, Count: 1},
			{Key: eventTypeStatusMeasurementSubmission, Count: 1},
			{Key: eventTypeStatusMeasurementDone, Count: 1},
			//
			{Key: eventTypeStatusMeasurementStart, Count: 1},
			{Key: eventTypeStatusProgress, Count: 1},
			{Key: eventTypeMeasurement, Count: 1},
			{Key: eventTypeStatusMeasurementSubmission, Count: 1},
			{Key: eventTypeStatusMeasurementDone, Count: 1},
			//
			{Key: eventTypeStatusEnd, Count: 1},
		}
		assertReducedEventsLike(t, expect, reduced)
	})

<<<<<<< HEAD
=======
	t.Run("with success and InputOptional and no input", func(t *testing.T) {
		runner, emitter := newRunnerForTesting()
		fake := fakeSuccessfulRun()
		fake.Builder.MockInputPolicy = func() model.InputPolicy {
			return model.InputOptional
		}
		runner.newSession = fake.NewSession
		events := runAndCollect(runner, emitter)
		reduced := reduceEventsKeysIgnoreLog(events)
		expect := []eventKeyCount{
			{Key: eventTypeStatusQueued, Count: 1},
			{Key: eventTypeStatusStarted, Count: 1},
			{Key: eventTypeStatusProgress, Count: 3},
			{Key: eventTypeStatusGeoIPLookup, Count: 1},
			{Key: eventTypeStatusResolverLookup, Count: 1},
			{Key: eventTypeStatusProgress, Count: 1},
			{Key: eventTypeStatusReportCreate, Count: 1},
			//
			{Key: eventTypeStatusMeasurementStart, Count: 1},
			{Key: eventTypeMeasurement, Count: 1},
			{Key: eventTypeStatusMeasurementSubmission, Count: 1},
			{Key: eventTypeStatusMeasurementDone, Count: 1},
			//
			{Key: eventTypeStatusEnd, Count: 1},
		}
		assertReducedEventsLike(t, expect, reduced)
	})

	t.Run("with success and InputOrStaticDefault", func(t *testing.T) {
		experimentName := "DNSCheck"
		runner, emitter := newRunnerForTesting()
		runner.settings.Name = experimentName
		fake := fakeSuccessfulRun()
		fake.Builder.MockInputPolicy = func() model.InputPolicy {
			return model.InputOrStaticDefault
		}
		runner.newSession = fake.NewSession
		events := runAndCollect(runner, emitter)
		reduced := reduceEventsKeysIgnoreLog(events)
		expect := []eventKeyCount{
			{Key: eventTypeStatusQueued, Count: 1},
			{Key: eventTypeStatusStarted, Count: 1},
			{Key: eventTypeStatusProgress, Count: 3},
			{Key: eventTypeStatusGeoIPLookup, Count: 1},
			{Key: eventTypeStatusResolverLookup, Count: 1},
			{Key: eventTypeStatusProgress, Count: 1},
			{Key: eventTypeStatusReportCreate, Count: 1},
		}
		allEntries, err := targetloading.StaticBareInputForExperiment(experimentName)
		if err != nil {
			t.Fatal(err)
		}
		// write the correct entries for each expected measurement.
		for idx := 0; idx < len(allEntries); idx++ {
			expect = append(expect, eventKeyCount{Key: eventTypeStatusMeasurementStart, Count: 1})
			expect = append(expect, eventKeyCount{Key: eventTypeStatusProgress, Count: 1})
			expect = append(expect, eventKeyCount{Key: eventTypeMeasurement, Count: 1})
			expect = append(expect, eventKeyCount{Key: eventTypeStatusMeasurementSubmission, Count: 1})
			expect = append(expect, eventKeyCount{Key: eventTypeStatusMeasurementDone, Count: 1})
		}
		expect = append(expect, eventKeyCount{Key: eventTypeStatusEnd, Count: 1})
		assertReducedEventsLike(t, expect, reduced)
	})

>>>>>>> 09b57501
	t.Run("with success and max runtime", func(t *testing.T) {
		runner, emitter := newRunnerForTesting()
		runner.settings.Inputs = []string{"a", "b", "c", "d"}
		runner.settings.Options.MaxRuntime = 2
<<<<<<< HEAD
		fake := fakeSuccessfulDeps()
		fake.Builder.MockInputPolicy = func() model.InputPolicy {
			return model.InputStrictlyRequired
		}
		fake.Loader.MockLoad = func(ctx context.Context) ([]model.ExperimentTarget, error) {
			targets := []model.ExperimentTarget{}
			for _, input := range runner.settings.Inputs {
				targets = append(targets, model.NewOOAPIURLInfoWithDefaultCategoryAndCountry(input))
			}
			return targets, nil
		}
=======
		fake := fakeSuccessfulRun()
		fake.Builder.MockInputPolicy = func() model.InputPolicy {
			return model.InputStrictlyRequired
		}
>>>>>>> 09b57501
		fake.Experiment.MockMeasureWithContext = func(ctx context.Context, target model.ExperimentTarget) (measurement *model.Measurement, err error) {
			time.Sleep(1 * time.Second)
			return &model.Measurement{}, nil
		}
		runner.newSession = fake.NewSession
		events := runAndCollect(runner, emitter)
		reduced := reduceEventsKeysIgnoreLog(t, events)
		expect := []eventKeyCount{
			{Key: eventTypeStatusQueued, Count: 1},
			{Key: eventTypeStatusStarted, Count: 1},
			{Key: eventTypeStatusProgress, Count: 3},
			{Key: eventTypeStatusGeoIPLookup, Count: 1},
			{Key: eventTypeStatusResolverLookup, Count: 1},
			{Key: eventTypeStatusProgress, Count: 1},
			{Key: eventTypeStatusReportCreate, Count: 1},
			//
			{Key: eventTypeStatusMeasurementStart, Count: 1},
			{Key: eventTypeStatusProgress, Count: 1},
			{Key: eventTypeMeasurement, Count: 1},
			{Key: eventTypeStatusMeasurementSubmission, Count: 1},
			{Key: eventTypeStatusMeasurementDone, Count: 1},
			//
			{Key: eventTypeStatusMeasurementStart, Count: 1},
			{Key: eventTypeStatusProgress, Count: 1},
			{Key: eventTypeMeasurement, Count: 1},
			{Key: eventTypeStatusMeasurementSubmission, Count: 1},
			{Key: eventTypeStatusMeasurementDone, Count: 1},
			//
			{Key: eventTypeStatusEnd, Count: 1},
		}
		assertReducedEventsLike(t, expect, reduced)
	})

	t.Run("with interrupted experiment", func(t *testing.T) {
		runner, emitter := newRunnerForTesting()
		runner.settings.Inputs = []string{"a", "b", "c", "d"}
		runner.settings.Options.MaxRuntime = 2
<<<<<<< HEAD
		fake := fakeSuccessfulDeps()
=======
		fake := fakeSuccessfulRun()
>>>>>>> 09b57501
		fake.Builder.MockInputPolicy = func() model.InputPolicy {
			return model.InputStrictlyRequired
		}
		fake.Builder.MockInterruptible = func() bool {
			return true
		}
		fake.Loader.MockLoad = func(ctx context.Context) ([]model.ExperimentTarget, error) {
			targets := []model.ExperimentTarget{}
			for _, input := range runner.settings.Inputs {
				targets = append(targets, model.NewOOAPIURLInfoWithDefaultCategoryAndCountry(input))
			}
			return targets, nil
		}
		ctx, cancel := context.WithCancel(context.Background())
		fake.Experiment.MockMeasureWithContext = func(ctx context.Context, target model.ExperimentTarget) (measurement *model.Measurement, err error) {
			cancel()
			return &model.Measurement{}, nil
		}
		runner.newSession = fake.NewSession
		events := runAndCollectContext(ctx, runner, emitter)
		reduced := reduceEventsKeysIgnoreLog(t, events)
		expect := []eventKeyCount{
			{Key: eventTypeStatusQueued, Count: 1},
			{Key: eventTypeStatusStarted, Count: 1},
			{Key: eventTypeStatusProgress, Count: 3},
			{Key: eventTypeStatusGeoIPLookup, Count: 1},
			{Key: eventTypeStatusResolverLookup, Count: 1},
			{Key: eventTypeStatusProgress, Count: 1},
			{Key: eventTypeStatusReportCreate, Count: 1},
			//
			{Key: eventTypeStatusMeasurementStart, Count: 1},
			{Key: eventTypeStatusProgress, Count: 1},
			//
			{Key: eventTypeStatusEnd, Count: 1},
		}
		assertReducedEventsLike(t, expect, reduced)
	})

	t.Run("with measurement submission failure", func(t *testing.T) {
		runner, emitter := newRunnerForTesting()
		runner.settings.Inputs = []string{"a"}
<<<<<<< HEAD
		fake := fakeSuccessfulDeps()
=======
		fake := fakeSuccessfulRun()
>>>>>>> 09b57501
		fake.Builder.MockInputPolicy = func() model.InputPolicy {
			return model.InputStrictlyRequired
		}
		fake.Experiment.MockSubmitAndUpdateMeasurementContext = func(ctx context.Context, measurement *model.Measurement) error {
			return errors.New("cannot submit")
		}
<<<<<<< HEAD
		fake.Loader.MockLoad = func(ctx context.Context) ([]model.ExperimentTarget, error) {
			targets := []model.ExperimentTarget{}
			for _, input := range runner.settings.Inputs {
				targets = append(targets, model.NewOOAPIURLInfoWithDefaultCategoryAndCountry(input))
			}
			return targets, nil
		}
=======
>>>>>>> 09b57501
		runner.newSession = fake.NewSession
		events := runAndCollect(runner, emitter)
		reduced := reduceEventsKeysIgnoreLog(t, events)
		expect := []eventKeyCount{
			{Key: eventTypeStatusQueued, Count: 1},
			{Key: eventTypeStatusStarted, Count: 1},
			{Key: eventTypeStatusProgress, Count: 3},
			{Key: eventTypeStatusGeoIPLookup, Count: 1},
			{Key: eventTypeStatusResolverLookup, Count: 1},
			{Key: eventTypeStatusProgress, Count: 1},
			{Key: eventTypeStatusReportCreate, Count: 1},
			//
			{Key: eventTypeStatusMeasurementStart, Count: 1},
			{Key: eventTypeStatusProgress, Count: 1},
			{Key: eventTypeMeasurement, Count: 1},
			{Key: eventTypeFailureMeasurementSubmission, Count: 1},
			{Key: eventTypeStatusMeasurementDone, Count: 1},
			//
			{Key: eventTypeStatusEnd, Count: 1},
		}
		assertReducedEventsLike(t, expect, reduced)
	})

	t.Run("with success and progress", func(t *testing.T) {
		runner, emitter := newRunnerForTesting()
		fake := fakeSuccessfulDeps()
		var callbacks model.ExperimentCallbacks
		fake.Builder.MockSetCallbacks = func(cbs model.ExperimentCallbacks) {
			callbacks = cbs
		}
		fake.Experiment.MockMeasureWithContext = func(ctx context.Context, target model.ExperimentTarget) (measurement *model.Measurement, err error) {
			callbacks.OnProgress(1, "hello from the fake experiment")
			return &model.Measurement{}, nil
		}
		runner.newSession = fake.NewSession
		events := runAndCollect(runner, emitter)
		reduced := reduceEventsKeysIgnoreLog(t, events)
		expect := []eventKeyCount{
			{Key: eventTypeStatusQueued, Count: 1},
			{Key: eventTypeStatusStarted, Count: 1},
			{Key: eventTypeStatusProgress, Count: 3},
			{Key: eventTypeStatusGeoIPLookup, Count: 1},
			{Key: eventTypeStatusResolverLookup, Count: 1},
			{Key: eventTypeStatusProgress, Count: 1},
			{Key: eventTypeStatusReportCreate, Count: 1},
			{Key: eventTypeStatusMeasurementStart, Count: 1},
			{Key: eventTypeStatusProgress, Count: 1},
			{Key: eventTypeMeasurement, Count: 1},
			{Key: eventTypeStatusMeasurementSubmission, Count: 1},
			{Key: eventTypeStatusMeasurementDone, Count: 1},
			{Key: eventTypeStatusEnd, Count: 1},
		}
		assertReducedEventsLike(t, expect, reduced)
	})
}<|MERGE_RESOLUTION|>--- conflicted
+++ resolved
@@ -38,21 +38,12 @@
 	Loader     *mocks.ExperimentTargetLoader
 	Session    *mocks.Session
 }
-<<<<<<< HEAD
 
 // NewSession is the method that returns the new fake session.
 func (dep *MockableTaskRunnerDependencies) NewSession(ctx context.Context, config engine.SessionConfig) (taskSession, error) {
 	return dep.Session, nil
 }
 
-=======
-
-// NewSession is the method that returns the new fake session.
-func (dep *MockableTaskRunnerDependencies) NewSession(ctx context.Context, config engine.SessionConfig) (taskSession, error) {
-	return dep.Session, nil
-}
-
->>>>>>> 09b57501
 func TestTaskRunnerRun(t *testing.T) {
 	// newRunnerForTesting is a factory for creating a new
 	// runner that wraps newRunner and also sets a specific
@@ -210,11 +201,7 @@
 	//
 	// You MAY override some functions to provoke specific errors
 	// or generally change the operating conditions.
-<<<<<<< HEAD
-	fakeSuccessfulDeps := func() *MockableTaskRunnerDependencies {
-=======
 	fakeSuccessfulRun := func() *MockableTaskRunnerDependencies {
->>>>>>> 09b57501
 		deps := &MockableTaskRunnerDependencies{
 
 			// Configure the fake experiment
@@ -248,7 +235,6 @@
 				MockInterruptible: func() bool {
 					return false
 				},
-<<<<<<< HEAD
 			},
 
 			// Configure the fake session
@@ -291,41 +277,6 @@
 						model.NewOOAPIURLInfoWithDefaultCategoryAndCountry(""),
 					}
 					return targets, nil
-=======
-			},
-
-			// Configure the fake session
-			Session: &mocks.Session{
-				MockClose: func() error {
-					return nil
-				},
-				MockMaybeLookupBackendsContext: func(ctx context.Context) error {
-					return nil
-				},
-				MockMaybeLookupLocationContext: func(ctx context.Context) error {
-					return nil
-				},
-				MockProbeIP: func() string {
-					return "130.192.91.211"
-				},
-				MockProbeASNString: func() string {
-					return "AS137"
-				},
-				MockProbeCC: func() string {
-					return "IT"
-				},
-				MockProbeNetworkName: func() string {
-					return "GARR"
-				},
-				MockResolverASNString: func() string {
-					return "AS137"
-				},
-				MockResolverIP: func() string {
-					return "130.192.3.24"
-				},
-				MockResolverNetworkName: func() string {
-					return "GARR"
->>>>>>> 09b57501
 				},
 			},
 		}
@@ -356,11 +307,7 @@
 
 	t.Run("with invalid experiment name", func(t *testing.T) {
 		runner, emitter := newRunnerForTesting()
-<<<<<<< HEAD
-		fake := fakeSuccessfulDeps()
-=======
-		fake := fakeSuccessfulRun()
->>>>>>> 09b57501
+		fake := fakeSuccessfulRun()
 		fake.Session.MockNewExperimentBuilder = func(name string) (model.ExperimentBuilder, error) {
 			return nil, errors.New("invalid experiment name")
 		}
@@ -378,11 +325,7 @@
 
 	t.Run("with error during backends lookup", func(t *testing.T) {
 		runner, emitter := newRunnerForTesting()
-<<<<<<< HEAD
-		fake := fakeSuccessfulDeps()
-=======
-		fake := fakeSuccessfulRun()
->>>>>>> 09b57501
+		fake := fakeSuccessfulRun()
 		fake.Session.MockMaybeLookupBackendsContext = func(ctx context.Context) error {
 			return errors.New("mocked error")
 		}
@@ -400,11 +343,7 @@
 
 	t.Run("with error during location lookup", func(t *testing.T) {
 		runner, emitter := newRunnerForTesting()
-<<<<<<< HEAD
-		fake := fakeSuccessfulDeps()
-=======
-		fake := fakeSuccessfulRun()
->>>>>>> 09b57501
+		fake := fakeSuccessfulRun()
 		fake.Session.MockMaybeLookupLocationContext = func(ctx context.Context) error {
 			return errors.New("mocked error")
 		}
@@ -426,15 +365,6 @@
 
 	t.Run("with error during target loading", func(t *testing.T) {
 		runner, emitter := newRunnerForTesting()
-<<<<<<< HEAD
-		fake := fakeSuccessfulDeps()
-		fake.Loader.MockLoad = func(ctx context.Context) ([]model.ExperimentTarget, error) {
-			return nil, errors.New("mocked error")
-		}
-		runner.newSession = fake.NewSession
-		events := runAndCollect(runner, emitter)
-		reduced := reduceEventsKeysIgnoreLog(t, events)
-=======
 		fake := fakeSuccessfulRun()
 		fake.Builder.MockInputPolicy = func() model.InputPolicy {
 			return model.InputOrQueryBackend
@@ -508,7 +438,6 @@
 		runner.newSession = fake.NewSession
 		events := runAndCollect(runner, emitter)
 		reduced := reduceEventsKeysIgnoreLog(events)
->>>>>>> 09b57501
 		expect := []eventKeyCount{
 			{Key: eventTypeStatusQueued, Count: 1},
 			{Key: eventTypeStatusStarted, Count: 1},
@@ -523,11 +452,7 @@
 
 	t.Run("with failure opening report", func(t *testing.T) {
 		runner, emitter := newRunnerForTesting()
-<<<<<<< HEAD
-		fake := fakeSuccessfulDeps()
-=======
-		fake := fakeSuccessfulRun()
->>>>>>> 09b57501
+		fake := fakeSuccessfulRun()
 		fake.Experiment.MockOpenReportContext = func(ctx context.Context) error {
 			return errors.New("mocked error")
 		}
@@ -548,15 +473,10 @@
 
 	t.Run("with success and just a single entry", func(t *testing.T) {
 		runner, emitter := newRunnerForTesting()
-<<<<<<< HEAD
-		fake := fakeSuccessfulDeps()
-		// Note that a single entry is the default we use
-=======
 		fake := fakeSuccessfulRun()
 		fake.Builder.MockInputPolicy = func() model.InputPolicy {
 			return model.InputNone
 		}
->>>>>>> 09b57501
 		runner.newSession = fake.NewSession
 		events := runAndCollect(runner, emitter)
 		reduced := reduceEventsKeysIgnoreLog(t, events)
@@ -579,15 +499,10 @@
 
 	t.Run("with failure and just a single entry", func(t *testing.T) {
 		runner, emitter := newRunnerForTesting()
-<<<<<<< HEAD
-		fake := fakeSuccessfulDeps()
-		// Note that a single entry is the default we use
-=======
 		fake := fakeSuccessfulRun()
 		fake.Builder.MockInputPolicy = func() model.InputPolicy {
 			return model.InputNone
 		}
->>>>>>> 09b57501
 		fake.Experiment.MockMeasureWithContext = func(ctx context.Context, target model.ExperimentTarget) (measurement *model.Measurement, err error) {
 			return nil, errors.New("preconditions error")
 		}
@@ -614,15 +529,10 @@
 		// we are not crashing when the measurement fails and there are annotations,
 		// which is what was happening in the above referenced issue.
 		runner, emitter := newRunnerForTesting()
-<<<<<<< HEAD
-		fake := fakeSuccessfulDeps()
-		// Note that a single entry is the default we use
-=======
 		fake := fakeSuccessfulRun()
 		fake.Builder.MockInputPolicy = func() model.InputPolicy {
 			return model.InputNone
 		}
->>>>>>> 09b57501
 		fake.Experiment.MockMeasureWithContext = func(ctx context.Context, target model.ExperimentTarget) (measurement *model.Measurement, err error) {
 			return nil, errors.New("preconditions error")
 		}
@@ -650,21 +560,57 @@
 	t.Run("with success and explicit input provided", func(t *testing.T) {
 		runner, emitter := newRunnerForTesting()
 		runner.settings.Inputs = []string{"a", "b", "c", "d"}
-<<<<<<< HEAD
-		fake := fakeSuccessfulDeps()
+		fake := fakeSuccessfulRun()
 		fake.Builder.MockInputPolicy = func() model.InputPolicy {
 			return model.InputStrictlyRequired
 		}
-		fake.Loader.MockLoad = func(ctx context.Context) ([]model.ExperimentTarget, error) {
-			targets := []model.ExperimentTarget{}
-			for _, input := range runner.settings.Inputs {
-				targets = append(targets, model.NewOOAPIURLInfoWithDefaultCategoryAndCountry(input))
-			}
-			return targets, nil
-=======
-		fake := fakeSuccessfulRun()
-		fake.Builder.MockInputPolicy = func() model.InputPolicy {
-			return model.InputStrictlyRequired
+		runner.newSession = fake.NewSession
+		events := runAndCollect(runner, emitter)
+		reduced := reduceEventsKeysIgnoreLog(t, events)
+		expect := []eventKeyCount{
+			{Key: eventTypeStatusQueued, Count: 1},
+			{Key: eventTypeStatusStarted, Count: 1},
+			{Key: eventTypeStatusProgress, Count: 3},
+			{Key: eventTypeStatusGeoIPLookup, Count: 1},
+			{Key: eventTypeStatusResolverLookup, Count: 1},
+			{Key: eventTypeStatusProgress, Count: 1},
+			{Key: eventTypeStatusReportCreate, Count: 1},
+			//
+			{Key: eventTypeStatusMeasurementStart, Count: 1},
+			{Key: eventTypeStatusProgress, Count: 1},
+			{Key: eventTypeMeasurement, Count: 1},
+			{Key: eventTypeStatusMeasurementSubmission, Count: 1},
+			{Key: eventTypeStatusMeasurementDone, Count: 1},
+			//
+			{Key: eventTypeStatusMeasurementStart, Count: 1},
+			{Key: eventTypeStatusProgress, Count: 1},
+			{Key: eventTypeMeasurement, Count: 1},
+			{Key: eventTypeStatusMeasurementSubmission, Count: 1},
+			{Key: eventTypeStatusMeasurementDone, Count: 1},
+			//
+			{Key: eventTypeStatusMeasurementStart, Count: 1},
+			{Key: eventTypeStatusProgress, Count: 1},
+			{Key: eventTypeMeasurement, Count: 1},
+			{Key: eventTypeStatusMeasurementSubmission, Count: 1},
+			{Key: eventTypeStatusMeasurementDone, Count: 1},
+			//
+			{Key: eventTypeStatusMeasurementStart, Count: 1},
+			{Key: eventTypeStatusProgress, Count: 1},
+			{Key: eventTypeMeasurement, Count: 1},
+			{Key: eventTypeStatusMeasurementSubmission, Count: 1},
+			{Key: eventTypeStatusMeasurementDone, Count: 1},
+			//
+			{Key: eventTypeStatusEnd, Count: 1},
+		}
+		assertReducedEventsLike(t, expect, reduced)
+	})
+
+	t.Run("with success and InputOptional and input", func(t *testing.T) {
+		runner, emitter := newRunnerForTesting()
+		runner.settings.Inputs = []string{"a", "b", "c", "d"}
+		fake := fakeSuccessfulRun()
+		fake.Builder.MockInputPolicy = func() model.InputPolicy {
+			return model.InputOptional
 		}
 		runner.newSession = fake.NewSession
 		events := runAndCollect(runner, emitter)
@@ -707,57 +653,6 @@
 		assertReducedEventsLike(t, expect, reduced)
 	})
 
-	t.Run("with success and InputOptional and input", func(t *testing.T) {
-		runner, emitter := newRunnerForTesting()
-		runner.settings.Inputs = []string{"a", "b", "c", "d"}
-		fake := fakeSuccessfulRun()
-		fake.Builder.MockInputPolicy = func() model.InputPolicy {
-			return model.InputOptional
->>>>>>> 09b57501
-		}
-		runner.newSession = fake.NewSession
-		events := runAndCollect(runner, emitter)
-		reduced := reduceEventsKeysIgnoreLog(t, events)
-		expect := []eventKeyCount{
-			{Key: eventTypeStatusQueued, Count: 1},
-			{Key: eventTypeStatusStarted, Count: 1},
-			{Key: eventTypeStatusProgress, Count: 3},
-			{Key: eventTypeStatusGeoIPLookup, Count: 1},
-			{Key: eventTypeStatusResolverLookup, Count: 1},
-			{Key: eventTypeStatusProgress, Count: 1},
-			{Key: eventTypeStatusReportCreate, Count: 1},
-			//
-			{Key: eventTypeStatusMeasurementStart, Count: 1},
-			{Key: eventTypeStatusProgress, Count: 1},
-			{Key: eventTypeMeasurement, Count: 1},
-			{Key: eventTypeStatusMeasurementSubmission, Count: 1},
-			{Key: eventTypeStatusMeasurementDone, Count: 1},
-			//
-			{Key: eventTypeStatusMeasurementStart, Count: 1},
-			{Key: eventTypeStatusProgress, Count: 1},
-			{Key: eventTypeMeasurement, Count: 1},
-			{Key: eventTypeStatusMeasurementSubmission, Count: 1},
-			{Key: eventTypeStatusMeasurementDone, Count: 1},
-			//
-			{Key: eventTypeStatusMeasurementStart, Count: 1},
-			{Key: eventTypeStatusProgress, Count: 1},
-			{Key: eventTypeMeasurement, Count: 1},
-			{Key: eventTypeStatusMeasurementSubmission, Count: 1},
-			{Key: eventTypeStatusMeasurementDone, Count: 1},
-			//
-			{Key: eventTypeStatusMeasurementStart, Count: 1},
-			{Key: eventTypeStatusProgress, Count: 1},
-			{Key: eventTypeMeasurement, Count: 1},
-			{Key: eventTypeStatusMeasurementSubmission, Count: 1},
-			{Key: eventTypeStatusMeasurementDone, Count: 1},
-			//
-			{Key: eventTypeStatusEnd, Count: 1},
-		}
-		assertReducedEventsLike(t, expect, reduced)
-	})
-
-<<<<<<< HEAD
-=======
 	t.Run("with success and InputOptional and no input", func(t *testing.T) {
 		runner, emitter := newRunnerForTesting()
 		fake := fakeSuccessfulRun()
@@ -822,15 +717,57 @@
 		assertReducedEventsLike(t, expect, reduced)
 	})
 
->>>>>>> 09b57501
 	t.Run("with success and max runtime", func(t *testing.T) {
 		runner, emitter := newRunnerForTesting()
 		runner.settings.Inputs = []string{"a", "b", "c", "d"}
 		runner.settings.Options.MaxRuntime = 2
-<<<<<<< HEAD
-		fake := fakeSuccessfulDeps()
+		fake := fakeSuccessfulRun()
 		fake.Builder.MockInputPolicy = func() model.InputPolicy {
 			return model.InputStrictlyRequired
+		}
+		fake.Experiment.MockMeasureWithContext = func(ctx context.Context, target model.ExperimentTarget) (measurement *model.Measurement, err error) {
+			time.Sleep(1 * time.Second)
+			return &model.Measurement{}, nil
+		}
+		runner.newSession = fake.NewSession
+		events := runAndCollect(runner, emitter)
+		reduced := reduceEventsKeysIgnoreLog(t, events)
+		expect := []eventKeyCount{
+			{Key: eventTypeStatusQueued, Count: 1},
+			{Key: eventTypeStatusStarted, Count: 1},
+			{Key: eventTypeStatusProgress, Count: 3},
+			{Key: eventTypeStatusGeoIPLookup, Count: 1},
+			{Key: eventTypeStatusResolverLookup, Count: 1},
+			{Key: eventTypeStatusProgress, Count: 1},
+			{Key: eventTypeStatusReportCreate, Count: 1},
+			//
+			{Key: eventTypeStatusMeasurementStart, Count: 1},
+			{Key: eventTypeStatusProgress, Count: 1},
+			{Key: eventTypeMeasurement, Count: 1},
+			{Key: eventTypeStatusMeasurementSubmission, Count: 1},
+			{Key: eventTypeStatusMeasurementDone, Count: 1},
+			//
+			{Key: eventTypeStatusMeasurementStart, Count: 1},
+			{Key: eventTypeStatusProgress, Count: 1},
+			{Key: eventTypeMeasurement, Count: 1},
+			{Key: eventTypeStatusMeasurementSubmission, Count: 1},
+			{Key: eventTypeStatusMeasurementDone, Count: 1},
+			//
+			{Key: eventTypeStatusEnd, Count: 1},
+		}
+		assertReducedEventsLike(t, expect, reduced)
+	})
+
+	t.Run("with interrupted experiment", func(t *testing.T) {
+		runner, emitter := newRunnerForTesting()
+		runner.settings.Inputs = []string{"a", "b", "c", "d"}
+		runner.settings.Options.MaxRuntime = 2
+		fake := fakeSuccessfulRun()
+		fake.Builder.MockInputPolicy = func() model.InputPolicy {
+			return model.InputStrictlyRequired
+		}
+		fake.Builder.MockInterruptible = func() bool {
+			return true
 		}
 		fake.Loader.MockLoad = func(ctx context.Context) ([]model.ExperimentTarget, error) {
 			targets := []model.ExperimentTarget{}
@@ -839,59 +776,40 @@
 			}
 			return targets, nil
 		}
-=======
+		ctx, cancel := context.WithCancel(context.Background())
+		fake.Experiment.MockMeasureWithContext = func(ctx context.Context, target model.ExperimentTarget) (measurement *model.Measurement, err error) {
+			cancel()
+			return &model.Measurement{}, nil
+		}
+		runner.newSession = fake.NewSession
+		events := runAndCollectContext(ctx, runner, emitter)
+		reduced := reduceEventsKeysIgnoreLog(t, events)
+		expect := []eventKeyCount{
+			{Key: eventTypeStatusQueued, Count: 1},
+			{Key: eventTypeStatusStarted, Count: 1},
+			{Key: eventTypeStatusProgress, Count: 3},
+			{Key: eventTypeStatusGeoIPLookup, Count: 1},
+			{Key: eventTypeStatusResolverLookup, Count: 1},
+			{Key: eventTypeStatusProgress, Count: 1},
+			{Key: eventTypeStatusReportCreate, Count: 1},
+			//
+			{Key: eventTypeStatusMeasurementStart, Count: 1},
+			{Key: eventTypeStatusProgress, Count: 1},
+			//
+			{Key: eventTypeStatusEnd, Count: 1},
+		}
+		assertReducedEventsLike(t, expect, reduced)
+	})
+
+	t.Run("with measurement submission failure", func(t *testing.T) {
+		runner, emitter := newRunnerForTesting()
+		runner.settings.Inputs = []string{"a"}
 		fake := fakeSuccessfulRun()
 		fake.Builder.MockInputPolicy = func() model.InputPolicy {
 			return model.InputStrictlyRequired
 		}
->>>>>>> 09b57501
-		fake.Experiment.MockMeasureWithContext = func(ctx context.Context, target model.ExperimentTarget) (measurement *model.Measurement, err error) {
-			time.Sleep(1 * time.Second)
-			return &model.Measurement{}, nil
-		}
-		runner.newSession = fake.NewSession
-		events := runAndCollect(runner, emitter)
-		reduced := reduceEventsKeysIgnoreLog(t, events)
-		expect := []eventKeyCount{
-			{Key: eventTypeStatusQueued, Count: 1},
-			{Key: eventTypeStatusStarted, Count: 1},
-			{Key: eventTypeStatusProgress, Count: 3},
-			{Key: eventTypeStatusGeoIPLookup, Count: 1},
-			{Key: eventTypeStatusResolverLookup, Count: 1},
-			{Key: eventTypeStatusProgress, Count: 1},
-			{Key: eventTypeStatusReportCreate, Count: 1},
-			//
-			{Key: eventTypeStatusMeasurementStart, Count: 1},
-			{Key: eventTypeStatusProgress, Count: 1},
-			{Key: eventTypeMeasurement, Count: 1},
-			{Key: eventTypeStatusMeasurementSubmission, Count: 1},
-			{Key: eventTypeStatusMeasurementDone, Count: 1},
-			//
-			{Key: eventTypeStatusMeasurementStart, Count: 1},
-			{Key: eventTypeStatusProgress, Count: 1},
-			{Key: eventTypeMeasurement, Count: 1},
-			{Key: eventTypeStatusMeasurementSubmission, Count: 1},
-			{Key: eventTypeStatusMeasurementDone, Count: 1},
-			//
-			{Key: eventTypeStatusEnd, Count: 1},
-		}
-		assertReducedEventsLike(t, expect, reduced)
-	})
-
-	t.Run("with interrupted experiment", func(t *testing.T) {
-		runner, emitter := newRunnerForTesting()
-		runner.settings.Inputs = []string{"a", "b", "c", "d"}
-		runner.settings.Options.MaxRuntime = 2
-<<<<<<< HEAD
-		fake := fakeSuccessfulDeps()
-=======
-		fake := fakeSuccessfulRun()
->>>>>>> 09b57501
-		fake.Builder.MockInputPolicy = func() model.InputPolicy {
-			return model.InputStrictlyRequired
-		}
-		fake.Builder.MockInterruptible = func() bool {
-			return true
+		fake.Experiment.MockSubmitAndUpdateMeasurementContext = func(ctx context.Context, measurement *model.Measurement) error {
+			return errors.New("cannot submit")
 		}
 		fake.Loader.MockLoad = func(ctx context.Context) ([]model.ExperimentTarget, error) {
 			targets := []model.ExperimentTarget{}
@@ -900,55 +818,6 @@
 			}
 			return targets, nil
 		}
-		ctx, cancel := context.WithCancel(context.Background())
-		fake.Experiment.MockMeasureWithContext = func(ctx context.Context, target model.ExperimentTarget) (measurement *model.Measurement, err error) {
-			cancel()
-			return &model.Measurement{}, nil
-		}
-		runner.newSession = fake.NewSession
-		events := runAndCollectContext(ctx, runner, emitter)
-		reduced := reduceEventsKeysIgnoreLog(t, events)
-		expect := []eventKeyCount{
-			{Key: eventTypeStatusQueued, Count: 1},
-			{Key: eventTypeStatusStarted, Count: 1},
-			{Key: eventTypeStatusProgress, Count: 3},
-			{Key: eventTypeStatusGeoIPLookup, Count: 1},
-			{Key: eventTypeStatusResolverLookup, Count: 1},
-			{Key: eventTypeStatusProgress, Count: 1},
-			{Key: eventTypeStatusReportCreate, Count: 1},
-			//
-			{Key: eventTypeStatusMeasurementStart, Count: 1},
-			{Key: eventTypeStatusProgress, Count: 1},
-			//
-			{Key: eventTypeStatusEnd, Count: 1},
-		}
-		assertReducedEventsLike(t, expect, reduced)
-	})
-
-	t.Run("with measurement submission failure", func(t *testing.T) {
-		runner, emitter := newRunnerForTesting()
-		runner.settings.Inputs = []string{"a"}
-<<<<<<< HEAD
-		fake := fakeSuccessfulDeps()
-=======
-		fake := fakeSuccessfulRun()
->>>>>>> 09b57501
-		fake.Builder.MockInputPolicy = func() model.InputPolicy {
-			return model.InputStrictlyRequired
-		}
-		fake.Experiment.MockSubmitAndUpdateMeasurementContext = func(ctx context.Context, measurement *model.Measurement) error {
-			return errors.New("cannot submit")
-		}
-<<<<<<< HEAD
-		fake.Loader.MockLoad = func(ctx context.Context) ([]model.ExperimentTarget, error) {
-			targets := []model.ExperimentTarget{}
-			for _, input := range runner.settings.Inputs {
-				targets = append(targets, model.NewOOAPIURLInfoWithDefaultCategoryAndCountry(input))
-			}
-			return targets, nil
-		}
-=======
->>>>>>> 09b57501
 		runner.newSession = fake.NewSession
 		events := runAndCollect(runner, emitter)
 		reduced := reduceEventsKeysIgnoreLog(t, events)
