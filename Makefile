# Many rules in here break if run in parallel.
.NOTPARALLEL:

#quickhelp: Usage: make [VARIABLE=VALUE ...] TARGET ...
.PHONY: usage
usage:
	@cat Makefile | grep '^#quickhelp:' | sed -e 's/^#quickhelp://' -e 's/^\ *//'

# Most targets are .PHONY because whether to rebuild is controlled
# by golang. We expose to the user all the .PHONY targets.
#quickhelp:
#quickhelp: The `make list-targets` command lists all available targets.
.PHONY: list-targets
list-targets:
	@cat Makefile | grep '^\.PHONY:' | sed -e 's/^\.PHONY://' | grep -v '^ search' | grep -v '^ maybe'

#quickhelp:
#quickhelp: The `make help` command provides detailed usage instructions. We
#quickhelp: recommend running `make help|less` to page its output.
.PHONY: help
help:
	@cat Makefile | grep -E '^#(quick)?help:' | sed -E -e 's/^#(quick)?help://' -e s'/^\ //'

#help:
#help: The following variables control the build. You can specify them
#help: on the command line as a key-value pairs (see usage above).

#help:
#help: * GIT_CLONE_DIR           : directory where to clone repositories, by default
#help:                             set to `$HOME/.ooniprobe-build/src`.
GIT_CLONE_DIR = $(HOME)/.ooniprobe-build/src

#help:
#help: * OONI_GO_DOCKER_GOCACHE  : base directory to put GOMODCACHE and GOCACHE
#help:                             when building using Docker. By default this
#help:                             is set to `$HOME/.ooniprobe-build/cache`
#help:
OONI_GO_DOCKER_GOCACHE = $$(pwd)/GOCACHE

#help:
#help: * OONI_PSIPHON_TAGS       : build tags for `go build -tags ...` that cause
#help:                             the build to embed a psiphon configuration file
#help:                             into the generated binaries. This build tag
#help:                             implies cloning the git@github.com:ooni/probe-private
#help:                             repository. If you do not have the permission to
#help:                             clone it, just clear this variable, e.g.:
#help:
#help:                                 make OONI_PSIPHON_TAGS="" CLI/miniooni
OONI_PSIPHON_TAGS = ooni_psiphon_config

#quickhelp:
#quickhelp: The `make show-config` command shows the current value of the
#quickhelp: variables controlling the build.
.PHONY: show-config
show-config:
	@echo "GIT_CLONE_DIR=$(GIT_CLONE_DIR)"
	@echo "OONI_PSIPHON_TAGS=$(OONI_PSIPHON_TAGS)"

#help:
#help: The `make CLI/android-386` command builds miniooni and ooniprobe for android/386.
.PHONY: CLI/android-386
CLI/android-386: search/for/go search/for/android/sdk maybe/copypsiphon
	./CLI/go-build-android 386 ./internal/cmd/miniooni
	./CLI/go-build-android 386 ./cmd/ooniprobe

#help:
#help: The `make CLI/android-amd64` command builds miniooni and ooniprobe for android/amd64.
.PHONY: CLI/android-amd64
CLI/android-amd64: search/for/go search/for/android/sdk maybe/copypsiphon
	./CLI/go-build-android amd64 ./internal/cmd/miniooni
	./CLI/go-build-android amd64 ./cmd/ooniprobe

#help:
#help: The `make CLI/android-arm` command builds miniooni and ooniprobe for android/arm.
.PHONY: CLI/android-arm
CLI/android-arm: search/for/go search/for/android/sdk maybe/copypsiphon
	./CLI/go-build-android arm ./internal/cmd/miniooni
	./CLI/go-build-android arm ./cmd/ooniprobe

#help:
#help: The `make CLI/android-arm64` command builds miniooni and ooniprobe for android/arm64.
.PHONY: CLI/android-arm64
CLI/android-arm64: search/for/go search/for/android/sdk maybe/copypsiphon
	./CLI/go-build-android arm64 ./internal/cmd/miniooni
	./CLI/go-build-android arm64 ./cmd/ooniprobe

#help:
#help: The `make CLI/darwin` command builds the ooniprobe and miniooni
#help: command line clients for darwin/amd64 and darwin/arm64.
.PHONY: CLI/darwin
CLI/darwin:
	go run ./internal/cmd/buildtool darwin

#help:
#help: The `make CLI/linux-static-386` command builds and statically links the
#help: ooniprobe and miniooni binaries for linux/386.
.PHONY: CLI/linux-static-386
CLI/linux-static-386:
	go run ./internal/cmd/buildtool build linux-docker 386

#help:
#help: The `make CLI/linux-static-amd64` command builds and statically links the
#help: ooniprobe and miniooni binaries for linux/amd64.
.PHONY: CLI/linux-static-amd64
CLI/linux-static-amd64:
	go run ./internal/cmd/buildtool build linux-docker amd64

#help:
#help: The `make CLI/linux-static-armv6` command builds and statically links the
#help: ooniprobe and miniooni binaries for linux/arm/v6.
.PHONY: CLI/linux-static-armv6
CLI/linux-static-armv6:
	go run ./internal/cmd/buildtool build linux-docker armv6

#help:
#help: The `make CLI/linux-static-armv7` command builds and statically links the
#help: ooniprobe and miniooni binaries for linux/arm/v7.
.PHONY: CLI/linux-static-armv7
CLI/linux-static-armv7:
	go run ./internal/cmd/buildtool build linux-docker armv7

#help:
#help: The `make CLI/linux-static-arm64` command builds and statically links the
#help: ooniprobe and miniooni binaries for linux/arm64.
.PHONY: CLI/linux-static-arm64
CLI/linux-static-arm64:
	go run ./internal/cmd/buildtool build linux-docker arm64

#help:
#help: The `make CLI/miniooni` command creates a build of miniooni, for the current
#help: system, putting the binary in the top-level directory.
.PHONY: CLI/miniooni
CLI/miniooni:
<<<<<<< HEAD
	go run ./internal/cmd/buildtool build miniooni
=======
	go run ./internal/cmd/buildtool generic miniooni
>>>>>>> 35faf23c

#help:
#help: The `make CLI/ooniprobe` command creates a build of ooniprobe, for the current
#help: system, putting the binary in the top-level directory.
.PHONY: CLI/ooniprobe
CLI/ooniprobe:
<<<<<<< HEAD
	go run ./internal/cmd/buildtool build ooniprobe
=======
	go run ./internal/cmd/buildtool generic ooniprobe
>>>>>>> 35faf23c

#help:
#help: The `make CLI/windows` command builds the ooniprobe and miniooni
#help: command line clients for windows/386 and windows/amd64.
.PHONY: CLI/windows
CLI/windows:
	go run ./internal/cmd/buildtool windows

#help:
#help: The `make MOBILE/android` command builds the oonimkall library for Android.
.PHONY: MOBILE/android
MOBILE/android: search/for/go search/for/android/sdk maybe/copypsiphon
	./MOBILE/gomobile android ./pkg/oonimkall
	./MOBILE/android/createpom

#help:
#help: The `make MOBILE/ios` command builds the oonimkall library for iOS.
.PHONY: MOBILE/ios
MOBILE/ios: search/for/go search/for/zip search/for/xcode maybe/copypsiphon
	./MOBILE/gomobile ios ./pkg/oonimkall
	./MOBILE/ios/zipframework
	./MOBILE/ios/createpodspec

.PHONY: search/for/docker
search/for/docker:
	@printf "checking for docker... "
	@command -v docker || { echo "not found"; exit 1; }

.PHONY: search/for/git
search/for/git:
	@printf "checking for git... "
	@command -v git || { echo "not found"; exit 1; }

.PHONY: search/for/go
search/for/go:
	./CLI/check-go-version

.PHONY: search/for/java
search/for/java:
	@printf "checking for java... "
	@command -v java || { echo "not found"; exit 1; }

.PHONY: search/for/xcode
search/for/xcode:
	./MOBILE/ios/check-xcode-version

.PHONY: search/for/zip
search/for/zip:
	@printf "checking for zip... "
	@command -v zip || { echo "not found"; exit 1; }

#
# Note: we check for files being already there before attempting
# to clone _because_ we put files in there using secrets when
# running cloud builds. This saves us from including a token with
# `repo` scope as a build secret, which is a very broad scope.
#
# Cloning the private repository, instead, is the way in which
# local builds get access to the psiphon config files.
#
.PHONY: maybe/copypsiphon
maybe/copypsiphon: search/for/git
	@if test "$(OONI_PSIPHON_TAGS)" = "ooni_psiphon_config"; then \
		if test ! -f ./internal/engine/psiphon-config.json.age -a \
		        ! -f ./internal/engine/psiphon-config.key; then \
			./script/copy-psiphon-files.bash $(GIT_CLONE_DIR) || exit 1; \
		fi; \
	fi

.PHONY: search/for/android/sdk
search/for/android/sdk: search/for/java
	./MOBILE/android/ensure<|MERGE_RESOLUTION|>--- conflicted
+++ resolved
@@ -131,22 +131,14 @@
 #help: system, putting the binary in the top-level directory.
 .PHONY: CLI/miniooni
 CLI/miniooni:
-<<<<<<< HEAD
-	go run ./internal/cmd/buildtool build miniooni
-=======
 	go run ./internal/cmd/buildtool generic miniooni
->>>>>>> 35faf23c
 
 #help:
 #help: The `make CLI/ooniprobe` command creates a build of ooniprobe, for the current
 #help: system, putting the binary in the top-level directory.
 .PHONY: CLI/ooniprobe
 CLI/ooniprobe:
-<<<<<<< HEAD
-	go run ./internal/cmd/buildtool build ooniprobe
-=======
 	go run ./internal/cmd/buildtool generic ooniprobe
->>>>>>> 35faf23c
 
 #help:
 #help: The `make CLI/windows` command builds the ooniprobe and miniooni
