--- conflicted
+++ resolved
@@ -145,11 +145,7 @@
 #help: command line clients for windows/386 and windows/amd64.
 .PHONY: CLI/windows
 CLI/windows:
-<<<<<<< HEAD
-	go run ./internal/cmd/buildtool build windows
-=======
 	go run ./internal/cmd/buildtool windows
->>>>>>> 2acefa3b
 
 #help:
 #help: The `make MOBILE/android` command builds the oonimkall library for Android.
